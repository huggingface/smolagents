import argparse
import os
import threading

from dotenv import load_dotenv
from huggingface_hub import login
from scripts.text_inspector_tool import TextInspectorTool
from scripts.text_web_browser import (
    ArchiveSearchTool,
    FinderTool,
    FindNextTool,
    PageDownTool,
    PageUpTool,
    SearchInformationTool,
    SimpleTextBrowser,
    VisitTool,
)
from scripts.visual_qa import visualizer

from smolagents import (
    CodeAgent,
    # HfApiModel,
    LiteLLMModel,
    ToolCallingAgent,
)


AUTHORIZED_IMPORTS = [
    "requests",
    "zipfile",
    "os",
    "pandas",
    "numpy",
    "sympy",
    "json",
    "bs4",
    "pubchempy",
    "xml",
    "yahoo_finance",
    "Bio",
    "sklearn",
    "scipy",
    "pydub",
    "io",
    "PIL",
    "chess",
    "PyPDF2",
    "pptx",
    "torch",
    "datetime",
    "fractions",
    "csv",
]
load_dotenv(override=True)
login(os.getenv("HF_TOKEN"))

append_answer_lock = threading.Lock()


def parse_args():
    parser = argparse.ArgumentParser()
<<<<<<< HEAD
    parser.add_argument("--model-id", type=str, default="o1")
=======
>>>>>>> 06e23f14
    parser.add_argument(
        "question", type=str, help="for example: 'How many studio albums did Mercedes Sosa release before 2007?'"
    )
    parser.add_argument("--model-id", type=str, default="o1")
    parser.add_argument("--api-base", type=str, default=None)
    return parser.parse_args()


custom_role_conversions = {"tool-call": "assistant", "tool-response": "user"}

user_agent = "Mozilla/5.0 (Windows NT 10.0; Win64; x64) AppleWebKit/537.36 (KHTML, like Gecko) Chrome/119.0.0.0 Safari/537.36 Edg/119.0.0.0"

BROWSER_CONFIG = {
    "viewport_size": 1024 * 5,
    "downloads_folder": "downloads_folder",
    "request_kwargs": {
        "headers": {"User-Agent": user_agent},
        "timeout": 300,
    },
    "serpapi_key": os.getenv("SERPAPI_API_KEY"),
}

os.makedirs(f"./{BROWSER_CONFIG['downloads_folder']}", exist_ok=True)


def main():
    args = parse_args()
    text_limit = 100000

    model = LiteLLMModel(
        args.model_id,
        custom_role_conversions=custom_role_conversions,
        max_completion_tokens=8192,
        reasoning_effort="high",
    )
    document_inspection_tool = TextInspectorTool(model, text_limit)

    browser = SimpleTextBrowser(**BROWSER_CONFIG)

    WEB_TOOLS = [
        SearchInformationTool(browser),
        VisitTool(browser),
        PageUpTool(browser),
        PageDownTool(browser),
        FinderTool(browser),
        FindNextTool(browser),
        ArchiveSearchTool(browser),
        TextInspectorTool(model, text_limit),
    ]

    text_webbrowser_agent = ToolCallingAgent(
        model=model,
        tools=WEB_TOOLS,
        max_steps=20,
        verbosity_level=2,
        planning_interval=4,
        name="search_agent",
        description="""A team member that will search the internet to answer your question.
    Ask him for all your questions that require browsing the web.
    Provide him as much context as possible, in particular if you need to search on a specific timeframe!
    And don't hesitate to provide him with a complex search task, like finding a difference between two webpages.
    Your request must be a real sentence, not a google search! Like "Find me this information (...)" rather than a few keywords.
    """,
        provide_run_summary=True,
    )
    text_webbrowser_agent.prompt_templates["managed_agent"]["task"] += """You can navigate to .txt online files.
    If a non-html page is in another format, especially .pdf or a Youtube video, use tool 'inspect_file_as_text' to inspect it.
    Additionally, if after some searching you find out that you need more information to answer the question, you can use `final_answer` with your request for clarification as argument to request for more information."""

    manager_agent = CodeAgent(
        model=model,
        tools=[visualizer, document_inspection_tool],
        max_steps=12,
        verbosity_level=2,
        additional_authorized_imports=AUTHORIZED_IMPORTS,
        planning_interval=4,
        managed_agents=[text_webbrowser_agent],
    )

    answer = manager_agent.run(args.question)

    print(f"Got this answer: {answer}")


if __name__ == "__main__":
    main()<|MERGE_RESOLUTION|>--- conflicted
+++ resolved
@@ -59,15 +59,10 @@
 
 def parse_args():
     parser = argparse.ArgumentParser()
-<<<<<<< HEAD
-    parser.add_argument("--model-id", type=str, default="o1")
-=======
->>>>>>> 06e23f14
     parser.add_argument(
         "question", type=str, help="for example: 'How many studio albums did Mercedes Sosa release before 2007?'"
     )
     parser.add_argument("--model-id", type=str, default="o1")
-    parser.add_argument("--api-base", type=str, default=None)
     return parser.parse_args()
 
 
