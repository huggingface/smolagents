--- conflicted
+++ resolved
@@ -3,16 +3,7 @@
 import threading
 
 from dotenv import load_dotenv
-<<<<<<< HEAD
-from huggingface_hub import login, snapshot_download
-from scripts.reformulator import prepare_response
-from scripts.run_agents import (
-    get_single_file_description,
-    get_zip_description,
-)
-=======
 from huggingface_hub import login
->>>>>>> f6b0a124
 from scripts.text_inspector_tool import TextInspectorTool
 from scripts.text_web_browser import (
     ArchiveSearchTool,
@@ -78,23 +69,6 @@
 
 custom_role_conversions = {"tool-call": "assistant", "tool-response": "user"}
 
-<<<<<<< HEAD
-### LOAD EVALUATION DATASET
-snapshot_download(
-    repo_id="gaia-benchmark/GAIA",
-    repo_type="dataset",
-    local_dir="data/gaia",
-    ignore_patterns=[".gitattributes", "README.md"],
-)
-eval_ds = datasets.load_dataset("data/gaia/GAIA.py", "2023_all")[SET]
-eval_ds = eval_ds.rename_columns({"Question": "question", "Final answer": "true_answer", "Level": "task"})
-
-eval_df = pd.DataFrame(eval_ds)
-print("Loaded evaluation dataset:")
-print(eval_df["task"].value_counts())
-
-=======
->>>>>>> f6b0a124
 user_agent = "Mozilla/5.0 (Windows NT 10.0; Win64; x64) AppleWebKit/537.36 (KHTML, like Gecko) Chrome/119.0.0.0 Safari/537.36 Edg/119.0.0.0"
 
 BROWSER_CONFIG = {
@@ -163,123 +137,6 @@
         planning_interval=4,
         managed_agents=[text_webbrowser_agent],
     )
-<<<<<<< HEAD
-    return manager_agent
-
-
-def append_answer(entry: dict, jsonl_file: str) -> None:
-    jsonl_file = Path(jsonl_file)
-    jsonl_file.parent.mkdir(parents=True, exist_ok=True)
-    with append_answer_lock, open(jsonl_file, "a", encoding="utf-8") as fp:
-        fp.write(json.dumps(entry) + "\n")
-    assert os.path.exists(jsonl_file), "File not found!"
-    print("Answer exported to file:", jsonl_file.resolve())
-
-
-def answer_single_question(example, model_id, answers_file, visual_inspection_tool):
-    model = LiteLLMModel(
-        model_id,
-        custom_role_conversions=custom_role_conversions,
-        max_completion_tokens=8192,
-        reasoning_effort="high",
-    )
-    # model = HfApiModel("Qwen/Qwen2.5-72B-Instruct", provider="together")
-    #     "https://lnxyuvj02bpe6mam.us-east-1.aws.endpoints.huggingface.cloud",
-    #     custom_role_conversions=custom_role_conversions,
-    #     # provider="sambanova",
-    #     max_tokens=8096,
-    # )
-    document_inspection_tool = TextInspectorTool(model, 100000)
-
-    agent = create_agent_hierarchy(model)
-
-    augmented_question = """You have one question to answer. It is paramount that you provide a correct answer.
-Give it all you can: I know for a fact that you have access to all the relevant tools to solve it and find the correct answer (the answer does exist). Failure or 'I cannot answer' or 'None found' will not be tolerated, success will be rewarded.
-Run verification steps if that's needed, you must make sure you find the correct answer!
-Here is the task:
-""" + example["question"]
-
-    if example["file_path"]:
-        if ".zip" in example["file_path"]:
-            prompt_use_files = "\n\nTo solve the task above, you will have to use these attached files:\n"
-            prompt_use_files += get_zip_description(
-                example["file_path"], example["question"], visual_inspection_tool, document_inspection_tool
-            )
-        else:
-            prompt_use_files = "\n\nTo solve the task above, you will have to use this attached file:"
-            prompt_use_files += get_single_file_description(
-                example["file_path"], example["question"], visual_inspection_tool, document_inspection_tool
-            )
-        augmented_question += prompt_use_files
-
-    start_time = datetime.now().strftime("%Y-%m-%d %H:%M:%S")
-    try:
-        # Run agent 🚀
-        final_result = agent.run(augmented_question)
-
-        agent_memory = agent.write_memory_to_messages(summary_mode=True)
-
-        final_result = prepare_response(augmented_question, agent_memory, reformulation_model=model)
-
-        output = str(final_result)
-        for memory_step in agent.memory.steps:
-            memory_step.model_input_messages = None
-        intermediate_steps = [str(step) for step in agent.memory.steps]
-
-        # Check for parsing errors which indicate the LLM failed to follow the required format
-        parsing_error = True if any(["AgentParsingError" in step for step in intermediate_steps]) else False
-
-        # check if iteration limit exceeded
-        iteration_limit_exceeded = True if "Agent stopped due to iteration limit or time limit." in output else False
-        raised_exception = False
-
-    except Exception as e:
-        print("Error on ", augmented_question, e)
-        output = None
-        intermediate_steps = []
-        parsing_error = False
-        iteration_limit_exceeded = False
-        exception = e
-        raised_exception = True
-    end_time = datetime.now().strftime("%Y-%m-%d %H:%M:%S")
-    annotated_example = {
-        "agent_name": model.model_id,
-        "question": example["question"],
-        "augmented_question": augmented_question,
-        "prediction": output,
-        "intermediate_steps": intermediate_steps,
-        "parsing_error": parsing_error,
-        "iteration_limit_exceeded": iteration_limit_exceeded,
-        "agent_error": str(exception) if raised_exception else None,
-        "start_time": start_time,
-        "end_time": end_time,
-        "task": example["task"],
-        "task_id": example["task_id"],
-        "true_answer": example["true_answer"],
-    }
-    append_answer(annotated_example, answers_file)
-
-
-def get_examples_to_answer(answers_file, eval_ds) -> List[dict]:
-    print(f"Loading answers from {answers_file}...")
-    try:
-        done_questions = pd.read_json(answers_file, lines=True)["question"].tolist()
-        print(f"Found {len(done_questions)} previous results!")
-    except Exception as e:
-        print("Error when loading records: ", e)
-        print("No usable records! ▶️ Starting new.")
-        done_questions = []
-    return [line for line in eval_ds.to_list() if line["question"] not in done_questions]
-
-
-def main():
-    args = parse_args()
-    print(f"Starting run with arguments: {args}")
-
-    answers_file = f"output/{SET}/{args.run_name}.jsonl"
-    tasks_to_run = get_examples_to_answer(answers_file, eval_ds)
-=======
->>>>>>> f6b0a124
 
     answer = manager_agent.run(args.question)
 
