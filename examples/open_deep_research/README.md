# Open Deep Research

Welcome to this open replication of [OpenAI's Deep Research](https://openai.com/index/introducing-deep-research/)! This agent attempts to replicate OpenAI's model and achieve similar performance on research tasks.

Read more about this implementation's goal and methods in our [blog post](https://huggingface.co/blog/open-deep-research).


This agent achieves **55% pass@1** on the GAIA validation set, compared to **67%** for the original Deep Research.

<<<<<<< HEAD
---
=======
And install smolagents dev version
```bash
pip install -e ../../.[dev]
```
>>>>>>> d0c3f436

## Installation and Setup

To get started, follow the steps below:

1. **Clone the repository**:

    ```bash
    git clone https://github.com/huggingface/smolagents.git
    cd smolagents/examples/open_deep_research
    ```

2. **Install required dependencies**:

    Run the following command to install the required dependencies from the `requirements.txt` file:

    ```bash
    pip install -r requirements.txt
    ```

3. **Install the development version of `smolagents`**:

    ```bash
    pip install smolagents[dev]
    ```

4. **Set up environment variables**:

    The script requires API keys to function:

    - **Hugging Face API Token**: You'll need a Hugging Face account and API token to run Open Deep Research.
        ```bash
        export HF_TOKEN="your_huggingface_token_here"
        ```
    
    - **OpenAI API Key**: You also need an OpenAI API key to run the script with OpenAI's models. You can obtain your key from OpenAI.
        ```bash
        export OPENAI_API_KEY="your_openai_api_key_here"
        ```
    
    - **SerpAPI Key**: Open Deep Research uses SerpAPI for web browsing functionality. 
        ```bash
        export SERPER_API_KEY="your_serpapi_key_here"
        ```

5. **Run the script**:

    Now you're ready to run the agent and ask your question! Simply run:

    ```bash
    python run.py --model-id "o1" "Your question here!"
    ```

    Replace `"Your question here!"` with the question you'd like the agent to answer. The agent will use the Hugging Face and OpenAI models to process and respond to your query.
<|MERGE_RESOLUTION|>--- conflicted
+++ resolved
@@ -7,14 +7,7 @@
 
 This agent achieves **55% pass@1** on the GAIA validation set, compared to **67%** for the original Deep Research.
 
-<<<<<<< HEAD
 ---
-=======
-And install smolagents dev version
-```bash
-pip install -e ../../.[dev]
-```
->>>>>>> d0c3f436
 
 ## Installation and Setup
 
@@ -38,7 +31,7 @@
 3. **Install the development version of `smolagents`**:
 
     ```bash
-    pip install smolagents[dev]
+    pip install -e ../../.[dev]
     ```
 
 4. **Set up environment variables**:
@@ -55,9 +48,9 @@
         export OPENAI_API_KEY="your_openai_api_key_here"
         ```
     
-    - **SerpAPI Key**: Open Deep Research uses SerpAPI for web browsing functionality. 
+    - **SerperAPI Key**: Open Deep Research uses Serper for web browsing functionality. 
         ```bash
-        export SERPER_API_KEY="your_serpapi_key_here"
+        export SERPER_API_KEY="your_serperapi_key_here"
         ```
 
 5. **Run the script**:
@@ -68,4 +61,4 @@
     python run.py --model-id "o1" "Your question here!"
     ```
 
-    Replace `"Your question here!"` with the question you'd like the agent to answer. The agent will use the Hugging Face and OpenAI models to process and respond to your query.
+    Replace `"Your question here!"` with the question you'd like the agent to answer.