# Open Deep Research

Welcome to this open replication of [OpenAI's Deep Research](https://openai.com/index/introducing-deep-research/)! This agent attempts to replicate OpenAI's model and achieve similar performance on research tasks.

Read more about this implementation's goal and methods in our [blog post](https://huggingface.co/blog/open-deep-research).


<<<<<<< HEAD
This agent achieves **55% pass@1** on the GAIA validation set, compared to **67%** for the original Deep Research.
=======
## Setup

### Installation

To install it, first run
```bash
pip install -r requirements.txt
```
>>>>>>> 023bab28

---

<<<<<<< HEAD
## Installation and Setup

To get started, follow the steps below:

1. **Clone the repository**:

    ```bash
    git clone https://github.com/huggingface/smolagents.git
    cd smolagents/examples/open_deep_research
    ```

2. **Install required dependencies**:

    Run the following command to install the required dependencies from the `requirements.txt` file:

    ```bash
    pip install -r requirements.txt
    ```

3. **Install the development version of `smolagents`**:

    ```bash
    pip install -e ../../.[dev]
    ```

4. **Set up environment variables**:

    The script requires API keys to function:

    - **Hugging Face API Token**: You'll need a Hugging Face account and API token to run Open Deep Research.
        ```bash
        export HF_TOKEN="your_huggingface_token_here"
        ```
    
    - **OpenAI API Key**: You also need an OpenAI API key to run the script with OpenAI's models. You can obtain your key from OpenAI.
        ```bash
        export OPENAI_API_KEY="your_openai_api_key_here"
        ```
    
    - **SerperAPI Key**: Open Deep Research uses SerperAPI for web browsing functionality. 
        ```bash
        export SERPER_API_KEY="your_serper_api_key_here"
        ```

5. **Run the script**:

    Now you're ready to run the agent and ask your question! Simply run:

    ```bash
    python run.py --model-id "o1" "Your question here!"
    ```

    Replace `"Your question here!"` with the question you'd like the agent to answer.
=======
### Environment variables

The agent uses the `GoogleSearchTool` for web search, which requires an environment variable with the corresponding API key, based on the selected provider:
- `SERPAPI_API_KEY` for SerpApi: [Sign up here to get a key](https://serpapi.com/users/sign_up)
- `SERPER_API_KEY` for Serper: [Sign up here to get a key](https://serper.dev/signup)

Depending on the model you want to use, you may need to set environment variables.
For example, to use the default `o1` model, you need to set the `OPENAI_API_KEY` environment variable.
[Sign up here to get a key](https://platform.openai.com/signup).

> [!WARNING]
> The use of the default `o1` model is restricted to tier-3 access: https://help.openai.com/en/articles/10362446-api-access-to-o1-and-o3-mini

## Usage

Then you're good to go! Run the run.py script, as in:
```bash
python run.py --model-id "o1" "Your question here!"
```
>>>>>>> 023bab28
<|MERGE_RESOLUTION|>--- conflicted
+++ resolved
@@ -5,34 +5,20 @@
 Read more about this implementation's goal and methods in our [blog post](https://huggingface.co/blog/open-deep-research).
 
 
-<<<<<<< HEAD
 This agent achieves **55% pass@1** on the GAIA validation set, compared to **67%** for the original Deep Research.
-=======
+
 ## Setup
-
-### Installation
-
-To install it, first run
-```bash
-pip install -r requirements.txt
-```
->>>>>>> 023bab28
-
----
-
-<<<<<<< HEAD
-## Installation and Setup
 
 To get started, follow the steps below:
 
-1. **Clone the repository**:
+### Clone the repository
 
-    ```bash
-    git clone https://github.com/huggingface/smolagents.git
-    cd smolagents/examples/open_deep_research
-    ```
+```bash
+git clone https://github.com/huggingface/smolagents.git
+cd smolagents/examples/open_deep_research
+```
 
-2. **Install required dependencies**:
+### Install dependencies
 
     Run the following command to install the required dependencies from the `requirements.txt` file:
 
@@ -40,42 +26,13 @@
     pip install -r requirements.txt
     ```
 
-3. **Install the development version of `smolagents`**:
+### Install the development version of `smolagents`
 
     ```bash
     pip install -e ../../.[dev]
     ```
 
-4. **Set up environment variables**:
-
-    The script requires API keys to function:
-
-    - **Hugging Face API Token**: You'll need a Hugging Face account and API token to run Open Deep Research.
-        ```bash
-        export HF_TOKEN="your_huggingface_token_here"
-        ```
-    
-    - **OpenAI API Key**: You also need an OpenAI API key to run the script with OpenAI's models. You can obtain your key from OpenAI.
-        ```bash
-        export OPENAI_API_KEY="your_openai_api_key_here"
-        ```
-    
-    - **SerperAPI Key**: Open Deep Research uses SerperAPI for web browsing functionality. 
-        ```bash
-        export SERPER_API_KEY="your_serper_api_key_here"
-        ```
-
-5. **Run the script**:
-
-    Now you're ready to run the agent and ask your question! Simply run:
-
-    ```bash
-    python run.py --model-id "o1" "Your question here!"
-    ```
-
-    Replace `"Your question here!"` with the question you'd like the agent to answer.
-=======
-### Environment variables
+### Set up environment variables
 
 The agent uses the `GoogleSearchTool` for web search, which requires an environment variable with the corresponding API key, based on the selected provider:
 - `SERPAPI_API_KEY` for SerpApi: [Sign up here to get a key](https://serpapi.com/users/sign_up)
@@ -88,10 +45,10 @@
 > [!WARNING]
 > The use of the default `o1` model is restricted to tier-3 access: https://help.openai.com/en/articles/10362446-api-access-to-o1-and-o3-mini
 
+
 ## Usage
 
 Then you're good to go! Run the run.py script, as in:
 ```bash
 python run.py --model-id "o1" "Your question here!"
-```
->>>>>>> 023bab28
+```