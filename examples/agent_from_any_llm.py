from smolagents import InferenceClientModel, LiteLLMModel, OpenAIServerModel, TransformersModel, tool
from smolagents.agents import CodeAgent, ToolCallingAgent
from transformers import AutoModelForCausalLM, AutoTokenizer


# Choose which inference type to use!

<<<<<<< HEAD
available_inferences = ["hf_api", "hf_api_provider", "transformers", "ollama", "litellm", "openai", "local_dir"]
chosen_inference = "hf_api_provider"  # Change this to one of the available options
=======
available_inferences = ["hf_api", "hf_api_provider", "transformers", "local_dir", "ollama", "litellm", "openai"]
chosen_inference = "hf_api_provider"
>>>>>>> c9417123

print(f"Chose model: '{chosen_inference}'")

if chosen_inference == "hf_api":
    model = InferenceClientModel(model_id="meta-llama/Llama-3.3-70B-Instruct")

elif chosen_inference == "hf_api_provider":
    model = InferenceClientModel(provider="together")

elif chosen_inference == "transformers":
    model = TransformersModel(model_id="HuggingFaceTB/SmolLM2-1.7B-Instruct", device_map="auto", max_new_tokens=1000)

elif chosen_inference == "ollama":
    model = LiteLLMModel(
        model_id="ollama_chat/llama3.2",
        api_base="http://localhost:11434",  # replace with remote open-ai compatible server if necessary
        api_key="your-api-key",  # replace with API key if necessary
        num_ctx=8192,  # ollama default is 2048 which will often fail horribly. 8192 works for easy tasks, more is better. Check https://huggingface.co/spaces/NyxKrage/LLM-Model-VRAM-Calculator to calculate how much VRAM this will need for the selected model.
    )

elif chosen_inference == "litellm":
    # For anthropic: change model_id below to 'anthropic/claude-3-5-sonnet-latest'
    model = LiteLLMModel(model_id="gpt-4o")

elif chosen_inference == "openai":
    # For anthropic: change model_id below to 'anthropic/claude-3-5-sonnet-latest'
    model = OpenAIServerModel(model_id="gpt-4o")

elif chosen_inference == "local_dir":
<<<<<<< HEAD
    # update this with your local model directory, cloned from HuggingFace or other source
    local_model_dir = "local/model/path" 
    model = TransformersModel(model_id=local_model_dir)
=======
     # update this with your local model directory
    model = TransformersModel(model_id="path/to/model")
>>>>>>> c9417123

@tool
def get_weather(location: str, celsius: bool | None = False) -> str:
    """
    Get weather in the next days at given location.
    Secretly this tool does not care about the location, it hates the weather everywhere.

    Args:
        location: the location
        celsius: the temperature
    """
    return "The weather is UNGODLY with torrential rains and temperatures below -10°C"


agent = ToolCallingAgent(tools=[get_weather], model=model, verbosity_level=2)

print("ToolCallingAgent:", agent.run("What's the weather like in Paris?"))

agent = CodeAgent(tools=[get_weather], model=model, verbosity_level=2, stream_outputs=True)

print("CodeAgent:", agent.run("What's the weather like in Paris?"))<|MERGE_RESOLUTION|>--- conflicted
+++ resolved
@@ -1,17 +1,11 @@
 from smolagents import InferenceClientModel, LiteLLMModel, OpenAIServerModel, TransformersModel, tool
 from smolagents.agents import CodeAgent, ToolCallingAgent
-from transformers import AutoModelForCausalLM, AutoTokenizer
 
 
 # Choose which inference type to use!
 
-<<<<<<< HEAD
-available_inferences = ["hf_api", "hf_api_provider", "transformers", "ollama", "litellm", "openai", "local_dir"]
-chosen_inference = "hf_api_provider"  # Change this to one of the available options
-=======
 available_inferences = ["hf_api", "hf_api_provider", "transformers", "local_dir", "ollama", "litellm", "openai"]
 chosen_inference = "hf_api_provider"
->>>>>>> c9417123
 
 print(f"Chose model: '{chosen_inference}'")
 
@@ -41,14 +35,8 @@
     model = OpenAIServerModel(model_id="gpt-4o")
 
 elif chosen_inference == "local_dir":
-<<<<<<< HEAD
-    # update this with your local model directory, cloned from HuggingFace or other source
-    local_model_dir = "local/model/path" 
-    model = TransformersModel(model_id=local_model_dir)
-=======
-     # update this with your local model directory
+     # update this with your local model directory, models available for cloning on HuggingFace
     model = TransformersModel(model_id="path/to/model")
->>>>>>> c9417123
 
 @tool
 def get_weather(location: str, celsius: bool | None = False) -> str:
