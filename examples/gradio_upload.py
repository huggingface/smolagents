--- conflicted
+++ resolved
@@ -1,11 +1,11 @@
-from smolagents import CodeAgent, HfApiModel, GradioUI
+from smolagents import (
+    CodeAgent,
+    HfApiModel,
+    GradioUI
+)
 
-<<<<<<< HEAD
-agent = CodeAgent(tools=[], model=HfApiModel(), max_steps=4, verbosity_level=0)
-=======
 agent = CodeAgent(
     tools=[], model=HfApiModel(), max_steps=4, verbosity_level=1
 )
->>>>>>> a4ec1e5b
 
-GradioUI(agent, file_upload_folder="./data").launch()+GradioUI(agent, file_upload_folder='./data').launch()