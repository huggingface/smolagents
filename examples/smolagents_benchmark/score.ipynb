{
 "cells": [
  {
   "cell_type": "code",
   "execution_count": null,
   "metadata": {},
   "outputs": [],
   "source": [
    "#!pip install -e .. datasets sympy numpy matplotlib seaborn -q  # Install dev version of smolagents + some packages\n",
    "#!export HF_TOKEN="
   ]
  },
  {
   "cell_type": "code",
   "execution_count": 2,
   "metadata": {},
   "outputs": [],
   "source": [
    "from datetime import datetime\n",
    "\n",
    "\n",
    "# Benchmark date\n",
    "# - set a concrete date:\n",
    "DATE = \"2025-07-10\"\n",
    "# - or use default: today\n",
    "# DATE = None\n",
    "# DATE = DATE or datetime.date.today().isoformat()\n",
    "\n",
    "# Evaluation dataset\n",
    "# - the dataset is gated, so you must first visit its page to request access: https://huggingface.co/datasets/smolagents-benchmark/benchmark-v1\n",
    "EVAL_DATASET = \"smolagents/benchmark-v1\"\n",
    "\n",
    "# Answers dataset: it must be a gated dataset; required to score the answers\n",
    "ANSWERS_DATASET = \"smolagents/answers\"\n",
    "# Whether to push the answers dataset to the Hub\n",
    "PUSH_ANSWERS_DATASET_TO_HUB = True\n",
    "\n",
    "# Results dataset\n",
    "RESULTS_DATASET = \"smolagents/results\"\n",
    "# Whether to push the results dataset to the Hub\n",
    "PUSH_RESULTS_DATASET_TO_HUB = True"
   ]
  },
  {
   "cell_type": "markdown",
   "metadata": {},
   "source": [
    "## Constants and utilities/tools"
   ]
  },
  {
   "cell_type": "code",
<<<<<<< HEAD
   "execution_count": null,
=======
   "execution_count": 3,
>>>>>>> dd494906
   "metadata": {},
   "outputs": [],
   "source": [
    "import re\n",
    "import string\n",
    "import warnings\n",
    "from concurrent.futures import ThreadPoolExecutor, as_completed\n",
    "\n",
    "import numpy as np\n",
    "from tqdm import tqdm\n",
    "\n",
    "\n",
    "def normalize_number_str(number_str: str) -> float:\n",
    "    # we replace these common units and commas to allow\n",
    "    # conversion to float\n",
    "    for char in [\"$\", \"%\", \",\"]:\n",
    "        number_str = number_str.replace(char, \"\")\n",
    "    try:\n",
    "        return float(number_str)\n",
    "    except ValueError:\n",
    "        return float(\"inf\")\n",
    "\n",
    "\n",
    "def split_string(\n",
    "    s: str,\n",
    "    char_list: list[str] = [\",\", \";\"],\n",
    ") -> list[str]:\n",
    "    pattern = f\"[{''.join(char_list)}]\"\n",
    "    return re.split(pattern, s)\n",
    "\n",
    "\n",
    "def is_float(element: any) -> bool:\n",
    "    try:\n",
    "        float(element)\n",
    "        return True\n",
    "    except ValueError:\n",
    "        return False\n",
    "\n",
    "\n",
    "def normalize_str(input_str, remove_punct=True) -> str:\n",
    "    \"\"\"\n",
    "    Normalize a string by:\n",
    "    - Removing all white spaces\n",
    "    - Optionally removing punctuation (if remove_punct is True)\n",
    "    - Converting to lowercase\n",
    "    Parameters:\n",
    "    - input_str: str, the string to normalize\n",
    "    - remove_punct: bool, whether to remove punctuation (default: True)\n",
    "    Returns:\n",
    "    - str, the normalized string\n",
    "    \"\"\"\n",
    "    # Remove all white spaces. Required e.g for seagull vs. sea gull\n",
    "    no_spaces = re.sub(r\"\\s\", \"\", input_str)\n",
    "\n",
    "    # Remove punctuation, if specified.\n",
    "    if remove_punct:\n",
    "        translator = str.maketrans(\"\", \"\", string.punctuation)\n",
    "        return no_spaces.lower().translate(translator)\n",
    "    else:\n",
    "        return no_spaces.lower()\n",
    "\n",
    "\n",
    "def extract_numbers(text: str) -> list[str]:\n",
    "    \"\"\"This pattern matches:\n",
    "    - Optional negative sign\n",
    "    - Numbers with optional comma thousand separators\n",
    "    - Optional decimal points with decimal numbers\n",
    "    \"\"\"\n",
    "    pattern = r\"-?(?:\\d{1,3}(?:,\\d{3})+|\\d+)(?:\\.\\d+)?\"\n",
    "\n",
    "    return [el.replace(\",\", \"\") for el in re.findall(pattern, text)]\n",
    "\n",
    "\n",
    "def get_question_score_gaia(\n",
    "    model_answer: str,\n",
    "    ground_truth: str,\n",
    ") -> bool:\n",
    "    \"\"\"Scoring function used to score functions from the GAIA benchmark\"\"\"\n",
    "    if is_float(ground_truth):\n",
    "        normalized_answer = normalize_number_str(str(model_answer))\n",
    "        return normalized_answer == float(ground_truth)\n",
    "\n",
    "    elif any(char in ground_truth for char in [\",\", \";\"]):  # if gt is a list\n",
    "        # question with the fish: normalization removes punct\n",
    "        gt_elems = split_string(ground_truth)\n",
    "        ma_elems = split_string(model_answer)\n",
    "\n",
    "        if len(gt_elems) != len(ma_elems):  # check length is the same\n",
    "            warnings.warn(\"Answer lists have different lengths, returning False.\", UserWarning)\n",
    "            return False\n",
    "\n",
    "        comparisons = []\n",
    "        for ma_elem, gt_elem in zip(ma_elems, gt_elems):  # compare each element as float or str\n",
    "            if is_float(gt_elem):\n",
    "                normalized_ma_elem = normalize_number_str(ma_elem)\n",
    "                comparisons.append(normalized_ma_elem == float(gt_elem))\n",
    "            else:\n",
    "                # we do not remove punct since comparisons can include punct\n",
    "                comparisons.append(\n",
    "                    normalize_str(ma_elem, remove_punct=False) == normalize_str(gt_elem, remove_punct=False)\n",
    "                )\n",
    "        return all(comparisons)\n",
    "\n",
    "    else:  # if gt is a str\n",
    "        return normalize_str(model_answer) == normalize_str(ground_truth)\n",
    "\n",
    "\n",
    "def get_correct(row):\n",
    "    if row[\"source\"] == \"MATH\":  # Checks the last number in answer\n",
    "        numbers_answer = extract_numbers(str(row[\"answer\"]))\n",
    "        if len(numbers_answer) == 0:\n",
    "            return False\n",
    "        return np.isclose(float(numbers_answer[-1]), float(row[\"true_answer\"]), rtol=1e-5, atol=1e-7)\n",
    "    else:\n",
    "        return get_question_score_gaia(str(row[\"answer\"]), str(row[\"true_answer\"]))\n",
    "\n",
    "\n",
    "def score_answers_subset(answers_dataset, answers_subset):\n",
    "    try:\n",
    "        print(answers_dataset, answers_subset)\n",
    "        *model_id, action_type, task = answers_subset.split(\"__\")\n",
    "        model_id = \"/\".join(model_id)\n",
    "        ds = datasets.load_dataset(answers_dataset, answers_subset, split=\"test\")\n",
    "        df = ds.to_pandas()\n",
    "        df[\"correct\"] = df.apply(get_correct, axis=1)\n",
    "        assert df[\"correct\"].notnull().sum() > 30, \"Missing answers\"\n",
    "        acc = df[\"correct\"].mean().item()\n",
    "        result = df.loc[0, [\"model_id\", \"agent_action_type\", \"source\"]].to_dict()\n",
    "        result[\"acc\"] = acc\n",
    "        return result\n",
    "    except Exception as e:\n",
    "        print(f\"Error with {answers_subset}: {e}\")\n",
    "        return None\n",
    "\n",
    "\n",
    "def score_answers(\n",
    "    answers_subsets,\n",
    "    answers_dataset=ANSWERS_DATASET,\n",
    "    date=DATE,\n",
    "    push_to_hub_dataset=RESULTS_DATASET if PUSH_RESULTS_DATASET_TO_HUB else None,\n",
    "    set_default=True,\n",
    "):\n",
    "    \"\"\"\n",
    "    Score answers from the given dataset subsets.\n",
    "\n",
    "    Parameters:\n",
    "        answers_subsets: List of dataset subsets to score\n",
    "        answers_dataset: Dataset containing the answers\n",
    "        date: Date to use for the config name\n",
    "        push_to_hub_dataset: Dataset ID to push results to, or None to skip pushing\n",
    "        set_default: If True, sets this config as the default config in the Hugging Face Hub dataset.\n",
    "                     This means when users load the dataset without specifying a config,\n",
    "                     this version will be loaded by default.\n",
    "    \"\"\"\n",
    "    if not answers_dataset:\n",
    "        raise ValueError(\"Pass 'answers_dataset' to load the answers from it\")\n",
    "    # date = date or datetime.date.today().isoformat()\n",
    "    results = []\n",
    "    with ThreadPoolExecutor(max_workers=16) as exe:\n",
    "        futures = [\n",
    "            exe.submit(score_answers_subset, answers_dataset, answers_subset) for answers_subset in answers_subsets\n",
    "        ]\n",
    "        for f in tqdm(as_completed(futures), total=len(answers_subsets), desc=\"Processing tasks\"):\n",
    "            result = f.result()\n",
    "            if result:\n",
    "                results.append(result)\n",
    "    df = pd.DataFrame(results)\n",
    "\n",
    "    if push_to_hub_dataset:\n",
    "        ds = datasets.Dataset.from_pandas(df)\n",
    "        config = date\n",
    "        ds.push_to_hub(\n",
    "            push_to_hub_dataset, config_name=config, commit_message=f\"Upload {config} results\", create_pr=True\n",
    "        )\n",
    "        # ds.push_to_hub(push_to_hub_dataset, config_name=config, commit_message=f\"Upload {config} results\")\n",
    "    return df"
   ]
  },
  {
   "cell_type": "markdown",
   "metadata": {},
   "source": [
    "## Score answers"
   ]
  },
  {
   "cell_type": "code",
   "execution_count": 4,
   "metadata": {},
   "outputs": [
    {
     "name": "stdout",
     "output_type": "stream",
     "text": [
      "Number of answers_subsets 129\n",
      "Example of answers_subset Qwen__QwQ-32B__code__gaia\n",
      "smolagents/answers Qwen__QwQ-32B__code__gaia\n",
      "smolagents/answers Qwen__QwQ-32B__code__math\n",
      "smolagents/answers Qwen__QwQ-32B__code__simpleqa\n",
      "smolagents/answers Qwen__Qwen2.5-72B-Instruct__code__gaia\n",
      "smolagents/answers Qwen__Qwen2.5-72B-Instruct__code__math\n",
      "smolagents/answers Qwen__Qwen2.5-72B-Instruct__code__simpleqa\n",
      "smolagents/answers Qwen__Qwen2.5-72B-Instruct__vanilla__gaia\n",
      "smolagents/answers Qwen__Qwen2.5-72B-Instruct__vanilla__math\n",
      "smolagents/answers Qwen__Qwen2.5-72B-Instruct__vanilla__simpleqa\n",
      "smolagents/answers Qwen__Qwen2.5-7B-Instruct__vanilla__gaia\n",
      "smolagents/answers Qwen__Qwen2.5-7B-Instruct__vanilla__math\n",
      "smolagents/answers Qwen__Qwen2.5-7B-Instruct__vanilla__simpleqa\n",
      "smolagents/answers Qwen__Qwen2.5-Coder-32B-Instruct__code__gaia\n",
      "smolagents/answers Qwen__Qwen2.5-Coder-32B-Instruct__code__math\n",
      "smolagents/answers Qwen__Qwen2.5-Coder-32B-Instruct__code__simpleqa\n",
      "smolagents/answers Qwen__Qwen2.5-Coder-32B-Instruct__tool-calling__gaia\n"
     ]
    },
    {
     "name": "stderr",
     "output_type": "stream",
     "text": [
      "Processing tasks:   0%|          | 0/129 [00:00<?, ?it/s]/tmp/ipykernel_760138/1854554187.py:87: UserWarning: Answer lists have different lengths, returning False.\n",
      "  warnings.warn(\"Answer lists have different lengths, returning False.\", UserWarning)\n",
      "Processing tasks:   1%|          | 1/129 [00:08<19:08,  8.98s/it]"
     ]
    },
    {
     "name": "stdout",
     "output_type": "stream",
     "text": [
      "smolagents/answers Qwen__Qwen2.5-Coder-32B-Instruct__tool-calling__math\n",
      "smolagents/answers Qwen__Qwen2.5-Coder-32B-Instruct__tool-calling__simpleqa\n"
     ]
    },
    {
     "name": "stderr",
     "output_type": "stream",
     "text": [
      "Processing tasks:   2%|▏         | 3/129 [00:09<05:08,  2.45s/it]/tmp/ipykernel_760138/1854554187.py:87: UserWarning: Answer lists have different lengths, returning False.\n",
      "  warnings.warn(\"Answer lists have different lengths, returning False.\", UserWarning)\n",
      "Processing tasks:   4%|▍         | 5/129 [00:09<02:31,  1.22s/it]"
     ]
    },
    {
     "name": "stdout",
     "output_type": "stream",
     "text": [
      "smolagents/answers Qwen__Qwen2.5-Coder-32B-Instruct__vanilla__gaia\n",
      "smolagents/answers Qwen__Qwen2.5-Coder-32B-Instruct__vanilla__math\n",
      "smolagents/answers Qwen__Qwen2.5-Coder-32B-Instruct__vanilla__simpleqa\n",
      "smolagents/answers Qwen__Qwen3-235B-A22B__code__gaia\n",
      "smolagents/answers Qwen__Qwen3-235B-A22B__code__math\n",
      "smolagents/answers Qwen__Qwen3-235B-A22B__code__simpleqa\n"
     ]
    },
    {
     "name": "stderr",
     "output_type": "stream",
     "text": [
      "/tmp/ipykernel_760138/1854554187.py:87: UserWarning: Answer lists have different lengths, returning False.\n",
      "  warnings.warn(\"Answer lists have different lengths, returning False.\", UserWarning)\n",
      "/tmp/ipykernel_760138/1854554187.py:87: UserWarning: Answer lists have different lengths, returning False.\n",
      "  warnings.warn(\"Answer lists have different lengths, returning False.\", UserWarning)\n",
      "Processing tasks:   7%|▋         | 9/129 [00:09<01:02,  1.92it/s]/tmp/ipykernel_760138/1854554187.py:87: UserWarning: Answer lists have different lengths, returning False.\n",
      "  warnings.warn(\"Answer lists have different lengths, returning False.\", UserWarning)\n",
      "Processing tasks:   9%|▊         | 11/129 [00:09<00:46,  2.55it/s]"
     ]
    },
    {
     "name": "stdout",
     "output_type": "stream",
     "text": [
      "smolagents/answers Qwen__Qwen3-32B__code__gaia\n",
      "smolagents/answers Qwen__Qwen3-32B__code__math\n",
      "smolagents/answers Qwen__Qwen3-32B__code__simpleqa\n"
     ]
    },
    {
     "name": "stderr",
     "output_type": "stream",
     "text": [
      "Processing tasks:  10%|█         | 13/129 [00:10<00:36,  3.22it/s]"
     ]
    },
    {
     "name": "stdout",
     "output_type": "stream",
     "text": [
      "smolagents/answers anthropic__claude-3-5-sonnet-latest__code__gaia\n",
      "smolagents/answers anthropic__claude-3-5-sonnet-latest__code__math\n",
      "smolagents/answers anthropic__claude-3-5-sonnet-latest__code__simpleqa\n"
     ]
    },
    {
     "name": "stderr",
     "output_type": "stream",
     "text": [
      "/tmp/ipykernel_760138/1854554187.py:87: UserWarning: Answer lists have different lengths, returning False.\n",
      "  warnings.warn(\"Answer lists have different lengths, returning False.\", UserWarning)\n",
      "Processing tasks:  12%|█▏        | 15/129 [00:13<01:26,  1.32it/s]"
     ]
    },
    {
     "name": "stdout",
     "output_type": "stream",
     "text": [
      "smolagents/answers anthropic__claude-3-5-sonnet-latest__tool-calling__gaia\n"
     ]
    },
    {
     "name": "stderr",
     "output_type": "stream",
     "text": [
      "Processing tasks:  13%|█▎        | 17/129 [00:14<01:11,  1.57it/s]"
     ]
    },
    {
     "name": "stdout",
     "output_type": "stream",
     "text": [
      "smolagents/answers anthropic__claude-3-5-sonnet-latest__tool-calling__math\n",
      "smolagents/answers anthropic__claude-3-5-sonnet-latest__tool-calling__simpleqa\n"
     ]
    },
    {
     "name": "stderr",
     "output_type": "stream",
     "text": [
      "Processing tasks:  15%|█▍        | 19/129 [00:15<00:54,  2.00it/s]"
     ]
    },
    {
     "name": "stdout",
     "output_type": "stream",
     "text": [
      "smolagents/answers anthropic__claude-3-5-sonnet-latest__vanilla__gaia\n",
      "smolagents/answers anthropic__claude-3-5-sonnet-latest__vanilla__math\n",
      "smolagents/answers anthropic__claude-3-5-sonnet-latest__vanilla__simpleqa\n",
      "smolagents/answers anthropic__claude-3-7-sonnet-20250219__code__gaia\n",
      "smolagents/answers anthropic__claude-3-7-sonnet-20250219__code__math\n"
     ]
    },
    {
     "name": "stderr",
     "output_type": "stream",
     "text": [
      "/tmp/ipykernel_760138/1854554187.py:87: UserWarning: Answer lists have different lengths, returning False.\n",
      "  warnings.warn(\"Answer lists have different lengths, returning False.\", UserWarning)\n",
      "/tmp/ipykernel_760138/1854554187.py:87: UserWarning: Answer lists have different lengths, returning False.\n",
      "  warnings.warn(\"Answer lists have different lengths, returning False.\", UserWarning)\n",
      "Processing tasks:  18%|█▊        | 23/129 [00:15<00:29,  3.65it/s]"
     ]
    },
    {
     "name": "stdout",
     "output_type": "stream",
     "text": [
      "smolagents/answers anthropic__claude-3-7-sonnet-20250219__code__simpleqa\n"
     ]
    },
    {
     "name": "stderr",
     "output_type": "stream",
     "text": [
      "Processing tasks:  19%|█▊        | 24/129 [00:16<00:33,  3.11it/s]"
     ]
    },
    {
     "name": "stdout",
     "output_type": "stream",
     "text": [
      "smolagents/answers anthropic__claude-3-7-sonnet__code__gaia\n",
      "smolagents/answers anthropic__claude-3-7-sonnet__code__math\n"
     ]
    },
    {
     "name": "stderr",
     "output_type": "stream",
     "text": [
      "Processing tasks:  20%|██        | 26/129 [00:17<00:36,  2.81it/s]"
     ]
    },
    {
     "name": "stdout",
     "output_type": "stream",
     "text": [
      "smolagents/answers anthropic__claude-3-7-sonnet__code__simpleqa\n"
     ]
    },
    {
     "name": "stderr",
     "output_type": "stream",
     "text": [
      "/tmp/ipykernel_760138/1854554187.py:87: UserWarning: Answer lists have different lengths, returning False.\n",
      "  warnings.warn(\"Answer lists have different lengths, returning False.\", UserWarning)\n",
      "Processing tasks:  21%|██        | 27/129 [00:17<00:38,  2.64it/s]/tmp/ipykernel_760138/1854554187.py:87: UserWarning: Answer lists have different lengths, returning False.\n",
      "  warnings.warn(\"Answer lists have different lengths, returning False.\", UserWarning)\n"
     ]
    },
    {
     "name": "stdout",
     "output_type": "stream",
     "text": [
      "smolagents/answers anthropic__claude-opus-4-20250514__code__gaia\n",
      "smolagents/answers anthropic__claude-opus-4-20250514__code__math\n",
      "smolagents/answers anthropic__claude-opus-4-20250514__code__simpleqa\n"
     ]
    },
    {
     "name": "stderr",
     "output_type": "stream",
     "text": [
      "/tmp/ipykernel_760138/1854554187.py:87: UserWarning: Answer lists have different lengths, returning False.\n",
      "  warnings.warn(\"Answer lists have different lengths, returning False.\", UserWarning)\n",
      "Processing tasks:  24%|██▍       | 31/129 [00:17<00:22,  4.36it/s]"
     ]
    },
    {
     "name": "stdout",
     "output_type": "stream",
     "text": [
      "smolagents/answers anthropic__claude-sonnet-4-20250514__code__gaia\n",
      "smolagents/answers anthropic__claude-sonnet-4-20250514__code__math\n"
     ]
    },
    {
     "name": "stderr",
     "output_type": "stream",
     "text": [
      "Processing tasks:  25%|██▍       | 32/129 [00:19<00:59,  1.63it/s]"
     ]
    },
    {
     "name": "stdout",
     "output_type": "stream",
     "text": [
      "smolagents/answers anthropic__claude-sonnet-4-20250514__code__simpleqa\n"
     ]
    },
    {
     "name": "stderr",
     "output_type": "stream",
     "text": [
      "Processing tasks:  26%|██▌       | 33/129 [00:20<00:54,  1.77it/s]"
     ]
    },
    {
     "name": "stdout",
     "output_type": "stream",
     "text": [
      "smolagents/answers deepseek-ai__DeepSeek-R1-Distill-Qwen-32B__code__gaia\n",
      "smolagents/answers deepseek-ai__DeepSeek-R1-Distill-Qwen-32B__code__math\n",
      "smolagents/answers deepseek-ai__DeepSeek-R1-Distill-Qwen-32B__code__simpleqa\n"
     ]
    },
    {
     "name": "stderr",
     "output_type": "stream",
     "text": [
      "/tmp/ipykernel_760138/1854554187.py:87: UserWarning: Answer lists have different lengths, returning False.\n",
      "  warnings.warn(\"Answer lists have different lengths, returning False.\", UserWarning)\n",
      "/tmp/ipykernel_760138/1854554187.py:87: UserWarning: Answer lists have different lengths, returning False.\n",
      "  warnings.warn(\"Answer lists have different lengths, returning False.\", UserWarning)\n",
      "Processing tasks:  26%|██▋       | 34/129 [00:20<00:46,  2.06it/s]"
     ]
    },
    {
     "name": "stdout",
     "output_type": "stream",
     "text": [
      "smolagents/answers deepseek-ai__DeepSeek-R1-Distill-Qwen-32B__tool-calling__gaia\n",
      "smolagents/answers deepseek-ai__DeepSeek-R1-Distill-Qwen-32B__tool-calling__math\n",
      "smolagents/answers deepseek-ai__DeepSeek-R1-Distill-Qwen-32B__tool-calling__simpleqa\n",
      "smolagents/answers deepseek-ai__DeepSeek-R1__code__gaia\n",
      "smolagents/answers deepseek-ai__DeepSeek-R1__code__math\n",
      "smolagents/answers deepseek-ai__DeepSeek-R1__code__simpleqa\n",
      "smolagents/answers deepseek-ai__DeepSeek-R1__tool-calling__gaia\n",
      "smolagents/answers deepseek-ai__DeepSeek-R1__tool-calling__math\n"
     ]
    },
    {
     "name": "stderr",
     "output_type": "stream",
     "text": [
      "Processing tasks:  31%|███       | 40/129 [00:23<00:41,  2.16it/s]/tmp/ipykernel_760138/1854554187.py:87: UserWarning: Answer lists have different lengths, returning False.\n",
      "  warnings.warn(\"Answer lists have different lengths, returning False.\", UserWarning)\n",
      "/tmp/ipykernel_760138/1854554187.py:87: UserWarning: Answer lists have different lengths, returning False.\n",
      "  warnings.warn(\"Answer lists have different lengths, returning False.\", UserWarning)\n"
     ]
    },
    {
     "data": {
      "application/vnd.jupyter.widget-view+json": {
       "model_id": "7b4afbbeaec241e89e79954f9fcc31df",
       "version_major": 2,
       "version_minor": 0
      },
      "text/plain": [
       "Generating test split:   0%|          | 0/32 [00:00<?, ? examples/s]"
      ]
     },
     "metadata": {},
     "output_type": "display_data"
    },
    {
     "data": {
      "application/vnd.jupyter.widget-view+json": {
       "model_id": "b0f8a2cc183e40be90eefd0ee4c56155",
       "version_major": 2,
       "version_minor": 0
      },
      "text/plain": [
       "Generating test split:   0%|          | 0/50 [00:00<?, ? examples/s]"
      ]
     },
     "metadata": {},
     "output_type": "display_data"
    },
    {
     "data": {
      "application/vnd.jupyter.widget-view+json": {
       "model_id": "42b36933176543c7b21990531c0aad86",
       "version_major": 2,
       "version_minor": 0
      },
      "text/plain": [
       "Generating test split:   0%|          | 0/50 [00:00<?, ? examples/s]"
      ]
     },
     "metadata": {},
     "output_type": "display_data"
    },
    {
     "name": "stdout",
     "output_type": "stream",
     "text": [
      "Error with anthropic__claude-3-7-sonnet__code__gaia: [{'expected': SplitInfo(name='test', num_bytes=3798372, num_examples=32, shard_lengths=None, dataset_name=None), 'recorded': SplitInfo(name='test', num_bytes=0, num_examples=0, shard_lengths=None, dataset_name='answers')}]\n",
      "smolagents/answers deepseek-ai__DeepSeek-R1__tool-calling__simpleqa\n",
      "Error with anthropic__claude-3-7-sonnet__code__simpleqa: [{'expected': SplitInfo(name='test', num_bytes=5770703, num_examples=50, shard_lengths=None, dataset_name=None), 'recorded': SplitInfo(name='test', num_bytes=0, num_examples=0, shard_lengths=None, dataset_name='answers')}]\n",
      "smolagents/answers gpt-4.5-preview__code__gaia\n",
      "smolagents/answers gpt-4.5-preview__code__math\n",
      "Error with anthropic__claude-3-7-sonnet__code__math: [{'expected': SplitInfo(name='test', num_bytes=5828160, num_examples=50, shard_lengths=None, dataset_name=None), 'recorded': SplitInfo(name='test', num_bytes=0, num_examples=0, shard_lengths=None, dataset_name='answers')}]\n",
      "smolagents/answers gpt-4.5-preview__code__simpleqa\n"
     ]
    },
    {
     "name": "stderr",
     "output_type": "stream",
     "text": [
      "Processing tasks:  37%|███▋      | 48/129 [00:25<00:29,  2.76it/s]"
     ]
    },
    {
     "name": "stdout",
     "output_type": "stream",
     "text": [
      "smolagents/answers gpt-4.5-preview__vanilla__gaia\n"
     ]
    },
    {
     "name": "stderr",
     "output_type": "stream",
     "text": [
      "/tmp/ipykernel_760138/1854554187.py:87: UserWarning: Answer lists have different lengths, returning False.\n",
      "  warnings.warn(\"Answer lists have different lengths, returning False.\", UserWarning)\n",
      "Processing tasks:  38%|███▊      | 49/129 [00:26<00:31,  2.55it/s]/tmp/ipykernel_760138/1854554187.py:87: UserWarning: Answer lists have different lengths, returning False.\n",
      "  warnings.warn(\"Answer lists have different lengths, returning False.\", UserWarning)\n",
      "Processing tasks:  42%|████▏     | 54/129 [00:26<00:18,  4.05it/s]"
     ]
    },
    {
     "name": "stdout",
     "output_type": "stream",
     "text": [
      "smolagents/answers gpt-4.5-preview__vanilla__math\n",
      "smolagents/answers gpt-4.5-preview__vanilla__simpleqa\n",
      "smolagents/answers meta-llama__Llama-3.1-70B-Instruct__code__gaia\n",
      "smolagents/answers meta-llama__Llama-3.1-70B-Instruct__code__math\n",
      "smolagents/answers meta-llama__Llama-3.1-70B-Instruct__code__simpleqa\n",
      "smolagents/answers meta-llama__Llama-3.1-70B-Instruct__tool-calling__gaia\n",
      "smolagents/answers meta-llama__Llama-3.1-70B-Instruct__tool-calling__math\n"
     ]
    },
    {
     "name": "stderr",
     "output_type": "stream",
     "text": [
      "Processing tasks:  43%|████▎     | 56/129 [00:28<00:29,  2.50it/s]"
     ]
    },
    {
     "name": "stdout",
     "output_type": "stream",
     "text": [
      "smolagents/answers meta-llama__Llama-3.1-70B-Instruct__tool-calling__simpleqa\n",
      "smolagents/answerssmolagents/answers meta-llama__Llama-3.1-8B-Instruct__code__math\n",
      " meta-llama__Llama-3.1-8B-Instruct__code__gaia\n",
      "smolagents/answers meta-llama__Llama-3.1-8B-Instruct__code__simpleqa\n"
     ]
    },
    {
     "name": "stderr",
     "output_type": "stream",
     "text": [
      "Processing tasks:  44%|████▍     | 57/129 [00:29<00:32,  2.25it/s]"
     ]
    },
    {
     "data": {
      "application/vnd.jupyter.widget-view+json": {
       "model_id": "c46e4c9dd8e749abb544716f4c2228be",
       "version_major": 2,
       "version_minor": 0
      },
      "text/plain": [
       "Generating test split:   0%|          | 0/32 [00:00<?, ? examples/s]"
      ]
     },
     "metadata": {},
     "output_type": "display_data"
    },
    {
     "data": {
      "application/vnd.jupyter.widget-view+json": {
       "model_id": "13af80727853437ca4af0d6361aaf1bd",
       "version_major": 2,
       "version_minor": 0
      },
      "text/plain": [
       "Generating test split:   0%|          | 0/50 [00:00<?, ? examples/s]"
      ]
     },
     "metadata": {},
     "output_type": "display_data"
    },
    {
     "data": {
      "application/vnd.jupyter.widget-view+json": {
       "model_id": "7a4b0a23082c40a48f41ac9212e5492b",
       "version_major": 2,
       "version_minor": 0
      },
      "text/plain": [
       "Generating test split:   0%|          | 0/50 [00:00<?, ? examples/s]"
      ]
     },
     "metadata": {},
     "output_type": "display_data"
    },
    {
     "name": "stdout",
     "output_type": "stream",
     "text": [
      "smolagents/answerssmolagents/answers meta-llama__Llama-3.1-8B-Instruct__tool-calling__math\n",
      " meta-llama__Llama-3.1-8B-Instruct__tool-calling__gaia\n",
      "Error with deepseek-ai__DeepSeek-R1__tool-calling__simpleqa: [{'expected': SplitInfo(name='test', num_bytes=4328100, num_examples=50, shard_lengths=None, dataset_name=None), 'recorded': SplitInfo(name='test', num_bytes=0, num_examples=0, shard_lengths=None, dataset_name='answers')}]\n",
      "smolagents/answers meta-llama__Llama-3.1-8B-Instruct__tool-calling__simpleqa\n",
      "Error with deepseek-ai__DeepSeek-R1__tool-calling__math: [{'expected': SplitInfo(name='test', num_bytes=4380804, num_examples=50, shard_lengths=None, dataset_name=None), 'recorded': SplitInfo(name='test', num_bytes=0, num_examples=0, shard_lengths=None, dataset_name='answers')}]\n",
      "smolagents/answers meta-llama__Llama-3.1-8B-Instruct__vanilla__gaia\n",
      "Error with deepseek-ai__DeepSeek-R1__tool-calling__gaia: [{'expected': SplitInfo(name='test', num_bytes=2866077, num_examples=32, shard_lengths=None, dataset_name=None), 'recorded': SplitInfo(name='test', num_bytes=0, num_examples=0, shard_lengths=None, dataset_name='answers')}]\n",
      "smolagents/answers meta-llama__Llama-3.1-8B-Instruct__vanilla__math\n"
     ]
    },
    {
     "name": "stderr",
     "output_type": "stream",
     "text": [
      "/tmp/ipykernel_760138/1854554187.py:87: UserWarning: Answer lists have different lengths, returning False.\n",
      "  warnings.warn(\"Answer lists have different lengths, returning False.\", UserWarning)\n",
      "Processing tasks:  50%|█████     | 65/129 [00:32<00:26,  2.37it/s]"
     ]
    },
    {
     "name": "stdout",
     "output_type": "stream",
     "text": [
      "smolagents/answers meta-llama__Llama-3.1-8B-Instruct__vanilla__simpleqa\n",
      "smolagents/answers meta-llama__Llama-3.2-3B-Instruct__code__gaia\n",
      "smolagents/answers meta-llama__Llama-3.2-3B-Instruct__code__math\n",
      "smolagents/answers meta-llama__Llama-3.2-3B-Instruct__code__simpleqa\n",
      "smolagents/answers meta-llama__Llama-3.2-3B-Instruct__vanilla__gaia\n",
      "smolagents/answers meta-llama__Llama-3.2-3B-Instruct__vanilla__math\n",
      "smolagents/answers meta-llama__Llama-3.2-3B-Instruct__vanilla__simpleqa\n"
     ]
    },
    {
     "name": "stderr",
     "output_type": "stream",
     "text": [
      "/tmp/ipykernel_760138/1854554187.py:87: UserWarning: Answer lists have different lengths, returning False.\n",
      "  warnings.warn(\"Answer lists have different lengths, returning False.\", UserWarning)\n",
      "/tmp/ipykernel_760138/1854554187.py:87: UserWarning: Answer lists have different lengths, returning False.\n",
      "  warnings.warn(\"Answer lists have different lengths, returning False.\", UserWarning)\n",
      "/tmp/ipykernel_760138/1854554187.py:87: UserWarning: Answer lists have different lengths, returning False.\n",
      "  warnings.warn(\"Answer lists have different lengths, returning False.\", UserWarning)\n",
      "Processing tasks:  56%|█████▌    | 72/129 [00:33<00:17,  3.22it/s]"
     ]
    },
    {
     "name": "stdout",
     "output_type": "stream",
     "text": [
      "smolagents/answers meta-llama__Llama-3.3-70B-Instruct__code__gaia\n"
     ]
    },
    {
     "name": "stderr",
     "output_type": "stream",
     "text": [
      "/tmp/ipykernel_760138/1854554187.py:87: UserWarning: Answer lists have different lengths, returning False.\n",
      "  warnings.warn(\"Answer lists have different lengths, returning False.\", UserWarning)\n",
      "Processing tasks:  57%|█████▋    | 73/129 [00:34<00:18,  3.10it/s]"
     ]
    },
    {
     "name": "stdout",
     "output_type": "stream",
     "text": [
      "smolagents/answers meta-llama__Llama-3.3-70B-Instruct__code__math\n"
     ]
    },
    {
     "name": "stderr",
     "output_type": "stream",
     "text": [
      "/tmp/ipykernel_760138/1854554187.py:87: UserWarning: Answer lists have different lengths, returning False.\n",
      "  warnings.warn(\"Answer lists have different lengths, returning False.\", UserWarning)\n",
      "Processing tasks:  57%|█████▋    | 74/129 [00:35<00:23,  2.36it/s]/tmp/ipykernel_760138/1854554187.py:87: UserWarning: Answer lists have different lengths, returning False.\n",
      "  warnings.warn(\"Answer lists have different lengths, returning False.\", UserWarning)\n",
      "Processing tasks:  58%|█████▊    | 75/129 [00:35<00:20,  2.60it/s]"
     ]
    },
    {
     "name": "stdout",
     "output_type": "stream",
     "text": [
      "smolagents/answers meta-llama__Llama-3.3-70B-Instruct__code__simpleqa\n",
      "smolagents/answers meta-llama__Llama-3.3-70B-Instruct__vanilla__gaia\n",
      "smolagents/answers meta-llama__Llama-3.3-70B-Instruct__vanilla__math\n"
     ]
    },
    {
     "name": "stderr",
     "output_type": "stream",
     "text": [
      "Processing tasks:  60%|██████    | 78/129 [00:36<00:14,  3.64it/s]/tmp/ipykernel_760138/1854554187.py:87: UserWarning: Answer lists have different lengths, returning False.\n",
      "  warnings.warn(\"Answer lists have different lengths, returning False.\", UserWarning)\n"
     ]
    },
    {
     "name": "stdout",
     "output_type": "stream",
     "text": [
      "smolagents/answers meta-llama__Llama-3.3-70B-Instruct__vanilla__simpleqa\n",
      "smolagents/answers meta-llama__Llama-4-Maverick-17B-128E-Instruct__code__gaia\n",
      "smolagents/answers meta-llama__Llama-4-Maverick-17B-128E-Instruct__code__math\n"
     ]
    },
    {
     "name": "stderr",
     "output_type": "stream",
     "text": [
      "Processing tasks:  63%|██████▎   | 81/129 [00:36<00:08,  5.80it/s]"
     ]
    },
    {
     "name": "stdout",
     "output_type": "stream",
     "text": [
      "smolagents/answers meta-llama__Llama-4-Maverick-17B-128E-Instruct__code__simpleqa\n",
      "smolagents/answers meta-llama__Llama-4-Scout-17B-16E-Instruct__code__gaia\n",
      "smolagents/answers meta-llama__Llama-4-Scout-17B-16E-Instruct__code__math\n"
     ]
    },
    {
     "name": "stderr",
     "output_type": "stream",
     "text": [
      "Processing tasks:  65%|██████▌   | 84/129 [00:38<00:19,  2.34it/s]"
     ]
    },
    {
     "name": "stdout",
     "output_type": "stream",
     "text": [
      "smolagents/answers meta-llama__Llama-4-Scout-17B-16E-Instruct__code__simpleqa\n",
      "smolagents/answers mistralai__Mistral-Nemo-Instruct-2407__code__gaia\n"
     ]
    },
    {
     "name": "stderr",
     "output_type": "stream",
     "text": [
      "/tmp/ipykernel_760138/1854554187.py:87: UserWarning: Answer lists have different lengths, returning False.\n",
      "  warnings.warn(\"Answer lists have different lengths, returning False.\", UserWarning)\n",
      "Processing tasks:  66%|██████▌   | 85/129 [00:38<00:16,  2.71it/s]/tmp/ipykernel_760138/1854554187.py:87: UserWarning: Answer lists have different lengths, returning False.\n",
      "  warnings.warn(\"Answer lists have different lengths, returning False.\", UserWarning)\n",
      "Processing tasks:  67%|██████▋   | 87/129 [00:39<00:11,  3.76it/s]/tmp/ipykernel_760138/1854554187.py:87: UserWarning: Answer lists have different lengths, returning False.\n",
      "  warnings.warn(\"Answer lists have different lengths, returning False.\", UserWarning)\n"
     ]
    },
    {
     "name": "stdout",
     "output_type": "stream",
     "text": [
      "smolagents/answers mistralai__Mistral-Nemo-Instruct-2407__code__math\n",
      "smolagents/answers mistralai__Mistral-Nemo-Instruct-2407__code__simpleqa\n",
      "smolagents/answers mistralai__Mistral-Nemo-Instruct-2407__vanilla__gaia\n",
      "smolagents/answers mistralai__Mistral-Nemo-Instruct-2407__vanilla__math\n",
      "smolagents/answers mistralai__Mistral-Nemo-Instruct-2407__vanilla__simpleqa\n"
     ]
    },
    {
     "name": "stderr",
     "output_type": "stream",
     "text": [
      "Processing tasks:  70%|██████▉   | 90/129 [00:41<00:21,  1.85it/s]"
     ]
    },
    {
     "name": "stdout",
     "output_type": "stream",
     "text": [
      "smolagents/answers mistralai__Mistral-Small-24B-Instruct-2501__code__gaia\n"
     ]
    },
    {
     "name": "stderr",
     "output_type": "stream",
     "text": [
      "/tmp/ipykernel_760138/1854554187.py:87: UserWarning: Answer lists have different lengths, returning False.\n",
      "  warnings.warn(\"Answer lists have different lengths, returning False.\", UserWarning)\n",
      "Processing tasks:  74%|███████▎  | 95/129 [00:42<00:08,  3.82it/s]/tmp/ipykernel_760138/1854554187.py:87: UserWarning: Answer lists have different lengths, returning False.\n",
      "  warnings.warn(\"Answer lists have different lengths, returning False.\", UserWarning)\n",
      "/tmp/ipykernel_760138/1854554187.py:87: UserWarning: Answer lists have different lengths, returning False.\n",
      "  warnings.warn(\"Answer lists have different lengths, returning False.\", UserWarning)\n"
     ]
    },
    {
     "name": "stdout",
     "output_type": "stream",
     "text": [
      "smolagents/answers mistralai__Mistral-Small-24B-Instruct-2501__code__math\n",
      "smolagents/answers mistralai__Mistral-Small-24B-Instruct-2501__code__simpleqa\n",
      "smolagents/answers mistralai__Mistral-Small-24B-Instruct-2501__tool-calling__gaia\n",
      "smolagents/answers mistralai__Mistral-Small-24B-Instruct-2501__tool-calling__math\n",
      "smolagents/answers mistralai__Mistral-Small-24B-Instruct-2501__tool-calling__simpleqa\n",
      "smolagents/answers o1__code__gaia\n",
      "smolagents/answers o1__code__math\n"
     ]
    },
    {
     "name": "stderr",
     "output_type": "stream",
     "text": [
      "Processing tasks:  76%|███████▌  | 98/129 [00:42<00:05,  5.32it/s]"
     ]
    },
    {
     "name": "stdout",
     "output_type": "stream",
     "text": [
      "smolagents/answers o1__code__simpleqa\n",
      "smolagents/answers o1__vanilla__gaia\n"
     ]
    },
    {
     "data": {
      "application/vnd.jupyter.widget-view+json": {
       "model_id": "2842d386273f4e6a8c7cc1752562e21e",
       "version_major": 2,
       "version_minor": 0
      },
      "text/plain": [
       "Generating test split:   0%|          | 0/50 [00:00<?, ? examples/s]"
      ]
     },
     "metadata": {},
     "output_type": "display_data"
    },
    {
     "data": {
      "application/vnd.jupyter.widget-view+json": {
       "model_id": "709eb58572604a0294efdcc308b371c1",
       "version_major": 2,
       "version_minor": 0
      },
      "text/plain": [
       "Generating test split:   0%|          | 0/50 [00:00<?, ? examples/s]"
      ]
     },
     "metadata": {},
     "output_type": "display_data"
    },
    {
     "data": {
      "application/vnd.jupyter.widget-view+json": {
       "model_id": "ca66a45545694c7997155c1962456267",
       "version_major": 2,
       "version_minor": 0
      },
      "text/plain": [
       "Generating test split:   0%|          | 0/32 [00:00<?, ? examples/s]"
      ]
     },
     "metadata": {},
     "output_type": "display_data"
    },
    {
     "data": {
      "application/vnd.jupyter.widget-view+json": {
       "model_id": "99e6d09ce44042748d5119b5e72c7d2c",
       "version_major": 2,
       "version_minor": 0
      },
      "text/plain": [
       "Generating test split:   0%|          | 0/50 [00:00<?, ? examples/s]"
      ]
     },
     "metadata": {},
     "output_type": "display_data"
    },
    {
     "data": {
      "application/vnd.jupyter.widget-view+json": {
       "model_id": "c33103c0875c4e7499184e9775172696",
       "version_major": 2,
       "version_minor": 0
      },
      "text/plain": [
       "Generating test split:   0%|          | 0/32 [00:00<?, ? examples/s]"
      ]
     },
     "metadata": {},
     "output_type": "display_data"
    },
    {
     "name": "stderr",
     "output_type": "stream",
     "text": [
      "Processing tasks:  78%|███████▊  | 100/129 [00:45<00:15,  1.85it/s]"
     ]
    },
    {
     "name": "stdout",
     "output_type": "stream",
     "text": [
      "Error with mistralai__Mistral-Nemo-Instruct-2407__code__math: [{'expected': SplitInfo(name='test', num_bytes=3183827, num_examples=50, shard_lengths=None, dataset_name=None), 'recorded': SplitInfo(name='test', num_bytes=0, num_examples=0, shard_lengths=None, dataset_name='answers')}]\n",
      "smolagents/answers o1__vanilla__math\n",
      "Error with mistralai__Mistral-Nemo-Instruct-2407__vanilla__gaia: [{'expected': SplitInfo(name='test', num_bytes=38307, num_examples=32, shard_lengths=None, dataset_name=None), 'recorded': SplitInfo(name='test', num_bytes=0, num_examples=0, shard_lengths=None, dataset_name='answers')}]\n",
      "smolagents/answers o1__vanilla__simpleqa\n",
      "Error with mistralai__Mistral-Nemo-Instruct-2407__code__gaia: [{'expected': SplitInfo(name='test', num_bytes=3355637, num_examples=32, shard_lengths=None, dataset_name=None), 'recorded': SplitInfo(name='test', num_bytes=0, num_examples=0, shard_lengths=None, dataset_name='answers')}]\n",
      "smolagents/answers o3-mini__code__gaia\n",
      "Error with mistralai__Mistral-Nemo-Instruct-2407__vanilla__simpleqa: [{'expected': SplitInfo(name='test', num_bytes=12216, num_examples=50, shard_lengths=None, dataset_name=None), 'recorded': SplitInfo(name='test', num_bytes=0, num_examples=0, shard_lengths=None, dataset_name='answers')}]\n",
      "smolagents/answers o3-mini__code__math\n",
      "Error with mistralai__Mistral-Nemo-Instruct-2407__vanilla__math: [{'expected': SplitInfo(name='test', num_bytes=68830, num_examples=50, shard_lengths=None, dataset_name=None), 'recorded': SplitInfo(name='test', num_bytes=0, num_examples=0, shard_lengths=None, dataset_name='answers')}]\n",
      "smolagents/answers o3-mini__code__simpleqa\n"
     ]
    },
    {
     "data": {
      "application/vnd.jupyter.widget-view+json": {
       "model_id": "85affe30643e41a0bf102cfacced33c3",
       "version_major": 2,
       "version_minor": 0
      },
      "text/plain": [
       "Generating test split:   0%|          | 0/50 [00:00<?, ? examples/s]"
      ]
     },
     "metadata": {},
     "output_type": "display_data"
    },
    {
     "name": "stdout",
     "output_type": "stream",
     "text": [
      "Error with mistralai__Mistral-Nemo-Instruct-2407__code__simpleqa: [{'expected': SplitInfo(name='test', num_bytes=5563749, num_examples=50, shard_lengths=None, dataset_name=None), 'recorded': SplitInfo(name='test', num_bytes=0, num_examples=0, shard_lengths=None, dataset_name='answers')}]\n",
      "smolagents/answers openai__gpt-4o__code__gaia\n",
      "smolagents/answers openai__gpt-4o__code__math\n",
      "smolagents/answers openai__gpt-4o__code__simpleqa\n"
     ]
    },
    {
     "name": "stderr",
     "output_type": "stream",
     "text": [
      "Processing tasks:  82%|████████▏ | 106/129 [00:47<00:10,  2.23it/s]/tmp/ipykernel_760138/1854554187.py:87: UserWarning: Answer lists have different lengths, returning False.\n",
      "  warnings.warn(\"Answer lists have different lengths, returning False.\", UserWarning)\n"
     ]
    },
    {
     "data": {
      "application/vnd.jupyter.widget-view+json": {
       "model_id": "5087a936fd984f90af91677621dc55ca",
       "version_major": 2,
       "version_minor": 0
      },
      "text/plain": [
       "Generating test split:   0%|          | 0/50 [00:00<?, ? examples/s]"
      ]
     },
     "metadata": {},
     "output_type": "display_data"
    },
    {
     "data": {
      "application/vnd.jupyter.widget-view+json": {
       "model_id": "a9d199e62c6f4dddb23951f32a18ebec",
       "version_major": 2,
       "version_minor": 0
      },
      "text/plain": [
       "Generating test split:   0%|          | 0/32 [00:00<?, ? examples/s]"
      ]
     },
     "metadata": {},
     "output_type": "display_data"
    },
    {
     "data": {
      "application/vnd.jupyter.widget-view+json": {
       "model_id": "da7d189c35144d5ebcfd26f62878d755",
       "version_major": 2,
       "version_minor": 0
      },
      "text/plain": [
       "Generating test split:   0%|          | 0/50 [00:00<?, ? examples/s]"
      ]
     },
     "metadata": {},
     "output_type": "display_data"
    },
    {
     "name": "stderr",
     "output_type": "stream",
     "text": [
      "Processing tasks:  83%|████████▎ | 107/129 [00:48<00:10,  2.08it/s]"
     ]
    },
    {
     "name": "stdout",
     "output_type": "stream",
     "text": [
      "Error with mistralai__Mistral-Small-24B-Instruct-2501__code__gaia: [{'expected': SplitInfo(name='test', num_bytes=5131526, num_examples=32, shard_lengths=None, dataset_name=None), 'recorded': SplitInfo(name='test', num_bytes=0, num_examples=0, shard_lengths=None, dataset_name='answers')}]\n",
      "smolagents/answers openai__gpt-4o__tool-calling__gaia\n",
      "Error with mistralai__Mistral-Small-24B-Instruct-2501__tool-calling__math: [{'expected': SplitInfo(name='test', num_bytes=5327306, num_examples=50, shard_lengths=None, dataset_name=None), 'recorded': SplitInfo(name='test', num_bytes=0, num_examples=0, shard_lengths=None, dataset_name='answers')}]\n",
      "smolagents/answers openai__gpt-4o__tool-calling__math\n",
      "Error with mistralai__Mistral-Small-24B-Instruct-2501__code__simpleqa: [{'expected': SplitInfo(name='test', num_bytes=7870820, num_examples=50, shard_lengths=None, dataset_name=None), 'recorded': SplitInfo(name='test', num_bytes=0, num_examples=0, shard_lengths=None, dataset_name='answers')}]\n",
      "smolagents/answers openai__gpt-4o__tool-calling__simpleqa\n",
      "smolagents/answers openai__gpt-4o__vanilla__gaia\n"
     ]
    },
    {
     "data": {
      "application/vnd.jupyter.widget-view+json": {
       "model_id": "589ef02a29de43c68d42926b927a779b",
       "version_major": 2,
       "version_minor": 0
      },
      "text/plain": [
       "Generating test split:   0%|          | 0/50 [00:00<?, ? examples/s]"
      ]
     },
     "metadata": {},
     "output_type": "display_data"
    },
    {
     "data": {
      "application/vnd.jupyter.widget-view+json": {
       "model_id": "2907d6484b84456c9c0a109effe120e9",
       "version_major": 2,
       "version_minor": 0
      },
      "text/plain": [
       "Generating test split:   0%|          | 0/50 [00:00<?, ? examples/s]"
      ]
     },
     "metadata": {},
     "output_type": "display_data"
    },
    {
     "name": "stdout",
     "output_type": "stream",
     "text": [
      "Error with mistralai__Mistral-Small-24B-Instruct-2501__tool-calling__simpleqa: [{'expected': SplitInfo(name='test', num_bytes=5274651, num_examples=50, shard_lengths=None, dataset_name=None), 'recorded': SplitInfo(name='test', num_bytes=0, num_examples=0, shard_lengths=None, dataset_name='answers')}]\n",
      "smolagents/answers openai__gpt-4o__vanilla__math\n",
      "Error with mistralai__Mistral-Small-24B-Instruct-2501__code__math: [{'expected': SplitInfo(name='test', num_bytes=7923480, num_examples=50, shard_lengths=None, dataset_name=None), 'recorded': SplitInfo(name='test', num_bytes=0, num_examples=0, shard_lengths=None, dataset_name='answers')}]\n",
      "smolagents/answers openai__gpt-4o__vanilla__simpleqa\n"
     ]
    },
    {
     "data": {
      "application/vnd.jupyter.widget-view+json": {
       "model_id": "b68df606bd4744be9a73d086abef54ba",
       "version_major": 2,
       "version_minor": 0
      },
      "text/plain": [
       "Generating test split:   0%|          | 0/32 [00:00<?, ? examples/s]"
      ]
     },
     "metadata": {},
     "output_type": "display_data"
    },
    {
     "name": "stderr",
     "output_type": "stream",
     "text": [
      "Processing tasks:  88%|████████▊ | 114/129 [00:48<00:03,  4.10it/s]"
     ]
    },
    {
     "name": "stdout",
     "output_type": "stream",
     "text": [
      "Error with mistralai__Mistral-Small-24B-Instruct-2501__tool-calling__gaia: [{'expected': SplitInfo(name='test', num_bytes=3471836, num_examples=32, shard_lengths=None, dataset_name=None), 'recorded': SplitInfo(name='test', num_bytes=0, num_examples=0, shard_lengths=None, dataset_name='answers')}]\n"
     ]
    },
    {
     "name": "stderr",
     "output_type": "stream",
     "text": [
      "/tmp/ipykernel_760138/1854554187.py:87: UserWarning: Answer lists have different lengths, returning False.\n",
      "  warnings.warn(\"Answer lists have different lengths, returning False.\", UserWarning)\n",
      "/tmp/ipykernel_760138/1854554187.py:87: UserWarning: Answer lists have different lengths, returning False.\n",
      "  warnings.warn(\"Answer lists have different lengths, returning False.\", UserWarning)\n",
      "Processing tasks:  90%|████████▉ | 116/129 [00:51<00:05,  2.29it/s]/tmp/ipykernel_760138/1854554187.py:87: UserWarning: Answer lists have different lengths, returning False.\n",
      "  warnings.warn(\"Answer lists have different lengths, returning False.\", UserWarning)\n",
      "Processing tasks:  95%|█████████▍| 122/129 [00:51<00:01,  3.63it/s]/tmp/ipykernel_760138/1854554187.py:87: UserWarning: Answer lists have different lengths, returning False.\n",
      "  warnings.warn(\"Answer lists have different lengths, returning False.\", UserWarning)\n",
      "Processing tasks:  96%|█████████▌| 124/129 [00:51<00:01,  4.14it/s]/tmp/ipykernel_760138/1854554187.py:87: UserWarning: Answer lists have different lengths, returning False.\n",
      "  warnings.warn(\"Answer lists have different lengths, returning False.\", UserWarning)\n",
      "Processing tasks: 100%|██████████| 129/129 [00:52<00:00,  2.47it/s]\n"
     ]
    },
    {
     "data": {
      "application/vnd.jupyter.widget-view+json": {
       "model_id": "f7f577c82d65428181772b7f9af5c929",
       "version_major": 2,
       "version_minor": 0
      },
      "text/plain": [
       "Uploading the dataset shards:   0%|          | 0/1 [00:00<?, ?it/s]"
      ]
     },
     "metadata": {},
     "output_type": "display_data"
    },
    {
     "data": {
      "application/vnd.jupyter.widget-view+json": {
       "model_id": "eed1db213ecf48219a6a9f10c92d751e",
       "version_major": 2,
       "version_minor": 0
      },
      "text/plain": [
       "Creating parquet from Arrow format:   0%|          | 0/1 [00:00<?, ?ba/s]"
      ]
     },
     "metadata": {},
     "output_type": "display_data"
    },
    {
     "data": {
      "application/vnd.jupyter.widget-view+json": {
       "model_id": "605dbeb90e0548a6bbaf21332e08a6e3",
       "version_major": 2,
       "version_minor": 0
      },
      "text/plain": [
       "Uploading...:   0%|          | 0.00/2.81k [00:00<?, ?B/s]"
      ]
     },
     "metadata": {},
     "output_type": "display_data"
    },
    {
     "data": {
      "application/vnd.jupyter.widget-view+json": {
       "model_id": "2ce25caa384042f6b4e289d36a14ae44",
       "version_major": 2,
       "version_minor": 0
      },
      "text/plain": [
       "README.md:   0%|          | 0.00/810 [00:00<?, ?B/s]"
      ]
     },
     "metadata": {},
     "output_type": "display_data"
    },
    {
     "data": {
      "text/html": [
       "<div>\n",
       "<style scoped>\n",
       "    .dataframe tbody tr th:only-of-type {\n",
       "        vertical-align: middle;\n",
       "    }\n",
       "\n",
       "    .dataframe tbody tr th {\n",
       "        vertical-align: top;\n",
       "    }\n",
       "\n",
       "    .dataframe thead th {\n",
       "        text-align: right;\n",
       "    }\n",
       "</style>\n",
       "<table border=\"1\" class=\"dataframe\">\n",
       "  <thead>\n",
       "    <tr style=\"text-align: right;\">\n",
       "      <th></th>\n",
       "      <th>model_id</th>\n",
       "      <th>agent_action_type</th>\n",
       "      <th>source</th>\n",
       "      <th>acc</th>\n",
       "    </tr>\n",
       "  </thead>\n",
       "  <tbody>\n",
       "    <tr>\n",
       "      <th>0</th>\n",
       "      <td>Qwen/Qwen2.5-Coder-32B-Instruct</td>\n",
       "      <td>code</td>\n",
       "      <td>GAIA</td>\n",
       "      <td>21.88</td>\n",
       "    </tr>\n",
       "    <tr>\n",
       "      <th>1</th>\n",
       "      <td>Qwen/Qwen2.5-72B-Instruct</td>\n",
       "      <td>code</td>\n",
       "      <td>SimpleQA</td>\n",
       "      <td>88.00</td>\n",
       "    </tr>\n",
       "    <tr>\n",
       "      <th>2</th>\n",
       "      <td>Qwen/Qwen2.5-72B-Instruct</td>\n",
       "      <td>code</td>\n",
       "      <td>MATH</td>\n",
       "      <td>76.00</td>\n",
       "    </tr>\n",
       "    <tr>\n",
       "      <th>3</th>\n",
       "      <td>Qwen/Qwen2.5-7B-Instruct</td>\n",
       "      <td>vanilla</td>\n",
       "      <td>SimpleQA</td>\n",
       "      <td>4.00</td>\n",
       "    </tr>\n",
       "    <tr>\n",
       "      <th>4</th>\n",
       "      <td>Qwen/Qwen2.5-Coder-32B-Instruct</td>\n",
       "      <td>tool-calling</td>\n",
       "      <td>GAIA</td>\n",
       "      <td>18.75</td>\n",
       "    </tr>\n",
       "  </tbody>\n",
       "</table>\n",
       "</div>"
      ],
      "text/plain": [
       "                          model_id agent_action_type    source    acc\n",
       "0  Qwen/Qwen2.5-Coder-32B-Instruct              code      GAIA  21.88\n",
       "1        Qwen/Qwen2.5-72B-Instruct              code  SimpleQA  88.00\n",
       "2        Qwen/Qwen2.5-72B-Instruct              code      MATH  76.00\n",
       "3         Qwen/Qwen2.5-7B-Instruct           vanilla  SimpleQA   4.00\n",
       "4  Qwen/Qwen2.5-Coder-32B-Instruct      tool-calling      GAIA  18.75"
      ]
     },
     "execution_count": 4,
     "metadata": {},
     "output_type": "execute_result"
    }
   ],
   "source": [
    "import datasets\n",
    "import pandas as pd\n",
    "\n",
    "\n",
    "# Choose the answers subsets to score:\n",
    "# answers_subsets = [\"meta-llama__Llama-3.1-8B-Instruct__code__gaia\"]\n",
    "# or get all the answers subsets present in the ANSWERS_DATASET\n",
    "answers_subsets = datasets.get_dataset_config_names(ANSWERS_DATASET)\n",
    "print(\"Number of answers_subsets\", len(answers_subsets))\n",
    "print(\"Example of answers_subset\", answers_subsets[0])\n",
    "\n",
    "result_df = score_answers(answers_subsets)\n",
    "result_df[\"acc\"] = (result_df[\"acc\"] * 100).round(2)\n",
    "result_df.head()"
   ]
  },
  {
   "cell_type": "code",
<<<<<<< HEAD
   "execution_count": 7,
=======
   "execution_count": 5,
>>>>>>> dd494906
   "metadata": {},
   "outputs": [],
   "source": [
    "pivot_df = result_df.pivot_table(\n",
    "    index=[\"model_id\", \"source\"],\n",
    "    columns=[\"agent_action_type\"],\n",
    "    values=\"acc\",\n",
    "    fill_value=float(\"nan\"),\n",
    ").reset_index()"
   ]
  },
  {
   "cell_type": "markdown",
   "metadata": {},
   "source": [
    "### Display results"
   ]
  },
  {
   "cell_type": "code",
   "execution_count": 8,
   "metadata": {},
   "outputs": [
    {
     "data": {
      "text/html": [
       "<div>\n",
       "<style scoped>\n",
       "    .dataframe tbody tr th:only-of-type {\n",
       "        vertical-align: middle;\n",
       "    }\n",
       "\n",
       "    .dataframe tbody tr th {\n",
       "        vertical-align: top;\n",
       "    }\n",
       "\n",
       "    .dataframe thead th {\n",
       "        text-align: right;\n",
       "    }\n",
       "</style>\n",
       "<table border=\"1\" class=\"dataframe\">\n",
       "  <thead>\n",
       "    <tr style=\"text-align: right;\">\n",
       "      <th>agent_action_type</th>\n",
       "      <th>model_id</th>\n",
       "      <th>source</th>\n",
       "      <th>code</th>\n",
       "      <th>tool-calling</th>\n",
       "      <th>tool_calling</th>\n",
       "      <th>vanilla</th>\n",
       "    </tr>\n",
       "  </thead>\n",
       "  <tbody>\n",
       "    <tr>\n",
       "      <th>0</th>\n",
       "      <td>Qwen/QwQ-32B</td>\n",
       "      <td>GAIA</td>\n",
       "      <td>37.50</td>\n",
       "      <td>NaN</td>\n",
       "      <td>NaN</td>\n",
       "      <td>NaN</td>\n",
       "    </tr>\n",
       "    <tr>\n",
       "      <th>1</th>\n",
       "      <td>Qwen/QwQ-32B</td>\n",
       "      <td>MATH</td>\n",
       "      <td>94.00</td>\n",
       "      <td>NaN</td>\n",
       "      <td>NaN</td>\n",
       "      <td>NaN</td>\n",
       "    </tr>\n",
       "    <tr>\n",
       "      <th>2</th>\n",
       "      <td>Qwen/QwQ-32B</td>\n",
       "      <td>SimpleQA</td>\n",
       "      <td>74.00</td>\n",
       "      <td>NaN</td>\n",
       "      <td>NaN</td>\n",
       "      <td>NaN</td>\n",
       "    </tr>\n",
       "    <tr>\n",
       "      <th>3</th>\n",
       "      <td>Qwen/Qwen2.5-72B-Instruct</td>\n",
       "      <td>GAIA</td>\n",
       "      <td>28.12</td>\n",
       "      <td>NaN</td>\n",
       "      <td>NaN</td>\n",
       "      <td>6.25</td>\n",
       "    </tr>\n",
       "    <tr>\n",
       "      <th>4</th>\n",
       "      <td>Qwen/Qwen2.5-72B-Instruct</td>\n",
       "      <td>MATH</td>\n",
       "      <td>76.00</td>\n",
       "      <td>NaN</td>\n",
       "      <td>NaN</td>\n",
       "      <td>30.00</td>\n",
       "    </tr>\n",
       "    <tr>\n",
       "      <th>5</th>\n",
       "      <td>Qwen/Qwen2.5-72B-Instruct</td>\n",
       "      <td>SimpleQA</td>\n",
       "      <td>88.00</td>\n",
       "      <td>NaN</td>\n",
       "      <td>NaN</td>\n",
       "      <td>10.00</td>\n",
       "    </tr>\n",
       "    <tr>\n",
       "      <th>6</th>\n",
       "      <td>Qwen/Qwen2.5-7B-Instruct</td>\n",
       "      <td>GAIA</td>\n",
       "      <td>NaN</td>\n",
       "      <td>NaN</td>\n",
       "      <td>NaN</td>\n",
       "      <td>3.12</td>\n",
       "    </tr>\n",
       "    <tr>\n",
       "      <th>7</th>\n",
       "      <td>Qwen/Qwen2.5-7B-Instruct</td>\n",
       "      <td>MATH</td>\n",
       "      <td>NaN</td>\n",
       "      <td>NaN</td>\n",
       "      <td>NaN</td>\n",
       "      <td>38.00</td>\n",
       "    </tr>\n",
       "    <tr>\n",
       "      <th>8</th>\n",
       "      <td>Qwen/Qwen2.5-7B-Instruct</td>\n",
       "      <td>SimpleQA</td>\n",
       "      <td>NaN</td>\n",
       "      <td>NaN</td>\n",
       "      <td>NaN</td>\n",
       "      <td>4.00</td>\n",
       "    </tr>\n",
       "    <tr>\n",
       "      <th>9</th>\n",
       "      <td>Qwen/Qwen2.5-Coder-32B-Instruct</td>\n",
       "      <td>GAIA</td>\n",
       "      <td>21.88</td>\n",
       "      <td>18.75</td>\n",
       "      <td>NaN</td>\n",
       "      <td>3.12</td>\n",
       "    </tr>\n",
       "    <tr>\n",
       "      <th>10</th>\n",
       "      <td>Qwen/Qwen2.5-Coder-32B-Instruct</td>\n",
       "      <td>MATH</td>\n",
       "      <td>84.00</td>\n",
       "      <td>44.00</td>\n",
       "      <td>NaN</td>\n",
       "      <td>62.00</td>\n",
       "    </tr>\n",
       "    <tr>\n",
       "      <th>11</th>\n",
       "      <td>Qwen/Qwen2.5-Coder-32B-Instruct</td>\n",
       "      <td>SimpleQA</td>\n",
       "      <td>74.00</td>\n",
       "      <td>58.00</td>\n",
       "      <td>NaN</td>\n",
       "      <td>8.00</td>\n",
       "    </tr>\n",
       "    <tr>\n",
       "      <th>12</th>\n",
       "      <td>Qwen/Qwen3-235B-A22B</td>\n",
       "      <td>GAIA</td>\n",
       "      <td>15.62</td>\n",
       "      <td>NaN</td>\n",
       "      <td>NaN</td>\n",
       "      <td>NaN</td>\n",
       "    </tr>\n",
       "    <tr>\n",
       "      <th>13</th>\n",
       "      <td>Qwen/Qwen3-235B-A22B</td>\n",
       "      <td>MATH</td>\n",
       "      <td>58.00</td>\n",
       "      <td>NaN</td>\n",
       "      <td>NaN</td>\n",
       "      <td>NaN</td>\n",
       "    </tr>\n",
       "    <tr>\n",
       "      <th>14</th>\n",
       "      <td>Qwen/Qwen3-235B-A22B</td>\n",
       "      <td>SimpleQA</td>\n",
       "      <td>76.00</td>\n",
       "      <td>NaN</td>\n",
       "      <td>NaN</td>\n",
       "      <td>NaN</td>\n",
       "    </tr>\n",
       "    <tr>\n",
       "      <th>15</th>\n",
       "      <td>Qwen/Qwen3-32B</td>\n",
       "      <td>GAIA</td>\n",
       "      <td>25.00</td>\n",
       "      <td>NaN</td>\n",
       "      <td>NaN</td>\n",
       "      <td>NaN</td>\n",
       "    </tr>\n",
       "    <tr>\n",
       "      <th>16</th>\n",
       "      <td>Qwen/Qwen3-32B</td>\n",
       "      <td>MATH</td>\n",
       "      <td>90.00</td>\n",
       "      <td>NaN</td>\n",
       "      <td>NaN</td>\n",
       "      <td>NaN</td>\n",
       "    </tr>\n",
       "    <tr>\n",
       "      <th>17</th>\n",
       "      <td>Qwen/Qwen3-32B</td>\n",
       "      <td>SimpleQA</td>\n",
       "      <td>78.00</td>\n",
       "      <td>NaN</td>\n",
       "      <td>NaN</td>\n",
       "      <td>NaN</td>\n",
       "    </tr>\n",
       "    <tr>\n",
       "      <th>18</th>\n",
       "      <td>anthropic/claude-3-5-sonnet-latest</td>\n",
       "      <td>GAIA</td>\n",
       "      <td>56.25</td>\n",
       "      <td>NaN</td>\n",
       "      <td>0.00</td>\n",
       "      <td>3.12</td>\n",
       "    </tr>\n",
       "    <tr>\n",
       "      <th>19</th>\n",
       "      <td>anthropic/claude-3-5-sonnet-latest</td>\n",
       "      <td>MATH</td>\n",
       "      <td>86.00</td>\n",
       "      <td>NaN</td>\n",
       "      <td>54.00</td>\n",
       "      <td>50.00</td>\n",
       "    </tr>\n",
       "    <tr>\n",
       "      <th>20</th>\n",
       "      <td>anthropic/claude-3-5-sonnet-latest</td>\n",
       "      <td>SimpleQA</td>\n",
       "      <td>82.00</td>\n",
       "      <td>NaN</td>\n",
       "      <td>0.00</td>\n",
       "      <td>34.00</td>\n",
       "    </tr>\n",
       "    <tr>\n",
       "      <th>21</th>\n",
       "      <td>anthropic/claude-3-7-sonnet-20250219</td>\n",
       "      <td>GAIA</td>\n",
       "      <td>50.00</td>\n",
       "      <td>NaN</td>\n",
       "      <td>NaN</td>\n",
       "      <td>NaN</td>\n",
       "    </tr>\n",
       "    <tr>\n",
       "      <th>22</th>\n",
       "      <td>anthropic/claude-3-7-sonnet-20250219</td>\n",
       "      <td>MATH</td>\n",
       "      <td>96.00</td>\n",
       "      <td>NaN</td>\n",
       "      <td>NaN</td>\n",
       "      <td>NaN</td>\n",
       "    </tr>\n",
       "    <tr>\n",
       "      <th>23</th>\n",
       "      <td>anthropic/claude-3-7-sonnet-20250219</td>\n",
       "      <td>SimpleQA</td>\n",
       "      <td>86.00</td>\n",
       "      <td>NaN</td>\n",
       "      <td>NaN</td>\n",
       "      <td>NaN</td>\n",
       "    </tr>\n",
       "    <tr>\n",
       "      <th>24</th>\n",
       "      <td>anthropic/claude-opus-4-20250514</td>\n",
       "      <td>GAIA</td>\n",
       "      <td>59.38</td>\n",
       "      <td>NaN</td>\n",
       "      <td>NaN</td>\n",
       "      <td>NaN</td>\n",
       "    </tr>\n",
       "    <tr>\n",
       "      <th>25</th>\n",
       "      <td>anthropic/claude-opus-4-20250514</td>\n",
       "      <td>MATH</td>\n",
       "      <td>98.00</td>\n",
       "      <td>NaN</td>\n",
       "      <td>NaN</td>\n",
       "      <td>NaN</td>\n",
       "    </tr>\n",
       "    <tr>\n",
       "      <th>26</th>\n",
       "      <td>anthropic/claude-opus-4-20250514</td>\n",
       "      <td>SimpleQA</td>\n",
       "      <td>94.00</td>\n",
       "      <td>NaN</td>\n",
       "      <td>NaN</td>\n",
       "      <td>NaN</td>\n",
       "    </tr>\n",
       "    <tr>\n",
       "      <th>27</th>\n",
       "      <td>anthropic/claude-sonnet-4-20250514</td>\n",
       "      <td>GAIA</td>\n",
       "      <td>56.25</td>\n",
       "      <td>NaN</td>\n",
       "      <td>NaN</td>\n",
       "      <td>NaN</td>\n",
       "    </tr>\n",
       "    <tr>\n",
       "      <th>28</th>\n",
       "      <td>anthropic/claude-sonnet-4-20250514</td>\n",
       "      <td>MATH</td>\n",
       "      <td>100.00</td>\n",
       "      <td>NaN</td>\n",
       "      <td>NaN</td>\n",
       "      <td>NaN</td>\n",
       "    </tr>\n",
       "    <tr>\n",
       "      <th>29</th>\n",
       "      <td>anthropic/claude-sonnet-4-20250514</td>\n",
       "      <td>SimpleQA</td>\n",
       "      <td>82.00</td>\n",
       "      <td>NaN</td>\n",
       "      <td>NaN</td>\n",
       "      <td>NaN</td>\n",
       "    </tr>\n",
       "    <tr>\n",
       "      <th>30</th>\n",
       "      <td>deepseek-ai/DeepSeek-R1</td>\n",
       "      <td>GAIA</td>\n",
       "      <td>50.00</td>\n",
       "      <td>NaN</td>\n",
       "      <td>NaN</td>\n",
       "      <td>NaN</td>\n",
       "    </tr>\n",
       "    <tr>\n",
       "      <th>31</th>\n",
       "      <td>deepseek-ai/DeepSeek-R1</td>\n",
       "      <td>MATH</td>\n",
       "      <td>94.00</td>\n",
       "      <td>NaN</td>\n",
       "      <td>NaN</td>\n",
       "      <td>NaN</td>\n",
       "    </tr>\n",
       "    <tr>\n",
       "      <th>32</th>\n",
       "      <td>deepseek-ai/DeepSeek-R1</td>\n",
       "      <td>SimpleQA</td>\n",
       "      <td>74.00</td>\n",
       "      <td>NaN</td>\n",
       "      <td>NaN</td>\n",
       "      <td>NaN</td>\n",
       "    </tr>\n",
       "    <tr>\n",
       "      <th>33</th>\n",
       "      <td>deepseek-ai/DeepSeek-R1-Distill-Qwen-32B</td>\n",
       "      <td>GAIA</td>\n",
       "      <td>31.25</td>\n",
       "      <td>12.50</td>\n",
       "      <td>NaN</td>\n",
       "      <td>NaN</td>\n",
       "    </tr>\n",
       "    <tr>\n",
       "      <th>34</th>\n",
       "      <td>deepseek-ai/DeepSeek-R1-Distill-Qwen-32B</td>\n",
       "      <td>MATH</td>\n",
       "      <td>92.00</td>\n",
       "      <td>44.00</td>\n",
       "      <td>NaN</td>\n",
       "      <td>NaN</td>\n",
       "    </tr>\n",
       "    <tr>\n",
       "      <th>35</th>\n",
       "      <td>deepseek-ai/DeepSeek-R1-Distill-Qwen-32B</td>\n",
       "      <td>SimpleQA</td>\n",
       "      <td>40.00</td>\n",
       "      <td>48.00</td>\n",
       "      <td>NaN</td>\n",
       "      <td>NaN</td>\n",
       "    </tr>\n",
       "    <tr>\n",
       "      <th>36</th>\n",
       "      <td>gpt-4.5-preview</td>\n",
       "      <td>GAIA</td>\n",
       "      <td>56.25</td>\n",
       "      <td>NaN</td>\n",
       "      <td>NaN</td>\n",
       "      <td>15.62</td>\n",
       "    </tr>\n",
       "    <tr>\n",
       "      <th>37</th>\n",
       "      <td>gpt-4.5-preview</td>\n",
       "      <td>MATH</td>\n",
       "      <td>92.00</td>\n",
       "      <td>NaN</td>\n",
       "      <td>NaN</td>\n",
       "      <td>32.00</td>\n",
       "    </tr>\n",
       "    <tr>\n",
       "      <th>38</th>\n",
       "      <td>gpt-4.5-preview</td>\n",
       "      <td>SimpleQA</td>\n",
       "      <td>88.00</td>\n",
       "      <td>NaN</td>\n",
       "      <td>NaN</td>\n",
       "      <td>58.00</td>\n",
       "    </tr>\n",
       "    <tr>\n",
       "      <th>39</th>\n",
       "      <td>gpt-4o</td>\n",
       "      <td>GAIA</td>\n",
       "      <td>34.38</td>\n",
       "      <td>NaN</td>\n",
       "      <td>15.62</td>\n",
       "      <td>3.12</td>\n",
       "    </tr>\n",
       "    <tr>\n",
       "      <th>40</th>\n",
       "      <td>gpt-4o</td>\n",
       "      <td>MATH</td>\n",
       "      <td>78.00</td>\n",
       "      <td>NaN</td>\n",
       "      <td>58.00</td>\n",
       "      <td>40.00</td>\n",
       "    </tr>\n",
       "    <tr>\n",
       "      <th>41</th>\n",
       "      <td>gpt-4o</td>\n",
       "      <td>SimpleQA</td>\n",
       "      <td>80.00</td>\n",
       "      <td>NaN</td>\n",
       "      <td>86.00</td>\n",
       "      <td>6.00</td>\n",
       "    </tr>\n",
       "    <tr>\n",
       "      <th>42</th>\n",
       "      <td>meta-llama/Llama-3.1-70B-Instruct</td>\n",
       "      <td>GAIA</td>\n",
       "      <td>15.62</td>\n",
       "      <td>18.75</td>\n",
       "      <td>NaN</td>\n",
       "      <td>NaN</td>\n",
       "    </tr>\n",
       "    <tr>\n",
       "      <th>43</th>\n",
       "      <td>meta-llama/Llama-3.1-70B-Instruct</td>\n",
       "      <td>MATH</td>\n",
       "      <td>70.00</td>\n",
       "      <td>16.00</td>\n",
       "      <td>NaN</td>\n",
       "      <td>NaN</td>\n",
       "    </tr>\n",
       "    <tr>\n",
       "      <th>44</th>\n",
       "      <td>meta-llama/Llama-3.1-70B-Instruct</td>\n",
       "      <td>SimpleQA</td>\n",
       "      <td>64.00</td>\n",
       "      <td>18.00</td>\n",
       "      <td>NaN</td>\n",
       "      <td>NaN</td>\n",
       "    </tr>\n",
       "    <tr>\n",
       "      <th>45</th>\n",
       "      <td>meta-llama/Llama-3.1-8B-Instruct</td>\n",
       "      <td>GAIA</td>\n",
       "      <td>0.00</td>\n",
       "      <td>6.25</td>\n",
       "      <td>NaN</td>\n",
       "      <td>0.00</td>\n",
       "    </tr>\n",
       "    <tr>\n",
       "      <th>46</th>\n",
       "      <td>meta-llama/Llama-3.1-8B-Instruct</td>\n",
       "      <td>MATH</td>\n",
       "      <td>14.00</td>\n",
       "      <td>12.00</td>\n",
       "      <td>NaN</td>\n",
       "      <td>18.00</td>\n",
       "    </tr>\n",
       "    <tr>\n",
       "      <th>47</th>\n",
       "      <td>meta-llama/Llama-3.1-8B-Instruct</td>\n",
       "      <td>SimpleQA</td>\n",
       "      <td>2.00</td>\n",
       "      <td>12.00</td>\n",
       "      <td>NaN</td>\n",
       "      <td>6.00</td>\n",
       "    </tr>\n",
       "    <tr>\n",
       "      <th>48</th>\n",
       "      <td>meta-llama/Llama-3.2-3B-Instruct</td>\n",
       "      <td>GAIA</td>\n",
       "      <td>3.12</td>\n",
       "      <td>NaN</td>\n",
       "      <td>NaN</td>\n",
       "      <td>0.00</td>\n",
       "    </tr>\n",
       "    <tr>\n",
       "      <th>49</th>\n",
       "      <td>meta-llama/Llama-3.2-3B-Instruct</td>\n",
       "      <td>MATH</td>\n",
       "      <td>40.00</td>\n",
       "      <td>NaN</td>\n",
       "      <td>NaN</td>\n",
       "      <td>12.00</td>\n",
       "    </tr>\n",
       "    <tr>\n",
       "      <th>50</th>\n",
       "      <td>meta-llama/Llama-3.2-3B-Instruct</td>\n",
       "      <td>SimpleQA</td>\n",
       "      <td>20.00</td>\n",
       "      <td>NaN</td>\n",
       "      <td>NaN</td>\n",
       "      <td>0.00</td>\n",
       "    </tr>\n",
       "    <tr>\n",
       "      <th>51</th>\n",
       "      <td>meta-llama/Llama-3.3-70B-Instruct</td>\n",
       "      <td>GAIA</td>\n",
       "      <td>31.25</td>\n",
       "      <td>NaN</td>\n",
       "      <td>NaN</td>\n",
       "      <td>3.12</td>\n",
       "    </tr>\n",
       "    <tr>\n",
       "      <th>52</th>\n",
       "      <td>meta-llama/Llama-3.3-70B-Instruct</td>\n",
       "      <td>MATH</td>\n",
       "      <td>72.00</td>\n",
       "      <td>NaN</td>\n",
       "      <td>NaN</td>\n",
       "      <td>40.00</td>\n",
       "    </tr>\n",
       "    <tr>\n",
       "      <th>53</th>\n",
       "      <td>meta-llama/Llama-3.3-70B-Instruct</td>\n",
       "      <td>SimpleQA</td>\n",
       "      <td>78.00</td>\n",
       "      <td>NaN</td>\n",
       "      <td>NaN</td>\n",
       "      <td>12.00</td>\n",
       "    </tr>\n",
       "    <tr>\n",
       "      <th>54</th>\n",
       "      <td>meta-llama/Llama-4-Maverick-17B-128E-Instruct</td>\n",
       "      <td>GAIA</td>\n",
       "      <td>46.88</td>\n",
       "      <td>NaN</td>\n",
       "      <td>NaN</td>\n",
       "      <td>NaN</td>\n",
       "    </tr>\n",
       "    <tr>\n",
       "      <th>55</th>\n",
       "      <td>meta-llama/Llama-4-Maverick-17B-128E-Instruct</td>\n",
       "      <td>MATH</td>\n",
       "      <td>88.00</td>\n",
       "      <td>NaN</td>\n",
       "      <td>NaN</td>\n",
       "      <td>NaN</td>\n",
       "    </tr>\n",
       "    <tr>\n",
       "      <th>56</th>\n",
       "      <td>meta-llama/Llama-4-Maverick-17B-128E-Instruct</td>\n",
       "      <td>SimpleQA</td>\n",
       "      <td>88.00</td>\n",
       "      <td>NaN</td>\n",
       "      <td>NaN</td>\n",
       "      <td>NaN</td>\n",
       "    </tr>\n",
       "    <tr>\n",
       "      <th>57</th>\n",
       "      <td>meta-llama/Llama-4-Scout-17B-16E-Instruct</td>\n",
       "      <td>GAIA</td>\n",
       "      <td>25.00</td>\n",
       "      <td>NaN</td>\n",
       "      <td>NaN</td>\n",
       "      <td>NaN</td>\n",
       "    </tr>\n",
       "    <tr>\n",
       "      <th>58</th>\n",
       "      <td>meta-llama/Llama-4-Scout-17B-16E-Instruct</td>\n",
       "      <td>MATH</td>\n",
       "      <td>84.00</td>\n",
       "      <td>NaN</td>\n",
       "      <td>NaN</td>\n",
       "      <td>NaN</td>\n",
       "    </tr>\n",
       "    <tr>\n",
       "      <th>59</th>\n",
       "      <td>meta-llama/Llama-4-Scout-17B-16E-Instruct</td>\n",
       "      <td>SimpleQA</td>\n",
       "      <td>90.00</td>\n",
       "      <td>NaN</td>\n",
       "      <td>NaN</td>\n",
       "      <td>NaN</td>\n",
       "    </tr>\n",
       "    <tr>\n",
       "      <th>60</th>\n",
       "      <td>o1</td>\n",
       "      <td>GAIA</td>\n",
       "      <td>50.00</td>\n",
       "      <td>NaN</td>\n",
       "      <td>NaN</td>\n",
       "      <td>18.75</td>\n",
       "    </tr>\n",
       "    <tr>\n",
       "      <th>61</th>\n",
       "      <td>o1</td>\n",
       "      <td>MATH</td>\n",
       "      <td>96.00</td>\n",
       "      <td>NaN</td>\n",
       "      <td>NaN</td>\n",
       "      <td>80.00</td>\n",
       "    </tr>\n",
       "    <tr>\n",
       "      <th>62</th>\n",
       "      <td>o1</td>\n",
       "      <td>SimpleQA</td>\n",
       "      <td>84.00</td>\n",
       "      <td>NaN</td>\n",
       "      <td>NaN</td>\n",
       "      <td>34.00</td>\n",
       "    </tr>\n",
       "    <tr>\n",
       "      <th>63</th>\n",
       "      <td>o3-mini</td>\n",
       "      <td>GAIA</td>\n",
       "      <td>46.88</td>\n",
       "      <td>NaN</td>\n",
       "      <td>NaN</td>\n",
       "      <td>NaN</td>\n",
       "    </tr>\n",
       "    <tr>\n",
       "      <th>64</th>\n",
       "      <td>o3-mini</td>\n",
       "      <td>MATH</td>\n",
       "      <td>98.00</td>\n",
       "      <td>NaN</td>\n",
       "      <td>NaN</td>\n",
       "      <td>NaN</td>\n",
       "    </tr>\n",
       "    <tr>\n",
       "      <th>65</th>\n",
       "      <td>o3-mini</td>\n",
       "      <td>SimpleQA</td>\n",
       "      <td>80.00</td>\n",
       "      <td>NaN</td>\n",
       "      <td>NaN</td>\n",
       "      <td>NaN</td>\n",
       "    </tr>\n",
       "  </tbody>\n",
       "</table>\n",
       "</div>"
      ],
      "text/plain": [
       "agent_action_type                                       model_id    source  \\\n",
       "0                                                   Qwen/QwQ-32B      GAIA   \n",
       "1                                                   Qwen/QwQ-32B      MATH   \n",
       "2                                                   Qwen/QwQ-32B  SimpleQA   \n",
       "3                                      Qwen/Qwen2.5-72B-Instruct      GAIA   \n",
       "4                                      Qwen/Qwen2.5-72B-Instruct      MATH   \n",
       "5                                      Qwen/Qwen2.5-72B-Instruct  SimpleQA   \n",
       "6                                       Qwen/Qwen2.5-7B-Instruct      GAIA   \n",
       "7                                       Qwen/Qwen2.5-7B-Instruct      MATH   \n",
       "8                                       Qwen/Qwen2.5-7B-Instruct  SimpleQA   \n",
       "9                                Qwen/Qwen2.5-Coder-32B-Instruct      GAIA   \n",
       "10                               Qwen/Qwen2.5-Coder-32B-Instruct      MATH   \n",
       "11                               Qwen/Qwen2.5-Coder-32B-Instruct  SimpleQA   \n",
       "12                                          Qwen/Qwen3-235B-A22B      GAIA   \n",
       "13                                          Qwen/Qwen3-235B-A22B      MATH   \n",
       "14                                          Qwen/Qwen3-235B-A22B  SimpleQA   \n",
       "15                                                Qwen/Qwen3-32B      GAIA   \n",
       "16                                                Qwen/Qwen3-32B      MATH   \n",
       "17                                                Qwen/Qwen3-32B  SimpleQA   \n",
       "18                            anthropic/claude-3-5-sonnet-latest      GAIA   \n",
       "19                            anthropic/claude-3-5-sonnet-latest      MATH   \n",
       "20                            anthropic/claude-3-5-sonnet-latest  SimpleQA   \n",
       "21                          anthropic/claude-3-7-sonnet-20250219      GAIA   \n",
       "22                          anthropic/claude-3-7-sonnet-20250219      MATH   \n",
       "23                          anthropic/claude-3-7-sonnet-20250219  SimpleQA   \n",
       "24                              anthropic/claude-opus-4-20250514      GAIA   \n",
       "25                              anthropic/claude-opus-4-20250514      MATH   \n",
       "26                              anthropic/claude-opus-4-20250514  SimpleQA   \n",
       "27                            anthropic/claude-sonnet-4-20250514      GAIA   \n",
       "28                            anthropic/claude-sonnet-4-20250514      MATH   \n",
       "29                            anthropic/claude-sonnet-4-20250514  SimpleQA   \n",
       "30                                       deepseek-ai/DeepSeek-R1      GAIA   \n",
       "31                                       deepseek-ai/DeepSeek-R1      MATH   \n",
       "32                                       deepseek-ai/DeepSeek-R1  SimpleQA   \n",
       "33                      deepseek-ai/DeepSeek-R1-Distill-Qwen-32B      GAIA   \n",
       "34                      deepseek-ai/DeepSeek-R1-Distill-Qwen-32B      MATH   \n",
       "35                      deepseek-ai/DeepSeek-R1-Distill-Qwen-32B  SimpleQA   \n",
       "36                                               gpt-4.5-preview      GAIA   \n",
       "37                                               gpt-4.5-preview      MATH   \n",
       "38                                               gpt-4.5-preview  SimpleQA   \n",
       "39                                                        gpt-4o      GAIA   \n",
       "40                                                        gpt-4o      MATH   \n",
       "41                                                        gpt-4o  SimpleQA   \n",
       "42                             meta-llama/Llama-3.1-70B-Instruct      GAIA   \n",
       "43                             meta-llama/Llama-3.1-70B-Instruct      MATH   \n",
       "44                             meta-llama/Llama-3.1-70B-Instruct  SimpleQA   \n",
       "45                              meta-llama/Llama-3.1-8B-Instruct      GAIA   \n",
       "46                              meta-llama/Llama-3.1-8B-Instruct      MATH   \n",
       "47                              meta-llama/Llama-3.1-8B-Instruct  SimpleQA   \n",
       "48                              meta-llama/Llama-3.2-3B-Instruct      GAIA   \n",
       "49                              meta-llama/Llama-3.2-3B-Instruct      MATH   \n",
       "50                              meta-llama/Llama-3.2-3B-Instruct  SimpleQA   \n",
       "51                             meta-llama/Llama-3.3-70B-Instruct      GAIA   \n",
       "52                             meta-llama/Llama-3.3-70B-Instruct      MATH   \n",
       "53                             meta-llama/Llama-3.3-70B-Instruct  SimpleQA   \n",
       "54                 meta-llama/Llama-4-Maverick-17B-128E-Instruct      GAIA   \n",
       "55                 meta-llama/Llama-4-Maverick-17B-128E-Instruct      MATH   \n",
       "56                 meta-llama/Llama-4-Maverick-17B-128E-Instruct  SimpleQA   \n",
       "57                     meta-llama/Llama-4-Scout-17B-16E-Instruct      GAIA   \n",
       "58                     meta-llama/Llama-4-Scout-17B-16E-Instruct      MATH   \n",
       "59                     meta-llama/Llama-4-Scout-17B-16E-Instruct  SimpleQA   \n",
       "60                                                            o1      GAIA   \n",
       "61                                                            o1      MATH   \n",
       "62                                                            o1  SimpleQA   \n",
       "63                                                       o3-mini      GAIA   \n",
       "64                                                       o3-mini      MATH   \n",
       "65                                                       o3-mini  SimpleQA   \n",
       "\n",
       "agent_action_type    code  tool-calling  tool_calling  vanilla  \n",
       "0                   37.50           NaN           NaN      NaN  \n",
       "1                   94.00           NaN           NaN      NaN  \n",
       "2                   74.00           NaN           NaN      NaN  \n",
       "3                   28.12           NaN           NaN     6.25  \n",
       "4                   76.00           NaN           NaN    30.00  \n",
       "5                   88.00           NaN           NaN    10.00  \n",
       "6                     NaN           NaN           NaN     3.12  \n",
       "7                     NaN           NaN           NaN    38.00  \n",
       "8                     NaN           NaN           NaN     4.00  \n",
       "9                   21.88         18.75           NaN     3.12  \n",
       "10                  84.00         44.00           NaN    62.00  \n",
       "11                  74.00         58.00           NaN     8.00  \n",
       "12                  15.62           NaN           NaN      NaN  \n",
       "13                  58.00           NaN           NaN      NaN  \n",
       "14                  76.00           NaN           NaN      NaN  \n",
       "15                  25.00           NaN           NaN      NaN  \n",
       "16                  90.00           NaN           NaN      NaN  \n",
       "17                  78.00           NaN           NaN      NaN  \n",
       "18                  56.25           NaN          0.00     3.12  \n",
       "19                  86.00           NaN         54.00    50.00  \n",
       "20                  82.00           NaN          0.00    34.00  \n",
       "21                  50.00           NaN           NaN      NaN  \n",
       "22                  96.00           NaN           NaN      NaN  \n",
       "23                  86.00           NaN           NaN      NaN  \n",
       "24                  59.38           NaN           NaN      NaN  \n",
       "25                  98.00           NaN           NaN      NaN  \n",
       "26                  94.00           NaN           NaN      NaN  \n",
       "27                  56.25           NaN           NaN      NaN  \n",
       "28                 100.00           NaN           NaN      NaN  \n",
       "29                  82.00           NaN           NaN      NaN  \n",
       "30                  50.00           NaN           NaN      NaN  \n",
       "31                  94.00           NaN           NaN      NaN  \n",
       "32                  74.00           NaN           NaN      NaN  \n",
       "33                  31.25         12.50           NaN      NaN  \n",
       "34                  92.00         44.00           NaN      NaN  \n",
       "35                  40.00         48.00           NaN      NaN  \n",
       "36                  56.25           NaN           NaN    15.62  \n",
       "37                  92.00           NaN           NaN    32.00  \n",
       "38                  88.00           NaN           NaN    58.00  \n",
       "39                  34.38           NaN         15.62     3.12  \n",
       "40                  78.00           NaN         58.00    40.00  \n",
       "41                  80.00           NaN         86.00     6.00  \n",
       "42                  15.62         18.75           NaN      NaN  \n",
       "43                  70.00         16.00           NaN      NaN  \n",
       "44                  64.00         18.00           NaN      NaN  \n",
       "45                   0.00          6.25           NaN     0.00  \n",
       "46                  14.00         12.00           NaN    18.00  \n",
       "47                   2.00         12.00           NaN     6.00  \n",
       "48                   3.12           NaN           NaN     0.00  \n",
       "49                  40.00           NaN           NaN    12.00  \n",
       "50                  20.00           NaN           NaN     0.00  \n",
       "51                  31.25           NaN           NaN     3.12  \n",
       "52                  72.00           NaN           NaN    40.00  \n",
       "53                  78.00           NaN           NaN    12.00  \n",
       "54                  46.88           NaN           NaN      NaN  \n",
       "55                  88.00           NaN           NaN      NaN  \n",
       "56                  88.00           NaN           NaN      NaN  \n",
       "57                  25.00           NaN           NaN      NaN  \n",
       "58                  84.00           NaN           NaN      NaN  \n",
       "59                  90.00           NaN           NaN      NaN  \n",
       "60                  50.00           NaN           NaN    18.75  \n",
       "61                  96.00           NaN           NaN    80.00  \n",
       "62                  84.00           NaN           NaN    34.00  \n",
       "63                  46.88           NaN           NaN      NaN  \n",
       "64                  98.00           NaN           NaN      NaN  \n",
       "65                  80.00           NaN           NaN      NaN  "
      ]
     },
     "metadata": {},
     "output_type": "display_data"
    }
   ],
   "source": [
    "pd.set_option(\"display.max_rows\", None)\n",
    "display(pivot_df)"
   ]
  },
  {
   "cell_type": "code",
   "execution_count": 18,
   "metadata": {},
   "outputs": [
    {
     "data": {
      "image/png": "iVBORw0KGgoAAAANSUhEUgAADuQAAAXRCAYAAADcrhoyAAAAOnRFWHRTb2Z0d2FyZQBNYXRwbG90bGliIHZlcnNpb24zLjEwLjMsIGh0dHBzOi8vbWF0cGxvdGxpYi5vcmcvZiW1igAAAAlwSFlzAAAPYQAAD2EBqD+naQABAABJREFUeJzs3XmYlnW9P/A3DMuwo4LigoAoaEfAcQERUwM9KG7gbqm5ZJpbVuaSnVNulaXH41ZRZh60AGUVyQW0cMkNxXDDfUUBUZGdYZnfH/yYHIGHQR/iMV6v65rrmvnc3/u+39+H6fIqfPetU1VVVRUAAAAAAAAAAAAAAAAAAGCV6q7vAAAAAAAAAAAAAAAAAAAAUMoUcgEAAAAAAAAAAAAAAAAAoACFXAAAAAAAAAAAAAAAAAAAKEAhFwAAAAAAAAAAAAAAAAAAClDIBQAAAAAAAAAAAAAAAACAAhRyAQAAAAAAAAAAAAAAAACgAIVcAAAAAAAAAAAAAAAAAAAoQCEXAAAAAAAAAAAAAAAAAAAKUMgFAAAAAAAAAAAAAAAAAIACFHIBAAAAAADWoQsvvDCdO3fORRddtNo1Z511Vjp37pzrr7++KO/8PM/q3LlzrrrqqtVeHzFiRDp37lzja8cdd8x//ud/5tJLL82HH374RWMnSaqqqnLhhRemoqIiBx98cFGe+e9swYIFGThwYPr375+KiopUVFTkwAMPzP/8z//ko48+Wt/xiub444/PUUcdtb5jAAAAAAAAALABq7e+AwAAAAAAAPy7a9y4ce6777785Cc/SXl5eY1rs2fPzoQJE9KoUaP1lG7t/OlPf0q7du2SJAsXLsyUKVPyy1/+Mg8++GDGjBnzhffx/PPPZ+TIkTnjjDNyzDHHFCPyv62PP/44J554YmbNmpWzzjoru+22W6qqqvLUU0/l+uuvz5gxYzJo0KC0bdt2fUf9wopVVgcAAAAAAACAz8sJuQAAAAAAAOvYDjvskLKystx///0rXbv33nuz9dZbZ+ONN14PydbeRhttlNatW6d169Zp27Zt9ttvv1x++eV55513ct99933u51ZWViZZXjJNkt133z2bbbbZ537e4sWLP/e9XxaXXHJJpk+fnqFDh+bII49M+/bt06FDhxxxxBEZOnRo5syZkxtuuGF9x/xCVvxetGzZMi1btly/YQAAAAAAAADYoCnkAgAAAAAArGNlZWXZZ599Mnr06JWu3XnnnenTp89K88rKylx99dXp3bt3dtxxx/Tq1SsXXXRRPvrooxrrfvOb32TPPfdM165dc8wxx+T5559f6VkffvhhLrroovTs2TM77rhjDjzwwAwbNqxo++vcuXOS5P3336+ePf/88znllFNSUVGRbt265bjjjsvTTz9dff3xxx9P586dc++99+aggw7Knnvumeuvvz7f+ta3kiQnnHBCevfuXevP4sILL8yhhx6aIUOGpHv37vnlL3+ZxYsXp3Pnzrntttty6aWXZpdddsmuu+6an//856msrMzll1+e7t27p3v37vnxj39co8T71ltv5eyzz84ee+yRLl26ZL/99stvfvObLFu2rHrNMccckzPOOCPjxo3LAQcckC5duuSAAw5YqXj99NNP5xvf+Ea6deuWnj175vzzz8/MmTOrr8+fPz+XX3559tprr+y4447Zb7/98rvf/S5VVVWr/cynTp2ae+65J6ecckratGmz0vU2bdpk1KhR+fnPf149mz59en7wgx9k9913z4477ph99903N9xwQ5YuXVq95qtf/Wquuuqq3HDDDenZs2cqKipy3nnnZdGiRbnhhhvSq1ev7Lzzzjn77LMzZ86cJKn+nG+66ab86le/Ss+ePdO1a9eccMIJefPNN6ufvXTp0lx33XXp27dvunbtml69euWcc87Ju+++W71mxIgR6dy5cx588MH06dMnRx11VJLk+OOPr/4+ScaNG5fDDz88O++8c3beeeccc8wx+fvf/17jMxgxYkQOPvjgdOnSJbvssktOOeWUGv/5uP3229O5c+e88sorOe2007LTTjulV69eueSSS7JkyZLVfvYAAAAAAAAAbJgUcgEAAAAAAP4FDjzwwDzyyCP58MMPq2fvv/9+nnzyyfTr12+l9T/+8Y/zpz/9KWeddVbGjh2bK664Io8++mhOPfXU6qLm8OHD87//+7856qijMnr06HznO9/JpZdeWuM5lZWVOfHEE/PYY4/lF7/4RcaMGZODDz44F198cUaNGlWUvb399ttJUl0Mfeutt3LcccdlyZIlGTRoUG6//fa0atUqJ510Ul5//fUa9w4cODDnnntuRo4cmZNPPjlXX311kuT666+vLg3X5rNIklmzZmX8+PG57bbb8p3vfCf169dPktx2221p165dRowYkaOOOiq33HJLTjrppGyxxRa54447ctppp+WOO+7I2LFjkyRVVVX59re/nalTp2bgwIG55557cs455+TGG2/Mn/70p+r31a9fP6+++mpuv/32XH311Rk1alRatWqV888/P3Pnzk2SvPbaaznxxBPToUOHDB8+PL/5zW/ywgsv5PTTT69+ztlnn50xY8bkwgsvzNixY3PKKafk+uuvz4033rjaz/zJJ59MVVVV9t5779Wu2WqrrVK37vK/Dly0aFFOOOGEPPfcc7n66qtz11135eSTT87AgQPzq1/9qsaexo0bl0WLFmXw4MH57ne/mzFjxuSkk07KvHnzctttt+WSSy7Jfffdl0GDBiVJ6tWrV/0516tXL0OHDs3AgQPz9ttv56yzzqr+Mxo4cGAGDhyY7373u7nnnnvym9/8Ju+++27OOeeclbL//ve/z89+9rMMHDhwpWtvvPFGzj333PTt2zejR4/OHXfckS5duuTb3/52dSl82LBhueiii9K7d++MGjUqN998cyorK3PCCSdk+vTpNXL/5Cc/yYABA6o/kz//+c8ZM2bMaj9XAAAAAAAAADZMCrkAAAAAAAD/Ar169UqLFi1qFP3uuuuubLfddtl+++1rrJ0+fXruvPPOnHzyyTnssMPSrl277LPPPvnhD3+Y5557Lk899VSS5YXczp0755xzzkmHDh2y995755RTTqnxrPvvvz8vv/xyLrvssuy9997p0KFDTj/99PTu3XuVZce1UVVVlVdffTWXXXZZNttss+y7775JkltuuSVJcu2116ZLly7p3LlzrrzyyjRt2jT/93//V+MZPXr0yL777pstt9wyTZo0SfPmzZMkLVq0yMYbb1zrzyJJpk2blvPPPz+dOnXKxhtvXD3fcsst881vfjPt2rWrPoG3QYMGOfnkk9OuXbucfPLJady4cV544YXqewYNGpQ//OEP6dKlS7bccsscfPDB2WGHHfLQQw/VyD9t2rRceeWV+cpXvpKOHTvmuOOOy9y5c6uLx4MGDUqLFi1y6aWXZtttt81OO+2Un/70p9lmm23y4YcfZvLkyXn44Yfz/e9/P/369Uu7du1yzDHH5Oijj84tt9ySysrKVX72M2bMSJJsscUWtfqzGjduXN58881cfvnl6dWrV9q3b5+vf/3rGTBgQIYMGbLSe37wgx+kffv2+eY3v5nGjRvnww8/zPnnn58OHTrk4IMPzrbbblv9edWpUydJstFGG+V73/tett566/Ts2TPf/e5388orr+TFF19Mkhx33HG577770q9fv2yxxRbp2rVrjjjiiDz//PMrnfzct2/f9OjRI5ttttlKe3nxxRezZMmSHHbYYWnbtm06duyYiy66KLfeemv178/vf//79OjRI9/73vfSsWPHdOvWLVdddVUWLFiw0unQ/fr1y/7775+tttoqJ598cpo0aZLJkyfX6nMFAAAAAAAAYMOhkAsAAAAAAPAvUK9evfTr1y933nln9WzFabWf9dxzz6Wqqirdu3evMd9pp52SpLrg+Morr6RLly411uy88841fv7HP/6ROnXqrPSsnj175vXXX8+sWbPWah+HH354KioqUlFRkS5duuTQQw/NJptskj/96U9p2rRp9Ts7d+6cli1bVt/XsGHDVFRU5Omnn67xvB133LHg+2r7WSTLS7adOnVa6RmdO3eu/n6jjTZKkuywww7Vszp16qRly5aZM2dO9c9Tp07NBRdckD333LN6v88999xKn9fWW29do/zbokWLJMknn3ySJHn22Wezww47VJ9UmyS77rprfvnLX2aTTTbJP/7xjyTLi8mf1rNnz8yZMyevvPLKKj+XFae7Llu2bJXXP+vZZ59NWVlZdtlllxrzioqKLFiwIG+88Ub17NMF8RWfzfbbb19dvE2Wf46zZ8+u8azP/u595StfSbL8lOAV/vjHP6Zv377ZddddU1FRkZ///OdJko8//rjGvYV+L3bZZZdssskmOeGEE3LLLbdkypQpqVu3bioqKtKkSZPMnTs3b7755kq/M5tttlnatGmTKVOm1Jh369atxn5btGhR/ecHAAAAAAAAACvUW98BAAAAAAAANhSHHHJIbr311rz66qtZtmxZXn755Rx00EErrZs7d26Sf5Y7V1jx84rrc+fOrT4RdIXP/jxnzpxUVVWtVPhcsmRJkmTmzJk1irNrcsMNN6Rt27ZJkrKysrRp06a6HPrpd06dOjUVFRU15pWVlSvla9asWcH31fazSFbe+wqNGjWq/n5FqfTTsxXzqqqqJMtPvT311FPTsWPHXHnlldl8881TVlaW8847b6VnN27ceKXnJKl+1pw5c7LVVlutdn8rSsADBgyoMV9RtJ05c+Yq71txcuzbb7+9xlJzsvxzatasWY1icPLPz+zTn+OqPptVzT5rRSF7hRWfzcKFC5MkF198cR5++OFccMEFqaioSHl5ee67775cddVVKz2r0O/FZpttljvuuCM333xzbrnllvz85z/PlltumTPPPDOHH374an9nVsw+vddP5/z03lb8+QEAAAAAAADACgq5AAAAAAAA/yJdu3ZNhw4dctddd2Xp0qXZZZddssUWW6y0bkUZ8bOnsa44RXRFibJRo0bVZccVPntP8+bN07Bhw4waNWqVmTbffPO12sPmm2+edu3aFVzTvHnztGnTJpdffvlK1z5bCF2T2n4WxfTQQw9l7ty5+cUvfpFtttmmej5//vw0adJkrZ7VrFmzlU5//bQVpdFbbrlllcXo1q1br/K+nj17pqysLOPGjVttIffhhx9O8+bN07Vr1zRr1iyzZ8/O0qVLU1ZWVr1mxedajM/xsyfmzps3L0nSpEmTVFZW5v77788pp5ySY445pnrNqoq9tbHlllvmv/7rv/Jf//VfefXVV3PbbbflRz/6Udq2bVt9Mu+qTn+eNWtWdaEcAAAAAAAAANbG2v0bDwAAAAAAAHwhhxxySB588MH89a9/zcEHH7zKNV26dEndunXzxBNP1JhPnDix+nqSdOzYMS+++GKNNU8++WSNn3faaacsWrQoCxYsSLt27aq/ysvL07x58zRo0KBYW6vxzjfeeKO6vLviq6qqKptuuulaPau2n0UxrThBdeONN66eTZ48Oa+++upan5zapUuXvPDCC1mwYEH17Jlnnsmxxx6bd955J926dUuy/CTcT39WzZs3T6NGjVY6vXWFjTfeOAcffHAGDRqU1157baXr7733Xi644IL87ne/S5J069Yty5Ytq/7cVpg4cWKaNm2a9u3br9W+VmXSpEk1fn7hhReSJNttt13mz5+fpUuX1vhMlyxZkjFjxqz1e1588cU8+uij1T9vu+22+elPf5qWLVvm+eefT9OmTbPtttuu9DvzzjvvZNq0aevkdwYAAAAAAACAf38KuQAAAAAAAP9ChxxySKZMmZI333wz+++//yrXtG7dOocddlhuvvnmjBo1Km+99VbGjx+fq6++Oj169EjXrl2TJIceemgmTZqU3/72t3nzzTczYcKE/PGPf0y9evWqn/W1r30tnTp1yg9/+MM8+uijmTp1aiZMmJDjjjsuP/3pT9fJHk844YTMmzcv5513Xp5//vm88847uf3229O/f/8MGzZsrZ5V28+imHbaaackycCBA/POO+/kvvvuy6WXXpo+ffrknXfeyeuvv56lS5fW6lnHH398Kisrc+GFF+all17K5MmTc+mll6aysjJbbbVVdtxxx+y555657LLLMn78+Lz77rt54okn8q1vfStnnnlmwQLwj370o2yzzTb5+te/nkGDBuX111/Pm2++mTvuuCPHHHNMNttss1xyySVJkj59+qRjx4757//+7zz66KN54403csstt2TMmDE56aSTUr9+/S/8uc2YMSO//OUv89prr+XRRx/Nddddlx133DHbbbddWrZsmQ4dOmTEiBF56aWX8txzz+Wss87KzjvvnGR5kXxFEXpNnnnmmZxxxhkZPnx43nnnnbz11lv54x//mDlz5mSXXXZJkpx66ql54okncs011+S1117LU089lfPOOy8bbbRRDj/88C+8VwAAAAAAAAA2PPXWvAQAAAAAAIBi2WqrrVJRUZHmzZunZcuWq13305/+NJtsskmuvfbazJgxIxtttFH222+//OAHP6he8/Wvfz0ffPBBBg0alBtvvDE77LBDfvrTn+akk07KkiVLkiQNGjTILbfckquuuirf//73M2fOnGy66abp27dvvvvd766TPbZr1y633nprrrnmmhx33HFZtmxZ2rVrlwsvvDDHHHPMWj+vNp9FMVVUVOSHP/xh/u///i+DBw9Ot27dcuWVV+bjjz/OM888kxNPPDFjx46t1bO23Xbb/PGPf8zVV1+dI488Mk2aNMlXv/rVnH/++alTp06S5Prrr88111yTSy+9NB999FE22mij7LPPPvnBD35QvWZVWrRokT//+c/505/+lFGjRuW6667LsmXLsvXWW+eEE07Icccdl/Ly8iT//D248sorc+6552bevHnZcsstc9555+Wb3/zmF//Qkhx55JFZtGhRvvGNb2T+/PnZddddc9lll1Vfv+qqq/KTn/wkRx55ZNq0aZNTTz01/fv3z8svv5xf/vKXadiwYa3ec+yxx2bhwoW5+eabc9lll6WsrCzbbrttrrvuuuqCdv/+/ZMkf/jDH/KHP/wh5eXl6d69e37+85/XOKUXAAAAAAAAAGqrTlWh/1ttAAAAAAAAgDXo3LlzzjrrrJx99tnrOwoAAAAAAAAArBN113cAAAAAAAAAAAAAAAAAAAAoZQq5AAAAAAAAAAAAAAAAAABQQJ2qqqqq9R0CAAAAAAAAAAAAAAAAAABKlRNyAQAAAAAAAAAAAAAAAACgAIVcAAAAAAAAAAAAAAAAAAAoYIMo5B533HE57rjj1ncMAAAAAAAAAAAAAAAAAAC+hOqt7wD/Cu+///76jgAAAAAAAAAAAAAAAAAAwJfUBnFCLgAAAAAAAAAAAAAAAAAAfF4KuQAAAAAAAAAAAAAAAAAAUIBCLgAAAAAAAAAAAAAAAAAAFKCQCwAAAAAAAAAAAAAAAAAABSjkAgAAAAAAAAAAAAAAAABAAQq5AAAAAAAAAAAAAAAAAABQgEIuAAAAAAAAAAAAAAAAAAAUoJALAAAAAAAAAAAAAAAAAAAFKOQCAAAAAAAAAAAAAAAAAEABCrkAAAAAAAAAAAAAAAAAAFCAQi4AAAAAAAAAAAAAAAAAABSgkAsAAAAAAAAAAAAAAAAAAAUo5AIAAAAAAAAAAAAAAAAAQAEKuQAAAAAAAAAAAAAAAAAAUEC99R0AAAAAAAAAAAAAAAAAAKBUTJ48Offee28mTpyY9957L7NmzUpVVVWaNWuWtm3bZqeddsr++++fnXfeea2ee+KJJ+bRRx9Nkhx55JG5/PLL13jPiBEjctFFFyVJRo0alR122GGN91x88cUZNmxYkmSPPfbIH//4x7XKyao5IRcAAAAAAAAAAAAAAAAA2OC9//77OeWUU3LkkUfmpptuyjPPPJPFixenbdu2ad26debOnZt//OMf+b//+78ce+yxOemkkzJ9+vRaPfuNN97IY489ltatW6esrCxjx47N3Llzi76HOXPmZOzYsSkvL0/Lli3z6KOP5u233y76ezZECrkAAAAAAAAAAAAAAAAAwAbt+eefz2GHHZaHH344TZo0ydlnn53x48fnsccey1/+8pf89a9/zT/+8Y/ceuut6devX5Lk73//e44++ujMmDFjjc8fMmRIqqqqcuCBB6Z79+6ZP39+Ro8eXfR9jBw5MgsWLMhXv/rV7LvvvqmqqsqQIUOK/p4NkUIuAAAAAAAAAAAAAAAAALDB+uijj3LWWWflo48+yuabb5477rgjZ511Vtq2bVtjXd26ddO9e/dcc801ueyyy5IsP1X3oosuKvj8hQsXZuTIkUmSfv365YADDkiSDB06tOh7WVG+/fR7Ro4cmcrKyqK/a0NTb30HAAAAAAAAAAAAAAAAAABYX373u9/lvffeS1lZWf73f/83HTt2XOM9Rx11VN57770sWrQoe+21V6qqqlKnTp1Vrv3LX/6STz75JO3bt0+3bt3SoUOHXHHFFXnppZfyzDPPZKeddirKPh5//PG89tpradq0aXr37p369etn0003zYwZMzJu3LgceOCBRXnPhsoJuQAAAAAAAAAAAAAAAADABmnBggXVJ9Xuu+++a1WOPffcc3PBBRekZ8+eqy3jJsngwYOTJIcffniSpHnz5tlvv/2S/PNE22JY8Z4DDzww5eXlKSsry4ABA4r+ng2VQi4AAAAAAAAAAAAAAAAAsEF6+umnM3/+/CTJIYccUvTnP//885k8eXLKysrSv3//6vkRRxyRJLn77rsze/bsL/yemTNnZvz48TWenSwvAdepUydPPPFEXnvttS/8ng2ZQi4AAAAAAAAAAAAAAAAAULJmL1ycGbMX1upr9sLFa/XsZ599tvr7bt26FTt69cm0e+21VzbddNPq+e67756tttoqCxcuzKhRo77we4YNG5bFixenU6dO6dq1a/W8Xbt22W233ZIkt99++xd+z4as3voOAAAAAAAAAAAAAAAAAAD8ezr4+odrvXbM2XuuNJu9cHEG/f3NLF5aVT2rXLI0H8ytTP2yOmnVtGHq1qlTfa1+WZ2csEf7NC+vX6t3fvTRR0mSunXrplWrVrXOWhtz587NXXfdlaTmqbVJUqdOnRx++OG59tprM3To0Jxwwgmf+z3Lli2rLtt+9j0rZk888URGjRqV73//+2nYsOHnfteGTCEXAAAAAAAAAAAAAAAAAChJCyuXZvHSquy/Y5ts0qRBZsxZlLHPvp/OmzXN/l3apGFZWfXaD+dV5i/Pvp+FlUtrXcidN29ekqS8vDx1PlXs/awbbrgh48aNW+31Y445Jscee2yN2ahRozJ//vy0atUq++yzz0r3HHbYYbn++uvz6quvZuLEidl1111rlfmzJkyYkKlTp6Z+/fo55JBDVrret2/fXHbZZZk1a1buvvvu9O/f/3O9Z0OnkAsAAAAAAAAAAAAAAAAAlLRNmjTIsqpkwssfpP0mjdO/Yss0rFdWY82ipUszc+6itXpuo0aNkiQLFizI0qVLU1ZWtsp177//fqZMmbLa58ycOXOl2ZAhQ5Ik/fv3T716K9c527Rpkz333DMPPvhgBg8e/LkLuYMHD06S7Lvvvtloo41Wul5eXp6DDjoogwcPzpAhQxRyPyeFXAAAAAAAAAAAAAAAAACgpM2YsygTXv4grZo2WHUZd8nS3PPstCxeWrVWz91iiy2SJFVVVZk6dWq23nrrVa674oorcsUVV6w07927d6ZOnbrS/Mknn8wrr7ySJLnpppty0003Fcxx33335eOPP15lobaQd999Nw899FCS5O67787dd99dcP2kSZPy8ssvp1OnTmv1HpK66zsAAAAAAAAAAAAAAAAAAMDqVC5ZmrHPvl+wjDtq0tR8NH9xWjdtsFbP7tKlS/X3TzzxRFHyJv88tba2KisrM3LkyLV+z9ChQ7Ns2bK1voe1p5ALAAAAAAAAAAAAAAAAAJSsD+ZWZuPG9QuWcWfOrcyBXTZPg89cX5OKiopssskmSZJhw4YVJe9HH32U++67L0ly6aWXZvLkyQW/jj322CTLi7JVVbU/4beysjLDhw9Pkpx++ulrfM8PfvCDJMno0aOzYMGCoux1Q6KQCwAAAAAAAAAAAAAAAACUrPpldbJ/lzYFy7iH77xVNm3WcK2fXa9evZxwwglJkkmTJuXOO+9cq/uXLl260mzYsGFZvHhxysvLc+CBB6Zhw4YFvwYMGJAkefPNN/PYY4/V+t3jxo3Lhx9+mCQZMGDAGt9z6KGHpqysLHPmzMnYsWPXap8o5AIAAAAAAAAAAAAAAAAAJaxV04ZpWFa4jNumRfnnfv7JJ5+cTp06JUl+8pOf5MEHH1zjPfPnz895552XadOmJUnq1KmTJFm2bFmGDBmSJNl3333TtGnTNT6rW7du6dChQ5Llp+TW1uDBg5MsP+W3ffv2a1y/2WabpWfPnmv9HpZTyAUAAAAAAAAAAAAAAAAASlbd/192XaGYZdwkadCgQX7729+mbdu2mT9/fk4//fT86Ec/yvPPP5+qqqoaa1977bX87ne/y7777psxY8YkSXr37p1vfvObSZKHHnooU6dOTZL079+/1hkOPfTQJMn48eOrT70t5NVXX82TTz75ud8zefLkvPjii7W+j6Te+g4AAAAAAAAAAAAAAAAAAFDIh/MqkySLli7NPc9Oy0fzF+fALpunbp1kxuyFNdZ8HltuuWVuv/32XHHFFRk7dmyGDx+e4cOHp2nTpmnVqlWqqqoyc+bMzJs3r/qe9u3b59vf/nYOO+yw6hNyV5xa27p16+yxxx61fv+hhx6aa6+9NosXL87w4cPz7W9/u+D6Fe9p0KBB+vXrV+v37LfffmnSpEnmzZuXwYMH59JLL631vRs6hVwAAAAAAAAAAAAAAAAAYJ0Yc/aeX+j+8gZlqV9WJ/c8Ny3Lqqoyc+6iLF5aldZNG2TcC9NXWr90WVXKG5R9rndtvPHGufrqq3PGGWdkzJgxefLJJ/PGG29k6tSpKSsry8Ybb5xOnTpl5513Tq9evdKzZ8/UrVu3+v733nsvEyZMSJIcfPDBKSurfY4tttgiu+22W5544okMHTo0p556anXJ97Pmz5+f0aNHJ0m+9rWvpXnz5rV+T6NGjdK3b9+MGDEiY8aMyfnnn5+mTZvW+v4NWZ2qz56X/G+oT58+SZL7779/PScBAAAAAAAAAAAAAAAAANbG7IWLs7Byaa3WljcoS/Py+us4ERsiJ+QCAAAAAAAAAAAAAAAAACWreXl9JVvWu7prXgIAAAAAAAAAAAAAAAAAABsuhVwAAAAAAAAAAAAAAAAAAChAIRcAAAAAAAAAAAAAAAAAAApQyAUAAAAAAAAAAAAAAAAAgAIUcgEAAAAAAAAAAAAAAAAAoACFXAAAAAAAAAAAAAAAAAAAKEAhFwAAAAAAAAAAAAAAAAAAClDIBQAAAAAAAAAAAAAAAACAAhRyAQAAAAAAAAAAAAAAAACgAIVcAAAAAAAAAAAAAAAAAAAoQCEXAAAAAAAAAAAAAAAAAAAKUMgFAAAAAAAAAAAAAAAAAIAC6q3vAAAAAAAAAAAAAAAAAAAA68vxxx+fJ554IknSoUOH3HPPPbW+98QTT8yjjz6aJOnevXtuvfXWgutHjx6d888/P0nSrFmzPPTQQ2nUqNFK63r37p2pU6fWOsenbbnllnnggQeSJI8//nhOOOGEJMmNN96Yfffdd433jx8/PmeeeWaSZNCgQenRo8fnyvHvRiEXAAAAAAAAAAAAAAAAACDJG2+8kaeeeiq77LLLGtdOnTo1jz322Fo9f/DgwUmSNm3aZNq0aRk7dmyOOOKIldZ17NgxzZo1W2k+Z86c6qLu1ltvncaNG6+0ZtNNN12rTNSOQi4AAAAAAAAAAAAAAAAAsMFr2bJlZs2aleHDh9eqkDty5MhUVVVV37cmU6ZMyaRJk7Lxxhvn3HPPzYUXXpghQ4asspD7+9//fpXP+PTptZdffrnTa/+F6q7vAAAAAAAAAAAAAAAAAAAA69tee+2VJLn77rszb968gmurqqoyatSoJEmvXr1q9fwVp+P+53/+Z/bbb780bNgwzz77bF544YXPH5p/GYVcAAAAAAAAAAAAAAAAAGCDt/XWW2f77bfP/Pnzc/fddxdc++STT+add95J+/bt06FDhzU+e+7cubnzzjuTJIceemiaNm2aPn36JEmGDBnyxcOzzinkAgAAAAAAAAAAAAAAAAAk2X///ZMkw4cPL7hu5MiRNdavyZ133pn58+enQ4cO2XnnnZMkhx9+eJJkzJgxmTt37ueNzL+IQi4AAAAAAAAAAAAAAAAAQJKDDjooderUydNPP53XX399lWvmzZuXe+65J0lyyCGH1Oq5K07BPeKII6pne+yxR7bccsvMnz8/d9111xdMzrqmkAsAAAAAAAAAAAAAAAAAlK6FnyRzptXua+EnX+hVbdu2Tffu3ZOs/pTce++9N/Pnz89OO+2Ujh07rvGZTz/9dF566aXUq1cv/fv3r57XrVs3hx12WJJk6NChXyg361699R0AAAAAAAAAAAAAAAAAAPg3NXDv2q89bcLKs4WfJE/8Llm65J+zqmXJ3BnJssVJk02Teg3/ea2sXtL920l5i88d+fDDD8/jjz+e0aNH53vf+17q1atZxRwxYkSSZMCAAbV63uDBg5Mk++yzT1q1alXj2mGHHZYbb7wxL7zwQiZPnpyuXbt+7txr8rOf/SzXX3/9GtfNmTNnnWX4MlPIBQAAAAAAAAAAAAAAAABK0+IFy8u4OxycNGmVLKlMXhy9vIz7lf5Jszb/XDtvZvLimOX3fIFCbt++fXPppZfmgw8+yIQJE9KnT5/qa++8804mTpyYhg0b5sADD1zjsz766KPcc889SZIjjjhipetbbLFF9thjjzz88MMZMmTIOi3kTp06dZ09e0NQd30HAAAAAAAAAAAAAAAAAAAoqEmrpNFGyRt/S5ZWLj8Fd4udlhdyV3w1abX8RN0vqLy8vLpsO3z48BrXRowYkaqqquy3335p1qzZGp81YsSIVFZWZtNNN81ee+21yjWHH354kuQvf/nLOj2d9sYbb8xLL720xq8bb7xxnWX4MnNCLgAAAAAAAAAAAAAAAABQ2pZUJpOHJvM+SLodmzTfYuU17zyZLJxVlNcdfvjhGTp0aCZMmJCZM2emVatWqaqqyqhRo5IkAwYMWOMzqqqqMnTo0CTJjBkz8pWvfKXg+gULFmT06NE57rjjvnB+is8JuQAAAAAAAAAAAAAAAABA6apalrw4unAZ981HkrcfS8pbFuWV3bp1y3bbbZclS5ZUl3Afe+yxvPfee2nTpk322GOPNT7j4Ycfzttvv71W711R4KX0KOQCAAAAAAAAAAAAAAAAAKVr7oxk/oeFy7hvPJhsvXtS3qJorz3ssMOSJHfeeWeSVBdz+/fvn7p111zPHDJkSJJkl112yeTJkwt+rVj78ssv56mnniraHigehVwAAAAAAAAAAAAAAAAAoHQtW5x8pX/hMm6HvZK2uxX1tYceemjq16+fl156KW+++WbGjx+fJBkwYMAa7502bVr++te/Vq9v2LBhwa+Kiop07NgxiVNyS5VCLgAAAAAAAAAAAAAAAABQuppsmjRrs/L802Xc9r2K/tpNNtkke++9d5Lkf//3fzN37txUVFSkffv2a7z39ttvz9KlS9OwYcPsv//+tXrfoYcemiS555578sknn3zu3Kwb672Q+9BDD2WPPfbI9773vZWujR07Nn379k2XLl1y0EEH5ZFHHqm+tmzZslxzzTXp1atXunXrlhNPPDHvvPPOvzI6AAAAAAAAAAAAAAAAALCu1Wu48mwdl3FXOPzww5Mk9957b42fC1myZEnuuOOOJMm+++6bZs2a1epdhxxySOrWrZtFixZl5MiRnzMx68p6LeT+/ve/z+WXX5527dqtdO25557LBRdckO9+97t58skn881vfjNnnnlmpk2bliQZNGhQhg8fnj/84Q955JFH0rZt25x55pmpqqr6V28DAAAAAAAAAAAAAAAAAFiX5s1M5kxb/vXCmGTKX5LNdkw26fjP+byZRX/tXnvtldatW2fZsmVp1KhRDjjggDXec//992fGjBlJ/nnqbW1svvnm6d69e5Jk6NChny8w60y99fnyhg0bZtiwYbniiiuyaNGiGteGDx+evfbaK/369UuSHHnkkbnjjjsyevTonHbaabnjjjvyrW99K9tvv32S5IILLsjuu++eZ555JhUVFf/yvQAAAAAAAAAAAAAAAAAAn3HahC92f/1GSVm95MUxy39e+EmycFZS3jKZ/tzyr0+rU2f5PUVSr169HHroobnpppuy7777pmnTpmu8Z/DgwUmS1q1bZ88991yr9/Xv3z+PPfZYXn/99Tz++OPp0aPH58pN8dWpKoEjZS+88MIsWrQo11xzTfXs6KOPzl577ZUzzzyzevbTn/40H374Ya666qp069Ytt912W3bdddfq6/369cuxxx6b448/vsbz+/TpkyQZP358jXmdOnVWeaLuupyvj3eu63kpZSnWvJSyFGteSlmKNS+lLMWal1KWYs1LKUux5qWUpVjzUspSrHkpZSnWvJSyFGteSlmKNS+lLMWal1KWYs1LKUux5qWUpVjzUspSrHkpZSnWvJSyFGteSlmKNS+lLMWal1KWYs1LKUux5qWUpVjzUspSrHkpZSnWvJSyFGteSlmKNS+lLMWal1KWYs1LKUux5qWUpVjzUspSrHkpZSnWvJSyFGteSlmKNS+lLMWal1KWYs1LKUux5qWUpVjzUspSrHkpZSnWvJSyFGteSlmKNS+lLMWal1KWYs1LKUux5qWUpVjzUspSrHkpZSnWvJSyFGteSlmKNS+lLMWal1KWYs1LKUux5qWUpVjzUspSrHkpZSnWvJSyFGteSlmKNS+lLMWal1KWYs1LKUux5sV+dp06dVa6BmR5CXfxgtqtrd8oKW+xbvOwQVqvJ+QW8vHHH6dly5Y1Zi1atMgrr7ySWbNmpaqqKi1atFjp+kcffbTK51VVVeWTTz6p/rlBgwZp3LhxFixYkMrKyup5eXl5ysvLM2/evCxZsqR63rhx4zRo0CBz587N0qVLq+dNmjRJ/fr1M3v27Br/MGzWrFnq1q1b450rMi5btixz5sypntWpUyctWrTIkiVLMm/evOp5WVlZmjVrlsWLF2f+/PnV83r16qVp06ZZtGhRFi5caE/2ZE/2ZE/2ZE/2ZE/2ZE/2ZE/2ZE/2ZE/2ZE/2ZE/2lCRp+ueDUqdOnZTVrZuqqqosW7asxvoV89nH3Pml2VPy7/fnZE/2ZE/2ZE/2ZE/2ZE/2ZE/2ZE/2ZE/2ZE/2ZE/2ZE/2ZE/2ZE/2ZE/2tLo9lZeXB1iF8hZKtqx3JXtCbt++fXPCCSfkG9/4RvXsmmuuyVNPPZWrr746e+21V+66665st9121dePPfbY9OzZM+ecc06N5zsh157Wdl5KWYo1L6UsxZqXUpZizUspS7HmpZSlWPNSylKseSllKda8lLIUa15KWYo1L6UsxZqXUpZizUspS7HmpZSlWPNSylKseSllKda8lLIUa15KWYo1L6UsxZqXUpZizUspS7HmpZSlWPNSylKseSllKda8lLIUa15KWYo1r/Xa3+2zfJ5k5dWfmn/7b/+y7Kubl9LnW6x5KWUp1ryUshRrXkpZijUvpSzFmpdSlmLNSylLseallKVY81LKUqx5KWUp1ryUshRrXkpZijUvpSzFmpdSlmLNSylLseallKVY81LKUqx5KWUp1ryUshRrXkpZijUvpSzFmpdSlmLNSylLseallKVY81LKUqx5KWUp1ryUshRrXkpZijUvpSzFmpdSlmLNSylLseallKVY81LKUqx5KWUp1ryUshRrXuxn16njhFyAUlWyJ+RutNFG+fjjj2vMPv7442y88cbZaKONUrdu3cyaNWul65tssslqn7mqfyCt7h9S63K+Pt65ruellKVY81LKUqx5KWUp1ryUshRrXkpZijUvpSzFmpdSlmLNSylLseallKVY81LKUqx5KWUp1ryUshRrXkpZijUvpSzFmpdSlmLNSylLseallKVY81LKUqx5KWUp1ryUshRrXkpZijUvpSzFmpdSlmLNSylLseallKVY81LKUqz5Wj9jldP/Py+Rz6yUPt9izUspS7HmpZSlWPNSylKseSllKda8lLIUa15KWYo1L6UsxZqXUpZizUspS7HmpZSlWPNSylKseSllKda8lLIUa15KWYo1L6UsxZqXUpZizUspS7HmpZSlWPNSylKseSllKda8lLIUa15KWYo1L6UsxZqXUpZizUspS7HmpZSlWPNSylKseSllKda8lLIUa15KWYo1L6UsxZqXUpZizUspS7HmpZSlWPN1/U4ASkPd9R1gdbp06ZLnn3++xuzZZ59N165d06BBg3Tq1KnG9VmzZuXtt99Oly5d/tVRAQAAAAAAAAAAAAAAAAD4N1ayhdwjjzwyjzzySP7yl79k4cKFufXWW/P222+nf//+SZJjjz02N910U6ZMmZI5c+bk8ssvz4477piuXbuu3+AAAAAAAAAAAAAAAAAAAPxbqbc+X77iNNslS5YkScaPH59k+Um4nTp1ylVXXZWrr746F1xwQTp27JiBAwemVatWSZJjjjkmH3zwQU4++eTMmzcvPXr0yHXXXbd+NgIAAAAAAAAAAAAAAAAAwL+tOlVVVVXrO8S61qdPnyTJ/fffv56TAAAAAADAOjRw79qtO23Cus0BAAAAAAAAAAD/Zuqu7wAAAAAAAAAAAAAAAAAAAFDKFHIBAAAAAAAAAAAAAAAAAKAAhVwAAAAAAAAAAAAAAAAAAChAIRcAAAAAAAAAAAAAAAAAAApQyAUAAAAAAAAAAAAAAAAAgAIUcgEAAAAAAAAAAAAAAAAAvoALL7wwnTt3Tu/evdd3lFrr3bt3OnfunAsvvHB9R/lSqLe+AwAAAAAAAAAAAAAAAAAArG9z587N6NGj8+CDD+aVV17Jxx9/nEWLFqVhw4Zp3bp1tttuu+yzzz456KCD0qhRoxr3br755tl+++2z6aabrqf0pWvixIm57777MnHixEyfPj2ffPJJ6tWrl1atWmX77bfP3nvvnQMPPDCNGzdeq+dWVVWlb9++eeutt5Ik5557br7zne+siy0kSepUVVVVrbOnl4g+ffokSe6///71nAQAAAAAANahgXvXbt1pE9ZtDgAAAAAAAACAL5kHH3ww559/fj7++OMkScOGDdOmTZvUr18/H374YWbNmpUVdcytttoqv/3tb7Pddtutz8hfWO/evTN16tQMGDAgv/jFL4r+/Lfeeis/+tGPMnHixOpZq1at0qJFi8yfPz8zZ87M4sWLkyQtW7bMD3/4wxxxxBG1fv4jjzySk08+OW3atMm0adOy5ZZbZvz48albt27R95I4IRcAAAAAAAAAAAAAAAAA2IC99NJLOeOMM7J48eJ06tQpF1xwQXbffffUq/fPCuaMGTMybNiw3HDDDXn33Xdz6qmnZuzYsWnSpMl6TF66nn766Zx++un55JNP0rJly5x66qk56KCD0qZNm+o18+bNy8MPP5wbbrghL7/8ci6++OJMmTIlP/7xj2v1jsGDBydJTjnllNx2221566238tBDD2XvvWv5f2q/ltZNzRcAAAAAAAAAAAAAAAAA4Evg5ptvzuLFi9OsWbMMGjQoe+65Z40ybpJsuummOeOMM3LJJZckSd5///3qQig1TZ8+PWeddVY++eSTdOzYMaNGjcq3vvWtGmXcJGnSpEn69u2bESNG5KCDDkqS3HrrrfnTn/5Uq3f89a9/Td26ddO3b9/sv//+SZIhQ4YUf0P/n0IuAAAAAAAAAAAAAAAAALDBeuGFF5Ik3bp1y0YbbVRw7WGHHZaTTz45//3f/51evXpVzy+88MJ07tw5vXv3rrH+tttuS+fOnbPffvslSZ566qmceuqp2X333dOtW7f07ds3119/fSorK5MkCxYsyHXXXZf9998/Xbt2za677ppTTjklzzzzzEpZ/vrXv6Zz587p3Llz5s+fn7fffjs/+tGP8rWvfS1dunRJjx49ctJJJ+WBBx74XJ/LBx98kKuuuiqHHHJIdtlll3Tp0iX77LNPzj333Dz66KOrve9//ud/8uGHH6ZRo0b59a9/nc0337zge+rXr59f/OIX+Y//+I8kydVXX52PP/644D233357lixZkp49e2azzTbLoYcemiSZMGFCpk+fvpY7rR2FXAAAAAAAAAAAAAAAAABgg/f++++vcU1ZWVkuuOCCfOMb38gOO+ywxvUNGzas/n7ChAn55je/mUmTJqVFixZZunRp3nzzzdxwww256KKLsmDBghx33HH59a9/nWXLlqVZs2aZM2dOHn744Rx//PF56aWXVvvsF154IUceeWRGjhyZZcuWZYsttsjs2bPz97//Pd/5znfy61//ei0+ieTvf/979t9///z+97/PSy+9lJYtW6Z169aZNm1a7r777px44om55JJLUlVVVeO+6dOn56677kqSHHXUUWnfvn2t3le/fv2cd955SZJ58+Zl2LBhq127ZMmS3H777UmSww8/PEnSsWPHVFRUZOnSpdXXik0hFwAAAAAAAAAAAAAAAADYYHXp0iVJ8tprr+WXv/xl9Wm1xVC37vIa5/z58/PjH/84Z511Vh577LHce++9mThxYvr27ZskGTt2bL7//e9nyZIlueeee3LfffflkUceyaBBg9K4ceNUVlbm5ptvXuWzk+Tiiy/ODjvskHHjxmXChAm5995789e//jUVFRVJkuuvvz4vvvhirTK//fbbOfPMMzN37tzsscceGT9+fO6///488MADmThxYk4++eQkyZ///OfcdtttNe79+9//niVLliRJ9am1tbXHHntks802S5KCp/o+8MADmTFjRlq2bFl98nDyz3LusGHDsnTp0rV6d20o5AIAAAAAAAAAAAAAAAAAJWtO5Zx8MP+DWn3NqZyz1s8/9dRT07hx4yTJH/7wh/znf/5nrrzyyjz00EOZO3fuF8pep06dJMnMmTPTpUuXnH766alXr16SpLy8PD/60Y+SJFVVVXnwwQdzww031DhVtkePHunXr1+S5Kmnnlrls5Pkk08+yY033pitttqqetamTZtce+21qV+/fpYtW5YhQ4bUKvO1116b+fPnp3379vnNb36Ttm3bVl9r2rRpLrjgghx11FFJkl//+tdZvHhx9fV//OMfSZJGjRpl++23r9X7Pm2nnXZKkkyZMmWl03dXWLGPgw8+OA0aNKie9+vXL40bN860adPyt7/9ba3fvSb1iv5EAAAAAAAAAAAAAAAAAIAkR991dK3XDj1o6EqzOZVzMnjK4CxZtmSl+ezK2WneoHmaNWhWPa9Xt16O3f7YGrM16dChQ2666ab88Ic/zNSpU/P+++/n5ptvzs0335y6detmu+22yy677JK99torPXv2THl5ea2f/WnHH3/8SrM2bdqkefPmmT17drp3716j/LpCp06dkiQffPDBap89YMCANGnSZKX5Zpttll133TWPPvpoHnvssTVmXLRoUe67774kyVFHHbXavX7jG9/I7bffno8++ihPPPFEevXqlST58MMPkySbbLJJysrK1vi+VeVNlp8oPGvWrGy00UY1rr/11lv5+9//niQ54ogjalxr0qRJ+vXrl2HDhmXIkCHp06fPWr+/ECfkAgAAAAAAAAAAAAAAAAAlaeGShVmybEn6bN0nR3Y6Mkd2OjKdNuqUunXq5mttv5aTdzy5et5n6z5ZsmxJFi5ZuNbv2WWXXXLPPffkF7/4Rfbcc8/qk1eXLVuWl156KX/+859z+umn56tf/Wp+9atfZd68eWv9jm222WaV8xVF2hXF29VdX7hw9fuqqKhY7bXtttsuSfLOO+/UOM12VaZMmZLKysoa961K586d06hRoyTJ888/Xz2fM2f5CcUrrq2tFScVJ6nO8WlDhgxJVVVV/uM//mOVJ/CuKOk+/PDDmTp16ufKsDpOyAUAAAAAAAAAAAAAAAAAStrG5RundePWmThtYl7++OV8re3XsmubXVdaV7l05RJnbTVo0CADBgzIgAEDsmjRokyePDlPP/10Jk2alEmTJmXWrFmZPXt2brrppjzwwAO55ZZbqk90rY3WrVuvcl637vKzV1d1wu2nrxey6aabrvZaq1atkiRLly7NnDlzsvHGG6927fTp06u/P/XUU9f43qTmyb0NGzZMksydO7dW937Wp4vOn/08Fi1alBEjRiRZ+XTcFSoqKrLtttvm1Vdfze23357vfe97nyvHqijkAgAAAAAAAAAAAAAAAAAlb+K0iXli2hPp3qb7Ksu4H8z/IDMXzCzKuxo2bJjddtstu+22W5LlZdbHH3881113XSZNmpTXX389P/vZz3LttdfW+plrKtbWqVPnc+ddXZk3SfVpv8mqT539tAULFlR/3759+5SXl6/x3c2bN6/+fkVBeebMmVm0aFF1Qbe23nvvvSTLT8pt2rRpjWt33313Zs2alSS55JJLcskllxR81vDhw3P22WenXr3iVGkVcgEAAAAAAAAAAAAAAACAkvaPD/6Rlz9+ebVl3Onzpmfc2+NSv279dfL+srKy7LHHHtltt91y/PHHZ9KkSbnvvvsye/bsGoXU9WXJkiWrvbZo0aLq79dUsP10sffKK6/MTjvttFY5vvKVryRJFi9enGeeeSY9evSo9b1VVVWZPHlykqRr164rXR88ePBaZfnggw9y//33p2/fvmt13+qs+ZxiAAAAAAAAAAAAAAAAAID1ZE7lnEyaMalgGXfM62PSsmHLbNJok8/1jkKF1k+rX79+DjzwwCTJsmXL8sEHH3yu9xXbjBkzVntt5szlpwbXr18/zZo1K/icNm3aVH///vvvr3WOr371q9Un/Q4bNmyt7n3ooYeqP8/evXvXuDZlypQ888wzSZKbbropkydPLvi19957J0mGDBmy1ntYHSfkAgAAAACUioF7137taRPWXQ4AAAAAAACAUuLvUgE2eLMrZ+drbb9WsIy7cfnG6dGmR0a/Nnqtnn3zzTdn+PDhmTZtWu6///60bNlyjfcsXLiw+vvarP9X+HQJ9bOmTJmSJNlmm21SVlZW8DmdOnVKw4YNs2jRojzxxBM54IADVru2srIyDRo0qDHbcsst06dPn4wfPz5jx47N17/+9VRUVKwx/+LFi3PNNdckSZo1a5bDDjusxvU///nPSZLNN988vXr1St26hc+r7d+/fyZMmJBHH300b7/9drbeeus1ZlgTJ+QCAAAAAAAAAAAAAAAAACWreYPm6da620rzT5dxD9rmoDQoa7CKuwvbZJNN8uqrr2bu3Ln51a9+laqqqoLrFyxYkJEjRyZJtt9++2yyyec7kbfYRo4cmcrKypXmU6dOzaRJk5IsP712TRo0aJC+ffsmSUaPHp3p06evct3EiRPTo0ePnH766Zk7d26NaxdffHGaNGmSpUuX5pxzzsmrr75a8J2LFy/OhRdemBdeeCFJcsEFF9Q4yXfu3LkZM2ZMkuSQQw5ZYxk3Sfr06ZNmzZqlqqoqQ4cOXeP62lDIBQAAAAAAAAAAAAAAAABKVrMGzVaaFaOMmyQHH3xwevbsmSQZNmxYTj/99DzzzDNZtmxZjXWVlZV54IEHcvTRR+e1115LWVlZLrroos/1znWhsrIy55xzTo0C7dSpU3PuuedmyZIladCgQY455phaPeuss85K48aNM2/evHzrW9/K888/X31t6dKluffee3PmmWdm/vz5adCgQZo2bVrj/i222CJXXHFF6tevnxkzZuTII4/M9ddfn6lTp9ZYN3/+/Nx777054ogjctdddyVJTjzxxBx55JE11o0ePTrz589Psvzk29po2LBh9t9//yTJiBEjVllWXlv1vvATAAAAAAAAAAAAAAAAAADWoY8WflT9/QfzP8i4t8elZcOW6dGmRz5Z9MlKa2qrbt26ufHGG3PppZdm1KhR+dvf/pa//e1vKS8vT5s2bdKgQYMsWLAg77//fpYsWZIk2XTTTXPFFVdk9913L87miuC//uu/cvHFF2efffbJVlttlbp16+btt9+uLhZffPHFadu2ba2e1a5du1x//fU555xz8vLLL+ewww7LZpttlsaNG2f69OnV5dju3bvn0ksvXeUzDjjggLRq1Srf/e538+GHH+aGG27IDTfckFatWqVly5aZP39+PvjggyxevDhJ0rhx45x//vk59thjV3rWkCFDkiRdu3bNNttsU+vPpH///rnjjjvy0UcfZdy4cTnwwANrfe+qKOQCAAAAAAAAAAAAAAAAAOvE0IOGfqH7y+uVp17dern/7fuTJJVLKzNzwczUr1s/ZXXKMvq10TXWl9UpS3m98rV6R5MmTXLllVfmlFNOyV133ZWnnnoqb731VnUJt7y8PFtvvXU6d+6cvffeOwcccEDKy9fuHevaf/zHf2T48OH5/e9/n0ceeSQzZ85M8+bN06VLl5xyyinVpwDX1p577pl77703gwYNyoMPPph33303H3/8cVq3bp2dd945hx56aA444IDUr19/tc/YbbfdMm7cuIwcOTIPPPBAXnrppcyaNSszZ85MkjRv3jw9evTIV7/61QwYMCAtWrRY6RkTJ07Myy+/nKT2p+OusMsuu2SrrbbKu+++myFDhnzhQm6dqqqqqi/0hC+BPn36JEnuv//+9ZwEAAAAAKCAgXvXfu1pE9ZdDr68avs75PcHAAAAAACALxN/lwqwwZtTOScLlyys1dryeuVp1qDZOk5UGh5//PGccMIJSZb3J7faaqv1nGjN5s2bl169emXBggX52te+lt/+9rfrO1KtOSEXAAAAAAAAAAAAAAAAAChZzRo022BKtv/umjRpkgMOOCAjRozIhAkT8uyzz6ZLly7rO1at1F3fAQAAAAAAAAAAAAAAAAAA2DCcccYZKS8vz7Jly3L22WfniSeeWN+RakUhFwAAAAAAAAAAAAAAAACAf4m2bdvmsssuS1lZWd5///0cf/zx6dmzZ/r27ZvTTjttfcdbrXrrOwAAAAAAAAAAAAAAAAAAABuOQw45JG3bts3AgQMzadKkzJ49O1VVVdl8883Xd7TVUsgFAAAAAAAAAAAAAAAAAOBfqqKiIr/97W/Xd4xaU8gFAAAAAAAAAAAAAAAAAPiS6dGjR1566aX1HWODUXd9BwAAAAAAAAAAAAAAAAAAgFKmkAsAAAAAAAAAAAAAAAAAAAUo5AIAAAAAAAAAAAAAAAAAQAEKuQAAAAAAAAAAAAAAAAAAUIBCLgAAAAAAAAAAAAAAAAAAFKCQCwAAAAAAAAAAAAAAAAAABSjkAgAAAAAAAAAAAAAAAABAAQq5AAAAAAAAAAAAAAAAAABQgEIuAAAAAAAAAAAAAAAAAAAUoJALAAAAAAAAAAAAAAAAAAAFKOQCAAAAAAAAAAAAAAAAAEABCrkAAAAAAAAAAAAAAAAAAFCAQi4AAAAAAAAAAAAAAAAAABSgkAsAAAAAAAAAAAAAAAAAAAUo5AIAAAAAAAAAAAAAAAAAQAH11ncAAAAAAPi3MnDv2q89bcK6ywEAAAAAAABQSvxdKgAAX3JOyAUAAAAAAAAAAAAAAAAAgAIUcgEAAAAAAAAAAAAAAAAAoACFXAAAAAAAAAAAAAAAAAAAKEAhFwAAAAAAAAAAAAAAAAAAClDIBQAAAAAAAAAAAAAAAACAAhRyAQAAAAAAAAAAAAAAAACgAIVcAAAAAAAAAAAAAAAAAAAoQCEXAAAAAAAAAAAAAAAAAAAKUMgFAAAAAAAAAAAAAAAAAIACFHIBAAAAAAAAAAAAAAAAAKAAhVwAAAAAAAAAAAAAAAAAAChAIRcAAAAAAAAAAAAAAAAAAApQyAUAAAAAAAAAAAAAAAAAgAIUcgEAAAAAAAAAAAAAAAAAoACFXAAAAAAAAAAAAAAAAAAAKEAhFwAAAAAAAAAAAAAAAAAAClDIBQAAAAAAAAAAAAAAAACAAhRyAQAAAAAAAAAAAAAAAACgAIVcAAAAAAAAAAAAAAAAAAAoQCEXAAAAAAAAAAAAAAAAAAAKUMgFAAAAAAAAAAAAAAAAAIACFHIBAAAAAAAAAAAAAAAAAKAAhVwAAAAAAAAAAAAAAAAAAChAIRcAAAAAAAAAAAAAAAAAAApQyAUAAAAAAAAAAAAAAAAAgAIUcgEAAAAAAAAAAAAAAAAAoIB66zsAUEsD967dutMmrNscAAAAAHwpHX3X0bVeO/SgoeswCVCy/O/QAAAAAAAAAACr5YRcAAAAAAAAAAAAAAAAAAAoQCEXAAAAAAAAAAAAAAAAAAAKUMgFAAAAAAAAAAAAAAAAAIACFHIBAAAAAAAAAAAAAAAAAKAAhVwAAAAAAAAAAAAAAAAAAChAIRcAAAAAAAAAAAAAAAAAAApQyAUAAAAAAAAAAAAAAAAAgAIUcgEAAAAAAAAAAAAAAAAAoACFXAAAAAAAAAAAAAAAAAAAKEAhFwAAAAAAAAAAAAAAAAAAClDIBQAAAAAAAAAAAAAAAACAAhRyAQAAAAAAAAAAAAAAAACgAIVcAAAAAAAAAAAAAAAAAAAoQCEXAAAAAAAAAAAAAAAAAAAKUMgFAAAAAAAAAAAAAAAAAIACFHIBAAAAAAAAAAAAAAAAAKAAhVwAAAAAAAAAAAAAAAAAAChAIRcAAAAAAAAAAAAAAAAAAApQyAUAAAAAAAAAAAAAAAAAgAIUcgEAAAAAAAAAAAAAAAAAoACFXAAAAAAAAAAAAAAAAAAAKEAhFwAAAAAAAAAAAAAAAAAAClDIBQAAAAAAAAAAAAAAAACAAhRyAQAAAAAAAAAAAAAAAACgAIVcAAAAAAAAAAAAAAAAAAAooN76DgAAAAAAAAB8yQ3cu/ZrT5uw7nLw5eT3BwAAAAAAAPgScEIuAAAAAAAAAAAAAAAAAAAUoJALAAAAAAAAAAAAAAAAAAAFKOQCAAAAAAAAAAAAAAAAAEABCrkAAAAAAAAAAAAAAAAAAFCAQi4AAAAAAAAAAAAAAAAAABSgkAsAAAAAAAAAAAAAAAAAAAUo5AIAAAAAAAAAAAAAAAAAQAEKuQAAAAAAAAAAAAAAAAAAUIBCLgAAAAAAAAAAAAAAAAAAFKCQCwAAAAAAAAAAAAAAAAAABSjkAgAAAAAAAAAAAAAAAABAAQq5AAAAAAAAAAAAAAAAAABQgEIuAAAAAAAAAAAAAAAAAAAUoJALAAAAAAAAAAAAAAAAAAAFKOQCAAAAAAAAAAAAAAAAAEABCrkAAAAAAAAAAAAAAAAAAFCAQi4AAAAAAAAAAAAAAAAAABSgkAsAAAAAAAAAAAAAAAAAAAUo5AIAAAAAAAAAAAAAAAAAQAEKuQAAAAAAAAAAAAAAAAAAUIBCLgAAAAAAAAAAAAAAAAAAFKCQCwAAAAAAAAAAAAAAAAAABSjkAgAAAAAAAAAAAAAAAABAAQq5AAAAAAAAAAAAAAAAAABQgEIuAAAAAAAAAAAAAAAAAAAUoJALAAAAAAAAAAAAAAAAAAAF1FvfAQAAAGCdGLh37dadNmHd5gAAAAAAAAAACjr6rqNrvXboQUPXYRIAAIDVc0IuAAAAAAAAAAAAAAAAAAAUoJALAAAAAAAAAAAAAAAAAAAFKOQCAAAAAAAAAAAAAAAAAEABCrkAAAAAAAAAAAAAAAAAAFCAQi4AAAAAAAAAAAAAAAAAABSgkAsAAAAAAAAAAAAAAAAAAAUo5AIAAAAAAAAAAAAAAAAAQAEKuQAAAAAAAAAAAAAAAAAAUIBCLgAAAAAAAAAAAAAAAAAAFKCQCwAAAAAAAAAAAAAAAAAABSjkAgAAAAAAAAAAAAAAAABAAQq5AAAAAAAAAAAAAAAAAABQgEIuAAAAAAAAAAAAAAAAAAAUoJALAAAAAAAAAAAAAAAAAAAFKOQCAAAAAAAAAAAAAAAAAEABCrkAAAAAAAAAAAAAAAAAAFCAQi4AAAAAAAAAAAAAAAAAABSgkAsAAAAAAAAAAAAAAAAAAAUo5AIAAAAAAAAAAAAAAAAAQAEKuQAAAAAAAAAAAAAAAAAAUIBCLgAAAAAAAAAAAAAAAAAAFKCQCwAAAAAAAAAAAAAAAAAABSjkAgAAAAAAAAAAAAAAAABAAQq5AAAAAAAAAAAAAAAAAABQgEIuAAAAAAAAAAAAAAAAAAAUoJALAAAAAAAAAAAAAAAAAAAF1FvfAQD4cjv6rqNrtW7oQUPXcRIAAAAAAICaavv3GIm/ywAAADYQA/eu/drTJqzVo/13MAAAAP7dOSEXAAAAAAAAAAAAAAAAAAAKUMgFAAAAAAAAAAAAAAAAAIACFHIBAAAAAAAAAAAAAAAAAKAAhVwAAAAAAAAAAAAAAAAAAChAIRcAAAAAAAAAAAAAAAAAAApQyAUAAAAAAAAAAAAAAAAAgAIUcgEAAAAAAAAAAAAAAAAAoACFXAAAAAAAAAAAAAAAAAAAKEAhFwAAAAAAAAAAAAAAAAAAClDIBQAAAAAAAAAAAAAAAACAAhRyAQAAAAAAAAAAAAAAAACgAIVcAAAAAAAAAAAAAAAAAAAoQCEXAAAAAAAAAAAAAAAAAAAKUMgFAAAAAAAAAAAAAAAAAIACFHIBAAAAAAAAAAAAAAAAAKAAhVwAAAAAAAAAAAAAAAAAAChAIRcAAAAAAAAAAAAAAAAAAApQyAUAAAAAAAAAAAAAAAAAgAIUcgEAAAAAAAAAAAAAAAAAoACFXAAAAAAAAAAAAAAAAAAAKEAhFwAAAAAAAAAAAAAAAAAAClDIBQAAAAAAAAAAAAAAAACAAhRyAQAAAAAAAAAAAAAAAACgAIVcAAAAAAAAAAAAAAAAAAAoQCEXAAAAAAAAAAAAAAAAAAAKUMgFAAAAAAAAAAAAAAAAAIAC6q3vAAAAAAAlZ+DetV972oR1lwM+4+i7jq712qEHDV2HSQAAAAAAAAAAAGDD4oRcAAAAAAAAAAAAAAAAAAAoQCEXAAAAAAAAAAAAAAAAAAAKUMgFAAAAAAAAAAAAAAAAAIACFHIBAAAAAAAAAAAAAAAAAKAAhVwAAAAAAAAAAAAAAAAAAChAIRcAAAAAAAAAAAAAAAAAAApQyAUAAAAAAAAAAAAAAAAAgAIUcgEAAAAAAAAAAAAAAAAAoACFXAAAAAAAAAAAAAAAAAAAKEAhFwAAAAAAAAAAAAAAAAAAClDIBQAAAAAAAAAAAAAAAACAAhRyAQAAAAAAAAAAAAAAAACgAIVcAAAAAAAAAAAAAAAAAAAoQCEXAAAAAAAAAAAAAAAAAAAKUMgFAAAAAAAAAAAAAAAAAIACFHIBAAAAAAAAAAAAAAAAAKAAhVwAAAAAAAAAAAAAAAAAAChAIRcAAAAAAAAAAAAAAAAAAApQyAUAAAAAAAAAAAAAAAAAgAIUcgEAAAAAAAAAAAAAAAAAoACFXAAAAAAAAAAAAAAAAAAAKEAhFwAAAAAAAAAAAAAAAAAAClDIBQAAAAAAAAAAAAAAAACAAhRyAQAAAAAAAAAAAAAAAACgAIVcAAAAAAAAAAAAAAAAAAAoQCEXAAAAAAAAAAAAAAAAAAAKqLe+AwAA8G9s4N61X3vahHWXAwAAAAAAAAAA+OJq++8D+XeB+Bc7+q6ja7Vu6EFD13ESAAD+nTkhFwAAAAAAAAAAAAAAAAAAClDIBQAAAAAAAAAAAAAAAACAAhRyAQAAAAAAAAAAAAAAAACgAIVcAAAAAAAAAAAAAAAAAAAoQCEXAAAAAAAAAAAAAAAAAAAKUMgFAAAAAAAAAAAAAAAAAIACFHIBAAAAAAAAAAAAAAAAAKAAhVwAAAAAAAAAAAAAAAAAAChAIRcAAAAAAAAAAAAAAAAAAApQyAUAAAAAAAAAAAAAAAAAgAIUcgEAAAAAAAAAAAAAAAAAoACFXAAAAAAAAAAAAAAAAAAAKEAhFwAAAAAAAAAAAAAAAAAAClDIBQAAAAAAAAAAAAAAAACAAhRyAQAAAAAAAAAAAAAAAACgAIVcAAAAAAAAAAAAAAAAAAAoQCEXAAAAAAAAAAAAAAAAAAAKUMgFAAAAAAAAAAAAAAAAAIACFHIBAAAAAAAAAAAAAAAAAKAAhVwAAAAAAAAAAAAAAAAAAChAIRcAAAAAAAAAAAAAAAAAAApQyAUAAAAAAAAA/h979x8j533fB/49O7M/SJHihgplUb+IUHegTql+OJJdKxfARJwEudRS3CKx4rYwcgc0bgKkaAukQYrU7X/tH00TIEgAJ2ljoEAcywHsWG4cJEKrpEWUxlJiSbCOuoOIk0SZFGnRu1xS+3Nm7o/Z2dmd2V+kZ+c7y3m9AGHn+9nl8P3srGafeTjv5wEAAAAAAAC2oZALAAAAAAAAAAAAAAAAAADbUMgFAAAAAAAAAAAAAAAAAIBtKOQCAAAAAAAAAAAAAAAAAMA2FHIBAAAAAAAAAAAAAAAAAGAbtdIBAAAAAEbJU195aldf9/mPfn6PkwDA7u3291fidxgAAAAAAAAAADcnV8gFAAAAAAAAAAAAAAAAAIBtKOQCAAAAAAAAAAAAAAAAAMA2FHIBAAAAAAAAAAAAAAAAAGAbCrkAAAAAAAAAAAAAAAAAALANhVwAAAAAAAAAAAAAAAAAANiGQi4AAAAAAAAAAAAAAAAAAGxDIRcAAAAAAAAAAAAAAAAAALahkAsAAAAAAAAAAAAAAAAAANtQyAUAAAAAAAAAAAAAAAAAgG0o5AIAAAAAAAAAAAAAAAAAwDYUcgEAAAAAAAAAAAAAAAAAYBsKuQAAAAAAAAAAAAAAAAAAsA2FXAAAAAAAAAAAAAAAAAAA2IZCLgAAAAAAAAAAAAAAAAAAbEMhFwAAAAAAAAAAAAAAAAAAtqGQCwAAAAAAAAAAAAAAAAAA21DIBQAAAAAAAAAAAAAAAACAbSjkAgAAAAAAAAAAAAAAAADANhRyAQAAAAAAAAAAAAAAAABgGwq5AAAAAAAAAAAAAAAAAACwDYVcAAAAAAAAAAAAAAAAAADYhkIuAAAAAAAAAAAAAAAAAABsQyEXAAAAAAAAAAAAAAAAAAC2MdSF3G984xv55Cc/mcceeyzf//3fn3/xL/5Fvv3tbydJnn/++Tz55JN58MEH88M//MP58pe/XDgtAAAAAAAAAAAAAAAAAAA3o6Et5Nbr9fzMz/xM3v/+9+cv/uIv8kd/9Ef51re+lX/zb/5N3nnnnfzsz/5sfuInfiJ/9Vd/lV/6pV/KL//yL+fll18uHRsAAAAAAAAAAAAAAAAAgJtMrXSArVy6dCnf+ta38sQTT2RiYiITExP5yEc+ks9+9rN55plncuLEiXzyk59MkvzgD/5gPvKRj+QP/uAP8tBDD215n81mc8O6Uqn0zPZ6XuLv3Ov5MGXp13yYsqzNe6ZJJemdN5v7Z5tuxsdpxLdpOzfTtg5Tln7NhylLv+bDlKVf82HKckPz9P7e2jBb92eGLvsoPU62ad/OhylLv+Z7+fyzYT7A7+UwfX/7NR+mLP2aVyqV3b8Ga8/7tN+8XvvPepz2+TZl989B13vfOxmG79nQPR77YZuyw8/Mes3NjwNtd/+71byB+x6m+TBl6dd82PaBtuNxGo4sNzTPDq/d2zxHDN18mLIk/XkOGrptuhkfp2HaptgH2heP0xDNhylLv+bDlKVf82HK0q/5MGXp13yYsvRrPkxZ+jUfpiz9mg9Tln7NhylLv+bDlKVf82HK0q/5MGXp13yYsvRrPkxZkuz+ddjqn72ebdqt5jb3XWo+TFn6NS/6s3Sd9389huX726/5MGXp1/y6f2Ya9TSbjY3DK+c3v5/xA6kcmL7h56D1f87jNDxZbmiebf5d4yba1mHK0q/5MGXp17zf9329vxsBGJyhLeS+733vywMPPJCnn346/+yf/bPMz8/nT//0T3P69Om8+uqr+d7v/d4NX//AAw/kq1/96pb312w2Mzs7u7aemJjIwYMHMz8/n6WlpbX51NRUpqamcu3ataysrKzNDx48mImJiVy9ejX1en1tfsstt2R8fDxXrlzZ8Mvw8OHDGRsb2/B3JsmRI0fSaDQyNze3NqtUKjly5EhWVlZy7dq1tXm1Ws3hw4ezvLyc9957b21eq9Vy6NChLC4uZmFhwTaNyDY1Go0N2cfGxlKpVDZsZ5JUGo19s0034+M0ittUX6mv5Ukla+u1nLVq0syGbR32bWq7mR4n22SbSm3ToXrnOaKZ9Pzeqlaryer86ur2Dvs2td1Mj5Ntsk036zYdqtdTqVRSHRtLs9lMo9HYcD/VsbHW/a/7e4d9m5Kb73Ea1m1Ken9v1arVzX+WkuvapiSt13iNrtd4Y5U06p3XfrOzsx6nfbpN7X2grV67r983urpuu3azTe3XXJVKJWPV1ee3+safybHqWJoNx8L27TYlWx4H6p43lpeva5vSzLav3dffx5UrVzxO+3SbdrMP1Gw2c+U6nyPW/9yMVVd/JutdP6urc4/TPt6mbP/ave2a5wjbtMk2de8DbffvGuv3gYZ5m9pupsdpaLcp2fa1+/osK4uL17VN7Tcu1ev1De/O2+zfNWZnZz1OtmnDNn3yTz65Nt/stXvS2Qf6nQ//zr7YppvxcbJNtsk22SbbZJtsk22yTde3Tbeuvk7azXsSr87OXtc21ev11r+DbPXvF+vms7OzHqd9uk3t40BbvXZv/yxd7zbt5rV70vp3DY/TPt6mbHIcqNlIdflaMlZNs3YgqYwlSer/87czvvJeGu9dXnvuaE4dSeWW7874//5zmW+Mb9imZqO57Wv39ryd1eO0/7bplnXznd6TeL3vW/77f/T3N3x9+9/dN/ysjlUyNjaW3/3B3/U42aY936apqakAMJwqzc1OqTAk3nrrrfz0T/90zp07lyT523/7b+czn/lMfu7nfi73339/fvEXf3Hta7/whS/kN37jN/Lcc8/13M9HPvKRJMmzzz67YX4znPViGObDlKVf82HKsjb/zId759nkLFE/89z+2aab8XEawW36qf/yUz2f38zv/53fH7rsNzofpiz9mg9Tln7NhylLv+bDlGXX89863Zlnh6vs/Mxzw5X9BufDlKVf82HK0q/5MGXp13yYsvRr/h3fx+pz0I5nd173/NOv7FvNh+n726/5MGXp17xSqez+NViSyqf+7Lr+zuvdh/Y47cNt2mEfaMP8OveBdvvzkwzH67CheDz6PN/zv/O3Tu/+6nBbHAfa6v6v9+dnmL7v1zsfpiz9mpfeB/pOnn+2uv9h+v72az5MWW5ovslzUD+ef4ZtPkxZ+jUfiiw3uA+01f0PxTb1eT5MWfo1tw+0P+bDlKVf80H9nXuxD7TVfJi+v/2aD1OWfs2HKUu/5sOUpV/zYcrSr/kwZenXfJiy9Gs+TFn6NR+mLP2aD1OWfs2HKUu/5sOUpV/zYcqS3zq9+yvkrr6G3+023cg+9DB9b4YpS7/me3Lfuz0O1HUMaKf7f+orT21yT5v7Tl+DDdt8mLL0a77l1252HKi+nMrKYpr/6w8nh+/ozG/7X1J54/k023/ixPcn33Ui+b+fSeWx/yvNQ+/bcDc38n5Wj9PwZNnVfN3zT7L5c9Aw/VtYv+bFv+97MB+mLP2a9/u+KxVXyAUYVkN7hdylpaV86lOfyo/92I/lH//jf5z5+fl8+tOfzi/8wi9s+Ytlp184m33+eu+rH/MSf+dez4cpS7/mw5Qlab042NV89c/vi226GR8n27Slm21bhylLv+bDlKVf82HK0q/5MGW5ofl2s64/M3TZR+lxsk37dj5MWfo1H8j+9IC/l8P0/e3XfJiy9Gu+7c9MH/7O3Vj/Zz1O+3ybNp1u/hzUz5+lYfmeDd3jsR+2adPpJvPVP7+Xz0HD9H2/3vkwZenXfNj2gbbicRqeLDc0383Mc8RQzocpS9Kf56Ch26ab8XEapm3adGofqF/zYcrSr3mpLFvZz9t0Mz5Otsk2DVOWfs2HKUu/5sOUpV/zYcrSr/kwZenXfJiy9Gs+TFn6NR+mLP2aD1OWJLt7Hbbuz17PNu1GZYf7LjUfpiz9mhf7WbrO+7kew/T97dd8mLL0a35dPzPjB1I5fEcydaS1vnw2WZ5PJg+1vv7k6eTE48nchbV7uNGfpe4/53Eaniw3NN9q1odt3YrHyTZtNd/rvxOA4TBWOsBW/uIv/iLnzp3LP/2n/zS33HJLvvu7vzs///M/nz/90z9NrVbLzMzMhq//9re/naNHj5YJCwAAAAAAAAAAAAAAXL/KulrD5bPJpdc663YZt62+OLBYAADQbWgLuc1mM41GY8NseXk5SfL444/nG9/4xobPvfzyy3nooYcGlg8AAAAAAAAAAAAAAOiTncq4c+8kVy8OPBYAALQNbSH3kUceyS233JJf//Vfz8LCQmZnZ/Pbv/3bef/7358nn3wyb7/9dj772c9mfn4+f/zHf5w///M/z1NPPVU6NgAAAAAAAAAAAAAAcD1m3ty+jHvlfPLql5Jmo/tPAgDAwAxtIfe7vuu78tu//dt58cUX8wM/8AP50R/90YyNjeXXfu3Xctttt+Uzn/lMvvjFL+aDH/xgfvVXfzW/8iu/kvvvv790bAAAAAAAAAAAAAAAYLfqS8m7r3fWx071lnFf+lyysjT4bAAAsE6tdIDtPPTQQ/nP//k/b/q5xx57LH/4h3844EQAAAAAAAAAAAAAAEDf1NcVbY+dSo6e7KzXyriLrXVtcrDZAABgnaEu5AIAAAAAAAAAAAAAACNgpzLukTuT+Zki0QAAIEnGSgcAAAAAAAAAAAAAAABG2G33bV/Gnb4nuf+JpKICAQBAOfZGAQAAAAAAAAAAAACAMqoTyfS9nfXCbG8Z98GPJ7WJMvkAAGCVQi4AAAAAAAAAAAAAAFBGdV3RdmE2Ofe1rcu4zcbg8wEAwCqFXAAAAAAAAAAAAAAAoKx2Gbe+3Fp3l3FXlpJrF8vlAwBg5NVKBwAAAAAAAAAAAAAAAEbY4lxy6cz2Zdwzz3SunAsAAAUo5AIAAAAAAAAAAAAAAGU0G8n5ryeVamt98GhvGfeVp5PZbxaLCAAASTJWOgAAAAAAAAAAAAAAADCilueT+krr9sGjyV2P9pZxZ95qrSsqEAAAlGNvFAAAAAAAAAAAAAAAKKTZ+tAu447VWuvuMm5tIjl0e5mIAAAQhVwAAAAAAAAAAAAAAKCkA9M7lHEnkwc+llQnSyUEAIDUSgcAAAAAAAAAAAAAAABGVKWa3PFQp4zbWOkt4z78iaRSKZcRAADiCrkAAAAAAAAAAAAAAEAp41PJWLV1u7GSvP1ibxn31uPl8gEAwCqFXAAAAAAAAAAAAAAAoJDVK9+2y7jvXW6tNyvjLswOPh4AAKxSyAUAAAAAAAAAAAAAAMpp1Hcu4557IVmYKRIPAACSpFY6AAAAAAAAAAAAAAAAMKqayYWXk+X51rI63lvGfeP51n8AAFCQK+QCAAAAAAAAAAAAAABlLC8k8zOt29Xx5O4P9JZxzz5XIhkAAGygkAsAAAAAAAAAAAAAAJTRrLc+tsu4U0c6n+su405NDzIZAABsoJALAAAAAAAAAAAAAACUU63tXMY98fjGzwMAwIAp5AIAAAAAAAAAAAAAAIVUkuOPbF/GPXk6ufuxAecCAICNaqUDAAAAwH7z1Fee2tXXff6jn9/jJAAAAAAj7jMf3v3XfurP9i4HAMBNYrf/Dpb4tzAA+mj8QDJ5uLO+fDaZu9BZnzzdujru+hkAABTgCrkAAAAAAAAAAAAAAEAZlXW1hstnk0uvddbtMm5bfXFgsQAAoJtCLgAAAAAAAAAAAAAAUNZOZdy5d5KrFwceCwAA2mqlAwAAAAAAAAAAAAAAACNs5s1k9lxn3V3GvXI+efVLSbMx6GQAALDGFXIBAAAAAAAAAAAAAIAy6kvJu6931sdO9ZZxX/pcsrI0+GwAALCOQi4AAAAAAAAAAAAAAFBGfV3R9tip5OjJznqtjLvYWtcmB5sNAADWqZUOAAAAAAAAAAAAAAAAjLidyrhH7kzmZ4pEAwCAxBVyAQAAAAAAAAAAAACAkm67b/sy7vQ9yf1PJBUVCAAAyrE3CgAAAAAAAAAAAAAAlFGdSKbv7awXZnvLuA9+PKlNlMkHAACrFHIBAAAAAAAAAAAAAIAyquuKtguzybmvbV3GbTYGnw8AAFYp5AIAAAAAAAAAAAAAAGW1y7j15da6u4y7spRcu1guHwAAI69WOgAAAAAAAAAAAAAAADDCFueSS2e2L+OeeaZz5VwAAChAIRcAAAAAAAAAAAAAACij2UjOfz2pVFvrg0d7y7ivPJ3MfrNYRAAASJKx0gEAAAAAAAAAAAAAAIARtTyf1Fdatw8eTe56tLeMO/NWa11RgQAAoBx7owAAAAAAAAAAAAAAQCHN1od2GXes1lp3l3FrE8mh28tEBACAKOQCAAAAAAAAAAAAAAAlHZjeoYw7mTzwsaQ6WSohAACkVjoAAAAAAAAAAAAAAAAwoirV5I6HOmXcxkpvGffhTySVSrmMAAAQV8gFAAAAAAAAAAAAAABKGZ9Kxqqt242V5O0Xe8u4tx4vlw8AAFYp5AIAAAAAAAAAAAAAAIWsXvm2XcZ973JrvVkZd2F28PEAAGCVQi4AAAAAAAAAAAAAAFBOo75zGffcC8nCTJF4AACQJLXSAQAAAAAAAAAAAAAAgFHVTC68nCzPt5bV8d4y7hvPt/4DAICCXCEXAAAAAAAAAAAAAAAoY3khmZ9p3a6OJ3d/oLeMe/a5EskAAGADhVwAAAAAAAAAAAAAAKCMZr31sV3GnTrS+Vx3GXdqepDJAABgA4VcAAAAAAAAAAAAAACgnGpt5zLuicc3fh4AAAZMIRcAAAAAAAAAAAAAACikkhx/ZPsy7snTyd2PDTgXAABsVCsdAAAAAAAAAAAAAAAAGFHjB5LJw5315bPJ3IXO+uTp1tVx188AAKAAV8gFAAAAAAAAAAAAAADKqKyrNVw+m1x6rbNul3Hb6osDiwUAAN1cIRdgFHzmw7v/2k/92d7lAIAh8dRXntr1137+o5/fwyQAAAAAAAAAAECSncu4c+8kVy8OPBYAALQp5AIAAAAAAAAAAAAAAOXMvJnMnuusu8u4V84nr34paTYGnQwAANaMlQ4AAAAAAAAAAAAAAACMqPpS8u7rnfWxU71l3Jc+l6wsDT4bAACso5ALAAAAAAAAAAAAAACUUV9XtD12Kjl6srNeK+Mutta1ycFmAwCAdWqlAwAAAAAAAAAAAAAAACNupzLukTuT+Zki0QAAIHGFXAAAAAAAAAAAAAAAoKTb7tu+jDt9T3L/E0lFBQIAgHLsjQIAAAAAAAAAAAAAAGVUJ5LpezvrhdneMu6DH09qE2XyAQDAKoVcAAAAAAAAAAAAAACgjOq6ou3CbHLua1uXcZuNwecDAIBVCrkAAAAAAAAAAAAAAEBZ7TJufbm17i7jriwl1y6WywcAwMirlQ4AAAAAAAAAAAAAAACMsMW55NKZ7cu4Z57pXDkXAAAKUMgFAAAAAAAAAAAAAADKaDaS819PKtXW+uDR3jLuK08ns98sFhEAAJJkrHQAAAAAAAAAAAAAAABgRC3PJ/WV1u2DR5O7Hu0t48681VpXVCAAACjH3igAAAAAAAAAAAAAAFBIs/WhXcYdq7XW3WXc2kRy6PYyEQEAIAq5AAAAAAAAAAAAAABASQemdyjjTiYPfCypTpZKCAAAqZUOAAAAAAAAAAAAAAAAjKhKNbnjoU4Zt7HSW8Z9+BNJpVIuIwAAxBVyAQAAAAAAAAAAAACAUsankrFq63ZjJXn7xd4y7q3Hy+UDAIBVCrkAAAAAAAAAAAAAAEAhq1e+bZdx37vcWm9Wxl2YHXw8AABYpZALAAAAAAAAAAAAAACU06jvXMY990KyMFMkHgAAJEmtdAAAAAAAAAAAAAAAAGBUNZMLLyfL861ldby3jPvG863/AACgIFfIBQAAAAAAAAAAAAAAylheSOZnWrer48ndH+gt4559rkQyAADYQCEXAAAAAAAAAAAAAAAoo1lvfWyXcaeOdD7XXcadmh5kMgAA2EAhFwAAAAAAAAAAAAAAKKda27mMe+LxjZ8HAIABU8gFAAAAAAAAAAAAAAAKqSTHH9m+jHvydHL3YwPOBQAAG9VKBwAAAAAAAAAAAAAAAEbU+IFk8nBnfflsMnehsz55unV13PUzAAAowBVyAQAAAAAAAAAAAACAMirrag2XzyaXXuus22XctvriwGIBAEA3hVwAAAAAAAAAAAAAAKCsncq4c+8kVy8OPBYAALTVSgcAAAAAAAAAAAAAAABG2Mybyey5zrq7jHvlfPLql5JmY9DJAABgjUIujLinvvLUrr/28x/9/B4mAYDr43cYAAAA7B+7fR3vNTwAAAAAwAiqLyXvvp7UJlvrY6d6y7gvfS5ZWSqTDwAAVo2VDgAAAAAAAAAAAAAAAIyo+rqi7bFTydGTnfVaGXextW6XdgEAoABXyAUAAAAAAAAAAAAAAMraqYx75M5kfqZINAAASFwhFwAAAAAAAAAAAAAAKOm2+7Yv407fk9z/RFJRgQAAoBx7owAAAAAAAAAAAAAAQBnViWT63s56Yba3jPvgx5PaRJl8AACwSiEXAAAAAAAAAAAAAAAoo7quaLswm5z72tZl3GZj8PkAAGCVQi4AAAAAAAAAAAAAAFBWu4xbX26tu8u4K0vJtYvl8gEAMPJqpQMAAAAAAAAAAAAAAAAjbHEuuXRm+zLumWc6V84FAIACFHIBAAAAAAAAAAAAAIAymo3k/NeTSrW1Pni0t4z7ytPJ7DeLRQQAgCQZKx0AAAAAAAAAAAAAAAAYUcvzSX2ldfvg0eSuR3vLuDNvtdYVFQgAAMqxNwoAAAAAAAAAAAAAABTSbH1ol3HHaq11dxm3NpEcur1MRAAAiEIuAAAAAAAAAAAAAABQ0oHpHcq4k8kDH0uqk6USAgBAaqUDAAAAAAAAAAAAAAAAI6pSTe54qFPGbaz0lnEf/kRSqZTLCAAAcYVcAAAAAAAAAAAAAACglPGpZKzaut1YSd5+sbeMe+vxcvkAAGCVQi4AAAAAAAAAAAAAAFDI6pVv22Xc9y631puVcRdmBx8PAABWKeQCAAAAAAAAAAAAAADlNOo7l3HPvZAszBSJBwAASVIrHQAAAAAAAAAAAAAAABhVzeTCy8nyfGtZHe8t477xfOs/AAAoyBVyAQAAAAAAAAAAAACAMpYXkvmZ1u3qeHL3B3rLuGefK5EMAAA2UMgFAAAAAAAAAAAAAADKaNZbH9tl3Kkjnc91l3GnpgeZDAAANlDIBQAAAAAAAAAAAAAAyqnWdi7jnnh84+cBAGDAFHIBAAAAAAAAAAAAAIBCKsnxR7Yv4548ndz92IBzAQDARrXSAQAAAAAAAAAAAAAAgBE1fiCZPNxZXz6bzF3orE+ebl0dd/0MAAAKcIVcAAAAAAAAAAAAAACgjMq6WsPls8ml1zrrdhm3rb44sFgAANBNIRcAAAAAAAAAAAAAAChrpzLu3DvJ1YsDjwUAAG210gEAAAAAAAAAAAAAAIARNvNmMnuus+4u4145n7z6paTZGHQyAABY4wq5AAAAAAAAAAAAAABAGfWl5N3XO+tjp3rLuC99LllZGnw2AABYRyEXAAAAAAAAAAAAAAAoo76uaHvsVHL0ZGe9VsZdbK1rk4PNBgAA69RKBwAAAAAAAAAAAABglz7z4d1/7af+bO9yAEC/7VTGPXJnMj9TJBoAACSukAsAAAAAAAAAAAAAAJR0233bl3Gn70nufyKpqEAAAFCOvVEAAAAAAAAAAAAAAKCM6kQyfW9nvTDbW8Z98ONJbaJMPgAAWKWQCwAAAAAAAAAAAAAAlFFdV7RdmE3OfW3rMm6zMfh8AACwSiEXAAAAAAAAAAAAAAAoq13GrS+31t1l3JWl5NrFcvkAABh5tdIBAAAAAAAAAAAAAACAEbY4l1w6s30Z98wznSvnAgBAAQq5AAAAAAAAAAAAAABAGc1Gcv7rSaXaWh882lvGfeXpZPabxSICAECSjJUOAAAAAAAAAAAAAAAAjKjl+aS+0rp98Ghy16O9ZdyZt1rrigoEAADl2BsFAAAAAAAAAAAAAAAKabY+tMu4Y7XWuruMW5tIDt1eJiIAAEQhFwAAAAAAAAAAAAAAKOnA9A5l3MnkgY8l1clSCQEAILXSAQAAAAAAAAAAAAAAgBFVqSZ3PNQp4zZWesu4D38iqVTKZQQAgLhCLgAAAAAAAAAAAAAAUMr4VDJWbd1urCRvv9hbxr31eLl8AACwSiEXAAAAAAAAAAAAAAAoZPXKt+0y7nuXW+vNyrgLs4OPBwAAqxRyAQAAAAAAAAAAAACAchr1ncu4515IFmaKxAMAgCSplQ4AAAAAAAAAAAAAAACMqmZy4eVkeb61rI73lnHfeL71HwAAFOQKuQAAAAAAAAAAAAAAQBnLC8n8TOt2dTy5+wO9Zdyzz5VIBgAAGyjkAgAAAAAAAAAAAAAAZTTrrY/tMu7Ukc7nusu4U9ODTAYAABso5AIAAAAAAAAAAAAAAOVUazuXcU88vvHzAAAwYAq5AAAAAAAAAAAAAABAIZXk+CPbl3FPnk7ufmzAuQAAYKNa6QAAAAAAAAAAAAAAAMCIGj+QTB7urC+fTeYudNYnT7eujrt+BgAABbhCLgAAAAAAAAAAAAAAUEZlXa3h8tnk0muddbuM21ZfHFgsAADoppALAAAAAAAAAAAAAACUtVMZd+6d5OrFgccCAIC2WukAAAAAAAAAAAAAAADACJt5M5k911l3l3GvnE9e/VLSbAw6GQAArHGFXAAAAAAAAAAAAAAAoIz6UvLu6531sVO9ZdyXPpesLA0+GwAArKOQCwAAAAAAAAAAAAAAlFFfV7Q9dio5erKzXivjLrbWtcnBZgMAgHVqpQMAAAAAAAAAAAAAAAAjbqcy7pE7k/mZItEAACBxhVwAAAAAAAAAAAAAAKCk2+7bvow7fU9y/xNJRQUCAIByXCEXAAAAAAAAAIDR9JkP7+7rPvVne5sDAABglFUnkul7O+uF2d4y7oMfT+Yvl8kHAACrnB4GAAAAAAAAAAAAAAAoozrRub0wm5z7Wm8Zt7b6Nc3G4PMBAMAqhVwAAAAAAAAAAAAAAKCsdhm3vtxad5dxV5aSaxfL5QMAYOTVSgcAAAAAAAAAAAAAAABG2OJccunM9mXcM890rpwLAAAFKOQCAAAAAAAAAAAAAABlNBvJ+a8nlWprffBobxn3laeT2W8WiwgAAEkyVjoAAAAAAAAAAAAAAAAwopbnk/pK6/bBo8ldj/aWcWfeaq0rKhAAAJRjbxQAAAAAAAAAAAAAACik2frQLuOO1Vrr7jJubSI5dHuZiAAAEIVcAAAAAAAAAAAAAACgpAPTO5RxJ5MHPpZUJ0slBACA1EoHAAAAAAAAAAAAAAAARlSlmtzxUKeM21jpLeM+/ImkUimXEQAA4gq5AAAAAAAAAAAAAABAKeNTyVi1dbuxkrz9Ym8Z99bj5fIBAMAqhVwAAAAAAAAAAAAAAKCQ1Svftsu4711urTcr4y7MDj4eAACsUsgFAAAAAAAAAAAAAADKadR3LuOeeyFZmCkSDwAAkqRWOgAAAAAAAAAAAAAAADCqmsmFl5Pl+dayOt5bxn3j+dZ/AABQkCvkAgAAAAAAAAAAAAAAZSwvJPMzrdvV8eTuD/SWcc8+VyIZAABsoJALAAAAAAAAAAAAAACU0ay3PrbLuFNHOp/rLuNOTQ8yGQAAbKCQCwAAAAAAAAAAAAAAlFOt7VzGPfH4xs8DAMCAKeQCAAAAAAAAAAAAAACFVJLjj2xfxj15Orn7sQHnAgCAjWqlAwAAAAAAAAAAAAAAACNq/EAyebizvnw2mbvQWZ883bo67voZAAAU4Aq5AAAAAAAAAAAAAABAGZV1tYbLZ5NLr3XW7TJuW31xYLEAAKCbQi4AAAAAAAAAAAAAAFDWTmXcuXeSqxcHHgsAANpqpQMAAAAAAAAAAAAAAAAjbObNZPZcZ91dxr1yPnn1S0mzMehkAACwxhVyAQAAAAAAAAAAAACAMupLybuvd9bHTvWWcV/6XLKyNPhsAACwjkIuAAAAAAAAAAAAAABQRn1d0fbYqeToyc56rYy72FrXJgebDQAA1qmVDgAAAAAAAAAAAAAAAIy4ncq4R+5M5meKRAMAgMQVcgEAAAAAAAAAAAAAgJJuu2/7Mu70Pcn9TyQVFQgAAMqxNwoAAAAAAAAAAAAAAJRRnUim7+2sF2Z7y7gPfjypTZTJBwAAqxRyAQAAAAAAAAAAAACAMqrrirYLs8m5r21dxm02Bp8PAABWKeQCAAAAAAAAAAAAAABltcu49eXWuruMu7KUXLtYLh8AACOvVjoAAAAAAAAAAAAAAAAwwhbnkktnti/jnnmmc+VcAAAoQCEXAAAAAAAAAAAAAAAoo9lIzn89qVRb64NHe8u4rzydzH6zWEQAAEiSsdIBAAAAAAAAAAAAAACAEbU8n9RXWrcPHk3uerS3jDvzVmtdUYEAAKAce6MAAAAAAAAAAAAAAEAhzdaHdhl3rNZad5dxaxPJodvLRAQAgCjkAgAAAAAAAAAAAAAAJR2Y3qGMO5k88LGkOlkqIQAApFY6AAAAAAAAAAAAAAAAMKIq1eSOhzpl3MZKbxn34U8klUq5jAAAEFfIBQAAAAAAAAAAAAAAShmfSsaqrduNleTtF3vLuLceL5cPAABWKeQCAAAAAAAAAAAAAACFrF75tl3Gfe9ya71ZGXdhdvDxAABglUIuAAAAAAAAAAAAAABQTqO+cxn33AvJwkyReAAAkCS10gEAAAAAAAAAAAAAAIBR1UwuvJwsz7eW1fHeMu4bz7f+AwCAglwhFwAAAAAAAAAAAAAAKGN5IZmfad2ujid3f6C3jHv2uRLJAABgA4VcAAAAAAAAAAAAAACgjGa99bFdxp060vlcdxl3anqQyQAAYAOFXAAAAAAAAAAAAAAAoJxqbecy7onHN34eAAAGTCEXAAAAAAAAAAAAAAAopJIcf2T7Mu7J08ndjw04FwAAbFQrHQAAAAAAAAAAAAAAABhR4weSycOd9eWzydyFzvrk6dbVcdfPAACgAFfIBQAAAAAAAAAAAAAAyqisqzVcPptceq2zbpdx2+qLA4sFAADdFHIBAAAAAAAAAAAAAICydirjzr2TXL048FgAANBWKx0AAAAAAAAAAAAAAAAYYTNvJrPnOuvuMu6V88mrX0qajUEnAwCANa6QCwAAAAAAAAAAAAAAlFFfSt59vbM+dqq3jPvS55KVpcFnAwCAdRRyAQAAAAAAAAAAAACAMurrirbHTiVHT3bWa2Xcxda6NjnYbAAAsE6tdAAAAAAAAAAAAAAAAGDE7VTGPXJnMj9TJBoAACSukAsAAAAAAAAAAAAAAJR0233bl3Gn70nufyKpqEAAAFCOvVEAAAAAAAAAAAAAAKCM6kQyfW9nvTDbW8Z98ONJbaJMPgAAWKWQCwAAAAAAAAAAAAAAlFFdV7RdmE3OfW3rMm6zMfh8AACwSiEXAAAAAAAAAAAAAAAoq13GrS+31t1l3JWl5NrFcvkAABh5tdIBAAAAAAAAAAAAAACAEbY4l1w6s30Z98wznSvnAgBAAQq5AAAAAAAAAAAAAABAGc1Gcv7rSaXaWh882lvGfeXpZPabxSICAECSjJUOAAAAAAAAAAAAAAAAjKjl+aS+0rp98Ghy16O9ZdyZt1rrigoEAADl2BsFAAAAAAAAAAAAAAAKabY+tMu4Y7XWuruMW5tIDt1eJiIAAEQhFwAAAAAAAAAAAAAAKOnA9A5l3MnkgY8l1clSCQEAILXSAQAAAAAAAAAAAAAAgBFVqSZ3PNQp4zZWesu4D38iqVTKZQQAgLhCLgAAAAAAAAAAAAAAUMr4VDJWbd1urCRvv9hbxr31eLl8AACwSiEXAAAAAAAAAAAAAAAoZPXKt+0y7nuXW+vNyrgLs4OPBwAAqxRyAQAAAAAAAAAAAACAchr1ncu4515IFmaKxAMAgCSplQ4AAAAAAAAAAAAAAACMqmZy4eVkeb61rI73lnHfeL71HwAAFOQKuQAAAAAAAAAAAAAAQBnLC8n8TOt2dTy5+wO9Zdyzz5VIBgAAGyjkAgAAAAAAAAAAAAAAZTTrrY/tMu7Ukc7nusu4U9ODTAYAABso5AIAAAAAAAAAAAAAAOVUazuXcU88vvHzAAAwYAq5AAAAAAAAAAAAAABAIZXk+CPbl3FPnk7ufmzAuQAAYKNa6QAAAAAAAAAAAAAAAMCIGj+QTB7urC+fTeYudNYnT7eujrt+BgAABbhCLgAAAAAAAAAAAAAAUEZlXa3h8tnk0muddbuM21ZfHFgsAADoppALAAAAAAAAAAAAAACUtVMZd+6d5OrFgccCAIC2WukAAAAAAAAAAAAAAADACJt5M5k911l3l3GvnE9e/VLSbAw6GQAArHGFXAAAAAAAAAAAAAAAoIz6UvLu6531sVO9ZdyXPpesLA0+GwAArKOQCwAAAAAAAAAAAAAAlFFfV7Q9dio5erKzXivjLrbWtcnBZgMAgHVqpQMAAAAAAAAAAAAAAAAjbqcy7pE7k/mZItEAACBxhVwAAAAAAAAAAAAAAKCk2+7bvow7fU9y/xNJRQUCAIBy7I0CAAAAAAAAAAAAAABlVCeS6Xs764XZ3jLugx9PahNl8gEAwCqFXAAAAAAAAAAAAAAAoIzquqLtwmxy7mtbl3GbjcHnAwCAVQq5AAAAAAAAAAAAAABAWe0ybn25te4u464sJdculssHAMDIq5UOAAAAAAAAAAAAAAAAjLDFueTSme3LuGee6Vw5FwAAClDIBQAAAAAAAAAAAAAAymg2kvNfTyrV1vrg0d4y7itPJ7PfLBYRAACSZKx0AAAAAAAAAAAAAAAAYEQtzyf1ldbtg0eTux7tLePOvNVaV1QgAAAoxxVyAQAAAAAAAACgj576ylO7/trPf/Tze5gEAABgP2i2PrTLuGOrNYfuMm5tIjl0e5mIAAAQV8gFAAAAAAAAAAAAAABKOjC9Qxl3MnngY0l1slRCAABwhVwAAAAAAAAAAAAAAKCQSjW546FOGbex0lvGffgTSaVSLiMAAMQVcgEAAAAAAAAAAAAAgFLGp5Kxaut2YyV5+8XeMu6tx8vlAwCAVQq5AAAAAAAAAAAAAABAIatXvm2Xcd+73FpvVsZdmB18PAAAWKWQCwAAAAAAAAAAAAAAlNOo71zGPfdCsjBTJB4AACRJrXQAAAAAAAAAAAAAAABgVDWTCy8ny/OtZXW8t4z7xvOt/wAAoCBXyAUAAAAAAAAAAAAAAMpYXkjmZ1q3q+PJ3R/oLeOefa5EMgAA2EAhFwAAAAAAAAAAAAAAKKNZb31sl3GnjnQ+113GnZoeZDIAANhAIRcAAAAAAAAAAAAAACinWtu5jHvi8Y2fBwCAAVPIBQAAAAAAAAAAAAAACqkkxx/Zvox78nRy92MDzgUAABvVSgcAAAAAAAAAAAAAAABG1PiBZPJwZ335bDJ3obM+ebp1ddz1MwAAKMAVcgEAAAAAAAAAAAAAgDIq62oNl88ml17rrNtl3Lb64sBiAQBAN4VcAAAAAAAAAAAAAACgrJ3KuHPvJFcvDjwWAAC01UoHAAAAAAAAAAAAAAAARtjMm8nsuc66u4x75Xzy6peSZmPQyQAAYI0r5AIAAAAAAAAAAAAAAGXUl5J3X++sj53qLeO+9LlkZWnw2QAAYB2FXAAAAAAAAAAAAAAAoIz6uqLtsVPJ0ZOd9VoZd7G1rk0ONhsAAKxTKx0AAAAAAAAAAAAAAAAYcTuVcY/cmczPFIkGAACJK+QCAAAAAAAAAAAAAAAl3Xbf9mXc6XuS+59IKioQAACUY28UAAAAAAAAAAAAAAAoozqRTN/bWS/M9pZxH/x4Upsokw8AAFYp5AIAAAAAAAAAAAAAAGVU1xVtF2aTc1/buozbbAw+HwAArFLIBQAAAAAAAAAAAAAAymqXcevLrXV3GXdlKbl2sVw+AABGXq10AAAAAAAAAAAAAAAAYIQtziWXzmxfxj3zTOfKuQAAUIBCLgAAAAAAAAAAAAAAUEazkZz/elKpttYHj/aWcV95Opn9ZrGIAACQJGOlAwAAAAAAAAAAAAAAACNqeT6pr7RuHzya3PVobxl35q3WuqICAQBAOfZGAQAAAAAAAAAAAACAQpqtD+0y7litte4u49YmkkO3l4kIAABJaqUDAAAwohr1pNnorOcubP514weSqSODyQQAAAAAAAAAAMDgHZjeoYw7mZz6seS1PyoWEQAAFHIBABi8Rj1ZnEuqE8n4VJJK8sLvtgq61y4mK4utr6uMJdP3Jh/6WaVcAAAAAAAAAACAm1GlmtzxUKeM21jpLeM+/ImkUimXEQAAopALAEAJzUarjPu/fbRTtP3ev5eceSZZei8ZP5TUJpLv+XDy5vPJ8rxCLgAAAAAAAAAAwM1ofCoZq7ZuN1aSt19Mpk+01u0y7q3Hk7kL5TICAECSsdIBAAAYUeNTrZLt1JFk4pbk//vzZOFKMnkoueW25IM/k9x+f+mUAAAAAAAAAAAA7KnVK9+2y7jvXW6t15dx2xZmBx8PAABWKeQCAFBI10HUmbda680OogIAAAAAAAAAAHDzatR3LuOeeyFZmCkSDwAAEoVcAABK2s1BVGc0BAAAAAAAAAAAuIk1kwsvd95HVh3vfR/ZG8+3/gMAgIJqpQMAADCqVg+iLs+3ls5oCAAAAAAAAAAAMHqWF5L5mdZ7yKrjyd0f6C3jnn2uVDoAAFjjCrkAAJTRPoiaOKMhAAAAAAAAAADAqGrWWx/bZdypI53PdZdxp6YHmQwAADZQyAUAoIzug6jOaAgAAAAAAAAAADCaqrWdy7gnHt/4eQAAGDCFXAAAytnNQVRnNAQAAAAAAAAAALiJVZLjj2z/PrKTp5O7HxtwLgAA2EghFwCAQnZxENUZDQEAAAAAAAAAAG5u4weSycOd9eWzvWXcE48POhUAAPRQyAUAoIzug6jOaAgAAAAAAAAAADB6KutqDZfPJpde66y7y7j1xYHFAgCAbrXSAQAAGFHdB1HnLnTW7YOo62cAAAAAAAAAAADcvHYq4869k1y9OPBYAADQ5gq5AACU5YyGAAAAAAAAAAAAo23mze3fR3blfPLql5JmY9DJAABgjSvkAgBQzsybyey5ztoZDQEAAAAAAAAAAEZLfSl59/WkNtlaHzvVW8Z96XPJylKZfAAAsMoVcgEAKKN9ELXNGQ0BAAAAAAAAAABGT31d0fbYqeToyc56rYy72Fq3S7sAAFCAK+QCAFBG90FUZzQEAAAAAAAAAAAYXTuVcY/cmczPFIkGAACJK+QCAFCaMxoCAAAAAAAAAACMttvu2/59ZNP3JPc/kVRUIAAAKMfeKAAA5ex0EPXIncktt5fJBgAAAAAAAAAAwN6rTiTT93bWC7O9ZdwHP57UJsrkAwCAVQq5AACU0X0Q1RkNAQAAAAAAAAAARk91XdF2YTY597Wty7jNxuDzAQDAKu0GAADK6D6I6oyGAAAAAAAAAAAAo6tdxq0vt9bd7yNbWUquXSyXDwCAkaeQCwBAWc5oCAAAAAAAAAAAMNoW53Yu4555pvM+MwAAKKBWOgAAACNscS65dMYZDQEAAAAAAAAAAEZVs5Gc/3pSqbbWB4/2vo/slaeT2W8WiwgAAIkr5AIAUEr7IKozGgIAAAAAAAAAAIyu5fmkvtK6ffBoctejvWXcmbda64oKBAAA5Qz93uhv/uZv5gd+4Afy/ve/Pz/90z+dt95q7Ug///zzefLJJ/Pggw/mh3/4h/PlL3+5cFIAAK5L90FUZzQEAAAAAAAAAAAYQc3Wh3YZd6zWWneXcWsTyaHby0QEAIAMeSH3937v9/Jf/+t/zec///k899xzOX78eH73d38377zzTn72Z382P/ETP5G/+qu/yi/90i/ll3/5l/Pyyy+XjgwAwK51HUR1RkMAAAAAAAAAAIDRdGB6hzLuZPLAx5LqZKmEAACQWukA2/mP//E/5j/8h/+Qu+66K0nyb//tv02S/M7v/E5OnDiRT37yk0mSH/zBH8xHPvKR/MEf/EEeeuihYnkBALhOOx5EdUZDAAAAAAAAAACAm1qlmtzxUOd9ZI2V3jLuw59IKpVyGQEAIENcyH3nnXdy4cKFvPHGG/mFX/iFzM7O5vHHH8+//tf/Oq+++mq+93u/d8PXP/DAA/nqV7+67X02m80N60ql0jPb63mJv3Ov58OUpV/zYcqyNu+ZJpWkd95sXtc2XY/mFve93f2P3OM07NuUTX5muufr/tz13v92bqbHb5iy9Gs+TFn6NR+mLP2aD1OWG5qn6zmoUk3ljofSXCvjLiYvP53MvpVKKmnWJpNT/0fy2h+1npu2+T20k0F+L4fu+26bvuP9oGHbB9pqPkxZ+jUf2D7Qd/j3bsfjtD/nlUpl96/B2vM9ev7Z7n48TsOTZdt5dv8c1O/fZcPwPRu6x2M/bFN28dq97Qb2U3Zrv+wDbTUfpiz9mu/nfaCt7meYvr/9mg9Tlhuap/fnpsTzz7YZPU77Y5vynT8HDd023YyP0zBtU+wD7YvHaYjm+3kfaKv5MH1/+zUfpizbzrPL56B9vg+01XzoHg/bZJv28XyYsvRrPkxZ+jUfpiz9mu/nfaCt5sP0/e3XfJiyJNe3D7TV/eznfaCt5sOUpV/zoj9L13n/12NYvr/9mg9Tln7Nr/tnZnwqzbFqa9FYSd5+MZm+t/M+sod/Kjl8RzJ3IUlzy5+x3Vj/5zxOw5PlhubZ5t819uE+0Fbzofu+26aBbNP1/m4EYHCGtpB74cKFVCqVPPvss/n85z+fhYWF/JN/8k/yr/7Vv8q1a9dy//33b/j66enpXL58ecv7azabmZ2dXVtPTEzk4MGDmZ+fz9LS0tp8amoqU1NTuXbtWlZWVtbmBw8ezMTERK5evZp6vb42v+WWWzI+Pp4rV65s+GV4+PDhjI2Nbfg7k+TIkSNpNBqZm5tbm1UqlRw5ciQrKyu5du3a2rxarebw4cNZXl7Oe++9tzav1Wo5dOhQFhcXs7CwYJtGZJsajcaG7GNjY6lUKhu2M0kqjcZ1bVPS+v+jUW9smI9Vx3rm165d8zjt0206VK+nUqmkOja25c9Se351NdNut6m+Ul/Lk0rW1ms5a9WkmQ3b6nGyTbZpdLbpUL3zHNFMOl9br2esNpmsHkRt1pdT/+vfS2X2XCvn1C1pPPjxLK/UM7a0nPm5KxmrHNqwTe3nm7XfW41mGo11v8/GKhlbfd5b/730ONmmNc1s3JeqrP6sdu0DXb16dV9s0834OH2n27R+H6jZ7HqOWLdvNHcDzxHt56Cx6rr98nXHR9v7Rh6n/btNSXpeb9XazxHdP0vJdW1Tktb+d6Nrv3yskka9s78+Ozvrcdqn29TeB9rqtfv6faOr67ZrN9vUsw+01Wv6hmNh+3abkh1fu7c1lpeva5vSzLav3dffx5UrVzxO+3SbdrMP1Gw2c+U6nyPW/9y094HW/95aP/c47eNtSu8+ULXaeu2+fn7tBp4jkmz72r29bzQ7O+tx2qfb1L0PtN2/a6zfBxrmbWq7mR6nod2mZNvX7uuzrCwuXtc2td+4tNVr9/W/42ZnZz1O+3CbDq27ny1fu2+yD7SbbdqwD7TJa/eksw/kcdrH25TN94GaXfOr1/kc0ag3dnzt3v5ZnZ2d9TjZJttkm2yTbbqubVq/D7TZa/eks2+0fh9oN9u0fh9os9fuSWffyOO0P7fp1tXXSbt5T+LV2dnr2qZ6vb7pv7tv9u8as7OzHqd9uk3t56Cd3pN4vdu0m9fuSevfNTxO+3ibsslxoEYj1dWLOjTry8nbL6Yy/+00Dt+d6uTB1P/WT2Zl4miyuJgsLaV27dupJT3b1Gw0t33t3p63s3qc9t823dK1D9T92r09T67/fcsb9oF2eE+ix8k2DWKbpqamAsBwqjSv93QeA/LCCy/kH/yDf5Bnn30299xzT5Lkv//3/55/9I/+Ub7/+78/p06dyi/+4i+uff0XvvCF/OZv/mb+23/7bz339ZGPfCRJ8uyzz26Y3wxnvRiG+TBl6dd8mLKszT/z4d55NjlL1M88d13b9FP/5ad6Zlv5/b/z+0P1vRmmLP2a79l9/9bp1jy7OLPhzzx3Xfe/25+h3/87v39j2YdwPkxZ+jUfpiz9mg9Tln7NhynLruerzz9J13NNfTkZq6Xyt/5emhO3rJ3RMElSm0rl4U+k2T6j4Yu/mzz6fyaH77ih559ksM9BQ/F97/N8mLL0a76f94G2mg9Tln7NB7YPtG7/Z7f3P4r7QFvNhylLv+aVSmX3r8GSVD71Z9f1d17vz4/HaR9u01b7QOu/Pr3PQf18/kmG4zloKB6PPs/3/O/8rdO7vzrcFseBtrr/m3EfaKv5MGXp17z0PtB38vyz1f0P0/e3X/NhynJD802eg/rx/JOU2Qfaaj503/ebZZtucB9oq/sfim3q83yYsvRrbh9of8yHKUu/5nv5/LN+vhf7QFvNh+n726/5MGXZdr7b56A9fv65oeyj9DjZpqHJ0q/5MGXp13yYsvRrPkxZ+jUfpizf0fwm2Qfaal78+7sH82HKkt86vfsr5K7+/Ox2m/bLPtBW82HK0q/5ntz3bp+Dup5/drr/p77y1Cb3tLm9ev4pNR+mLP2ab/m1m70Gqy+nMlZL84EfT979f5P3Vi/Sde+HOu8jazvzX5IzX0nlh/5Nmofet+FubuS9HB6n4cmyq/m6559k8+eg/bwPtNW8+Pd9D+bDlKVf837fd6XiCrkAw2por5A7PT2dJDl06NDa7K677kqz2czy8nJmZmY2fP23v/3tHD16dNv73OwX0la/pPZyXuLv3Ov5MGXp13yYsiStFwe7mq/++evZpt2qbHPfpebDlKVf8+I/S11/7nrvfys32+M3TFn6NR+mLP2aD1OWfs2HKcsNzbsHjXoqb7/YOog6fSKpTSYPfyK59XjrayuVZOFK6+MOv4e2M+jv5dB9323Td7QfNIz7QFvNhylLv+YD2Qfqw9+7FY/T/p3vuN/8Hf6du7H+z3qc9vk2bTrd/Dmonz9Lw/I9G7rHYz9s06bTTeY3uJ+yG/tpH2ir+TBl6dd8P+8DbTUfpu9vv+bDlOWG5ruZDeD550buf6Qep/2wTZtOr+85aOi26WZ8nIZpmzad2gfq13yYsvRrvp/3gbaaD9P3t1/zYcqy7XzTadf8JtgH2mo+dI+HbbJN+3g+TFn6NR+mLP2aD1OWfs338z7QVvNh+v72az5MWZLr2wfa6n728z7QVvNhytKvebGfpT3Yd77R+94P82HK0q/59f3MNFO58HKyPN9aVsc3vo8sSd54vvXfDve/k+4/53Eaniw3NN9qtk/3gbaaD9333TYV2SYAhsNY6QBbOXHiRA4dOpRvfOMba7O33347tVotp0+f3jBPkpdffjkPPfTQoGMCAHDDmsmFlztnNFxXxl1z7oVkYaZIOgAAAAAAAAAAAAZgeSGZn2ndro4nd39g4/vI3ng+OftciWQAALDB0BZyx8fH85M/+ZP59//+3+fChQu5dOlSfuM3fiM//uM/no997GN5++2389nPfjbz8/P54z/+4/z5n/95nnrqqdKxAQDYre6DqN1l3K4zGgIAAAAAAAAAAHATatZbH9tl3Kkjnc91l3GnpgeZDAAANhjaQm6S/PN//s/zfd/3fXnyySfzxBNP5OTJk/mX//Jf5rbbbstnPvOZfPGLX8wHP/jB/Oqv/mp+5Vd+Jffff3/pyAAA7Fb3QVRnNAQAAAAAAAAAABhN1drOZdwTj2/8PAAADFitdIDtTExM5NOf/nQ+/elP93zuscceyx/+4R8WSAUAQN/s5iCqMxoCAAAAAAAAAADcxCrJ8Ue2fx/ZydPJ0e9JLrwy4GwAANAx1FfIBQDgZraLg6jOaAgAAAAAAAAAAHBzGz+QTB7urC+f7S3jnnh80KkAAKDHUF8hFwCAm1j3QVRnNAQAYJ944tf/x66/9pmf/4E9TAIAAAAAAAA3gcq664xdPptcei258/2tdXcZt7440GgAALCeQi4AAGV0H0Sdu9BZtw+irp8BAAAAAAAAAABw82qXcdu6y7hz7yRXLw48FgAAtI3t/CUAALCHdjqI6oyGAAAAAAAAAAAAN7eZN7d/H9mV88mrX0qajUEnAwCANa6QCwBAOTNvJrPnOmtnNAQAAAAAAAAAABgt9aXk3deT2mRrfexUbxn3pc8lK0tl8gEAwCpXyAUAoIz2QdQ2ZzQEAAAAAAAAAAAYPfV1Rdtjp5KjJzvrtTLuYmvdLu0CAEABrpALAEAZ3QdRndEQAAAAAAAAAABgdO1Uxj1yZzI/UyQaAAAkrpALAEBpzmgIAAAAAAAAAAAw2m67b/v3kU3fk9z/RFJRgQAAoBx7owAAlLPTQdQjdya33F4mGwAAAAAAAAAAAHuvOpFM39tZL8z2lnEf/HhSmyiTDwAAVinkAgBQRvdBVGc0BAAAAAAAAAAAGD3VdUXbhdnk3Ne2LuM2G4PPBwAAq7QbAAAoo/sgqjMaAgAAAAAAAAAAjK52Gbe+3Fp3v49sZSm5drFcPgAARp5CLgAAZTmjIQAAAAAAAAAAwGhbnNu5jHvmmc77zAAAoIBa6QAAAIywxbnk0hlnNAQAAAAAAAAAABhVzUZy/utJpdpaHzza+z6yV55OZr9ZLCIAACSukAsAQCntg6jOaAgAAAAAAAAAADC6lueT+krr9sGjyV2P9pZxZ95qrSsqEAAAlGNvFACAMroPojqjIQAAAAAAAAAAwAhqtj60y7hjtda6u4xbm0gO3V4mIgAARCEXAIBiug6iOqMhAAAAAAAAAADAaDowvUMZdzJ54GNJdbJUQgAASK10AAAARtiOB1Gd0RAAAAAAAAAAAOCmVqkmdzzUeR9ZY6W3jPvwJ5JKpVxGAACIK+QCAFBK90FUZzQEAAAAAAAAAAAYPeNTyVi1dbuxkrz9Ym8Z99bj5fIBAMAqhVwAAMroPoi62RkND7+vXD4AAAAAAAAAAAAGYPXKt+0y7nuXW+vNyrgLs4OPBwAAq2qlAwAAMKq6DqJOn2it1x9EnbtQLh4AAAAAcNOqN+pppLFhdum9S5t+7VRtKocnDg8iFgAAAMDoatR3LuOeeyFZmCkSDwAAEoVcAABKWn8QdfqEMxqy0Wc+vPuv/dSf7V0OAAAAAG4q9UY915avZawylmqlmqnaVJLkC//PF9JoNvLu/LtZaiwlScYyljsP3Zl/+MA/VMoFAAAA2DPN5MLLyfJ8a1kd730f2RvPt/4DAICCFHIBACik6yCqMxoCAAAAAAPQSCNjlbF8z5HvycPHHk51rJok+dETP5pn33w28yvzOZiDmahO5IN3fDB/c/FvsrCyoJALAAAAsFeWF5L5mdZ7yKrjyd0f6C3jnn2uVDoAAFijkAsAQBndB1Gd0RAAAAAAGJBqpZqHjz2c6anpJK2r5v7PC/8zV5ev5pbxWzJRnciT9z2ZSir5m4t/UzYsAAAAwM2uWW99bJdxp450Ptddxl09ngMAACWMlQ4AAMCI6j6I6oyGAAAAAMCATNWm1q6MW2/U88q3Xsn5a+eTZK2Me/vB20tGBAAAABgt1drOZdwTj2/8PAAADJhCLgAA5ezmIKozGgIAAAAAe6Rdxp1ZnEmyeRl3bmmuUDoAAACAUVFJjj+y/fvITp5O7n5swLkAAGAjhVwAAArZxUFUZzQEAAAAAPbIbsq4r1x6JVeWrhRKCAAAADAixg8kk4c768tne8u4Jx4fdCoAAOihkAsAQBndB1Gd0RAAAAAAGKAzl8+slXFrY7WeMu5fv/PXefHii4XSAQAAAIyQyrpaw+WzyaXXOuvuMm59cWCxAACgW610AAAARlT3QdS5C511+yDq+hkAAAAAQJ8srCxkdmk2k9XJ1MZqefjYwz1l3L88/5cFEwIAAACMoJ3KuHPvJFcvDjwWAAC0uUIuAABlOaMhAAAAADBg9WY9SdbKuIcnDq99rruMe+vErQPPBwAAADByZt7c/n1kV84nr34paTYGnQwAANYo5AIAUM5OB1Gd0RAAAAAA2CO7KeM+evujGz4PAAAAwB6oLyXvvt5ZHzvVW8Z96XPJytLgswEAwDoKuQAAlNF9ENUZDQEAAACAAalUKnngtge2LeN+6PiH8uCxB0vEAwAAABgt9XVF22OnkqMnO+u1Mu5ia12bHGw2AABYp1Y6AAAAI6r7IKozGgIAAAAAAzJVncqh8UNr6zevvJlL711aW3/o+Ifyfe/7vg0zAAAAAPbYTmXcI3cm8zNFogEAQOIKuQAAlOaMhgAAAADAgI1VOv9U/uaVN3N29uzaul3GbVuqO3EgAAAAwJ677b7t30c2fU9y/xNJRQUCAIBy7I0CAFDOTgdRj9yZ3HJ7mWwAAAAAwE1vpzLut+a/lXfn3y0RDQAAAGB0VCeS6Xs764XZ3jLugx9PahNl8gEAwCqFXAAAyug+iOqMhgAAAADAAL099/a2ZdyL713Mn7zxJ2mkUSIeAAAAwOiorivaLswm5762dRm36VgNAADlaDcAAFBG90FUZzQEAAAAAAZkubGcN+beWFufPHKyp4z75de/nKX6Uol4AAAAAKOpXcatL7fW3e8jW1lKrl0slw8AgJGnkAsAQFnOaAgAAAAADNj6ou3JIydz7633rq27y7gTY04cCAAAALDnFud2LuOeeabzPjMAACigVjoAAAAjbHEuuXTGGQ0BAAAAgCJ2KuO+7+D7cmXpSql4AAAAAKOh2UjOfz2pVFvrg0d730f2ytPJ7DeLRQQAgMQVcgEAKKV9ENUZDQEAAACAAk4cPrFtGff4LcfzQ/f+UMYq/lkdAAAAYE8tzyf1ldbtg0eTux7tLePOvNVaO1YDAEBB9kYBACij+yCqMxoCAAAAAAMyUZ3IXYfvWlvPLc31lHE/evKjGa+Ol4oIAAAAMEKarQ/tMu5YrbXuLuPWJpJDt5eJCAAAUcgFAKCYroOozmgIAAAAAAzI+FinaDu3NJeXLr20ZRm30WwUyQgAAAAwUg5M71DGnUwe+FhSnSyVEAAAUisdAACAEbbjQVRnNAQAAAAA9k67jLvSWEnSW8Zdri/n3fl3S0YEAAAAuPlVqskdD3XeR9ZY6S3jPvyJpFIplxEAAOIKuQAAlNJ9ENUZDQEAAACAAbq6fHXHMu6zbz6bpcZSyZgAAAAAN7/xqWSs2rrdWEnefrG3jHvr8XL5AABglSvkAgBQRvdBVGc0BOA6PfHr/2PXX/vMz//AHiYBgOuz299hfn8BMExuttdgjWYjr777aqqV1jHK6cnpnjLuV85+Je+8907JmAAAAAAjYvV9Yu0y7nuXk+kTm5dxF2bLRAQAgLhCLgAAxXQdRHVGQwAAAABgQBbqC2tXxp2enM6D3/1gTxn3/LXzSZIx/6wOAAAAsPca9U4ZN9n8fWTnXkgWZorEAwCARCEXAICSdnMQ1RkNAQAAAIA+azabSTpl3OpY60q53WXciepEbjtwW7GcAAAAAKOhmVx4ufM+sup47/vI3ni+9R8AABSkkAsAQCFdB1Gd0RAAAAAAGKAjE0d2LOP+yIkfyUR1omRMAAAAgJvf8kIyP9O6XR1P7v5Abxn37HMlkgEAwAa10gEAABhR7YOotUlnNAQAAAAABqpaqeb+o/evlXHrjXpPGffJ+55MJZWSMQEAAABGQ7Pe+tgu404d6Xyuu4w7NT3IZAAAsIEr5AIAUEb3QVRnNAQAAAAABmSqNrWhjPvKt17pKePefvD2khEBAAAARku1tnMZ98TjGz8PAAADppALAEA5uzmI6oyGAAAAAMAeaZdxZxZnkmxexp1bmiuUDgAAAGBUVJLjj2z/PrKTp5O7HxtwLgAA2EghFwCAQnZxENUZDQEAAACAPbKbMu4rl17JlaUrhRICAAAAjIjxA8nk4c768tneMu6JxwedCgAAeijkAgBQRvdBVGc0BAAAAAAG6MzlM2tl3NpYraeM+9fv/HVevPhioXQAAAAAI6SyrtZw+Wxy6bXOuruMW18cWCwAAOhWKx0AAIAR1X0Qde5CZ90+iLp+BgAAAADQJwsrC5ldms1kdTK1sVoePvZwTxn3L8//ZcGEAAAAACNopzLu3DvJ1YsDjwUAAG2ukAsAQFnOaAgAAAAADFi9WU+StTLu4YnDa5/rLuPeOnHrwPMBAAAAjJyZN7d/H9mV88mrX0qajUEnAwCANQq5AACUs9NBVGc0BAAAAAD2yG7KuI/e/uiGzwMAAACwB+pLybuvd9bHTvWWcV/6XLKyNPhsAACwjkIuAABldB9EdUZDAAAAAGBAKpVKHrjtgW3LuB86/qE8eOzBEvEAAAAARkt9XdH22Knk6MnOeq2Mu9ha1yYHmw0AANaplQ4AAMCI6j6I6oyGAAAAAMCATFWncmj80Nr6zStv5tJ7l9bWHzr+oXzf+75vwwwAAACAPbZTGffIncn8TJFoAACQuEIuAAClOaMhAAAAADBgY5XOP5W/eeXNnJ09u7Zul3HblupOHAgAAACw5267b/v3kU3fk9z/RFJRgQAAoBx7owAAlLPTQdQjdya33F4mGwAAAABw09upjPut+W/l3fl3S0QDAAAAGB3ViWT63s56Yba3jPvgx5PaRJl8AACwSiEXAIAyug+iOqMhAAAAADBAb8+9vW0Z9+J7F/Mnb/xJGmmUiAcAAAAwOqrrirYLs8m5r21dxm06VgMAQDnaDQAAlNF9ENUZDQEAAACAAVluLOeNuTfW1iePnOwp43759S9nqb5UIh4AAADAaGqXcevLrXX3+8hWlpJrF8vlAwBg5CnkAgBQljMaAgAAAAADtr5oe/LIydx7671r6+4y7sSYEwcCAAAA7LnFuZ3LuGee6bzPDAAACqiVDgAAwAhbnEsunXFGQwAAAACgiJ3KuO87+L5cWbpSKh4AAADAaGg2kvNfTyrV1vrg0d73kb3ydDL7zWIRAQAgcYVcAABKaR9EdUZDAAAAAKCAE4dPbFvGPX7L8fzQvT+UsYp/VgcAAADYU8vzSX2ldfvg0eSuR3vLuDNvtdaO1QAAUJC9UQAAyug+iOqMhgAAAADAgExUJ3LX4bvW1nNLcz1l3I+e/GjGq+OlIgIAAACMkGbrQ7uMO1ZrrbvLuLWJ5NDtZSICAEAUcgEAKKbrIKozGgIAAAAAAzI+1inazi3N5aVLL21Zxm00G0UyAgAAAIyUA9M7lHEnkwc+llQnSyUEAIDUSgcAAGCE7XgQ1RkNAQAAAIC90y7jrjRWkvSWcZfry3l3/t2SEQEAAABufpVqcsdDnfeRNVZ6y7gPfyKpVMplBACAuEIuAACldB9EdUZDAAAAAGCAri5f3bGM++ybz2apsVQyJgAAAMDNb3wqGau2bjdWkrdf7C3j3nq8XD4AAFilkAsAQBndB1E3O6Ph4feVywcAAAAA3LQazUZefffVtTLu9OR0Txn3K2e/knfee6dkTAAAAIARsXrl23YZ973LrfVmZdyF2cHHAwCAVQq5AAAU0nUQ1RkNAQAAAIABWagvbCjjPvjdD/aUcc9fO58kGfPP6gAAAAB7r1HfuYx77oVkYaZIPAAASBRyAQAoaTcHUZ3REAAAAADos2azmaRTxq2OVZP0lnEnqhO57cBtxXICAAAAjIZmcuHlzvvIquO97yN74/nWfwAAUJBCLgAAhXQdRHVGQwAAAABggI5MHNmxjPsjJ34kE9WJkjEBAAAAbn7LC8n8TOt2dTy5+wO9Zdyzz5VIBgAAG9RKBwAAYES1D6LWJp3REAAAAAAYqGqlmvuP3r9Wxq036j1l3CfvezKVVErGBAAAABgNzXrrY7uMO3Wk87nuMu7U9CCTAQDABq6QCwBAGd0HUZ3REAAAAAAYkKna1IYy7ivfeqWnjHv7wdtLRgQAAAAYLdXazmXcE49v/DwAAAyYQi4AAOXs5iCqMxoCAAAAAHukXcadWZxJsnkZd25prlA6AAAAgFFRSY4/sv37yE6eTu5+bMC5AABgI4VcAAAK2cVBVGc0BAAAAAD2yG7KuK9ceiVXlq4USggAAAAwIsYPJJOHO+vLZ3vLuCceH3QqAADooZALAEAZ3QdRndEQAAAAABigM5fPrJVxa2O1njLuX7/z13nx4ouF0gEAAACMkMq6WsPls8ml1zrr7jJufXFgsQAAoFutdAAAAEZU90HUuQuddfsg6voZAAAAAECfLKwsZHZpNpPVydTGann42MM9Zdy/PP+XBRMCAAAAjKCdyrhz7yRXLw48FgAAtLlCLgAAZTmjIQAAAAAwYPVmPUnWyriHJw6vfa67jHvrxK0DzwcAAAAwcmbe3P59ZFfOJ69+KWk2Bp0MAADW3HAh96tf/Wo+9alP5e/+3b+bJFlaWsp/+k//Kc1ms2/hAAC4ye10ENUZDQEAAACAPbKbMu6jtz+64fMAAAAA7IH6UvLu6531sVO9ZdyXPpesLA0+GwAArHNDhdzPfvaz+Xf/7t/l4Ycfzuuvt3Z8r1y5ki9+8Yv5tV/7tX7mAwDgZtV9ENUZDQEAAACAAan8/+z9fXBcZ34fev76BQ3wBQSGHJKCSBEJlBvSdCgqouQR99ouJR5rXbak1W5cytUfcTnl641f1vEfrpqaxFmnynY5lT/spJLYqdhx4qo4d3wn2UQjqRJHVjaTOFkplqhIopemkkusSZECX0QMXkii0UB37x8HjQa6ATQAgn262Z9PFarPcxpo/o661X36Oc/3eTKZOHng5IZh3GdHno1TB0+lUR4AAABAbymvCNoePB6xf6zeXg7jziftfH97awMAgBW2Fcj9nd/5nfjH//gfx0/8xE9EJpOJiIgvfvGL8Wu/9mvxr/7Vv9rRAgEAeEg1dqKa0RAAAAAAaJOB3EDs7du73L4yc6UpjPvU4afSKA0AAACgd7UK4w49GrHnUDq1AQBAbDOQe/369Xj88ceb9h8+fDhmZmbuuygAAHqIGQ0BAAAAgDbLZuqXyq/MXInx6fHldmMYt1Q2cSAAAADAA3fg8Y3HkQ0/FnHixYjMtiIQAACwI7Z1Njo2Nha/+7u/27T/n/7Tf7pmUBcAANbUqhPVjIYAAAAAwAPUKoz7+dzncXvudhqlAQAAAPSOXCFi+Fi9XZxuDuOeeiUiX0inPgAAWJLfzh999atfjZ/8yZ+M3/7t346FhYX4sR/7sfgf/+N/xPT0dPzar/3aTtcIAMDDqLETda0ZDf/Ed0d8+M/TqQ8AAAAAeKhdm70W1+9dX243hnFv3rsZb11+KypRSaM8AAAAgN6RWxG0LU5HXH0v4vCfSdqNYdyqvhoAANKzrUDud3zHd8Tv/d7vxRtvvBHf/u3fHtlsNr7ru74rfuAHfiCGh4d3uEQAAB5KjZ2oa81oODeZTm0AAAAAwENtobIQl2cvR3+uPyIixobGmsK4r196PUrlUlolAgAAAPSeWhi3vJC0G8O4i6WIuzfTqw8AgJ635UBupVKJ3/iN34i/8lf+Svylv/SXHkRNAAD0EjMaAgAAAABttjJoOzY0Fsf2HVtuN4ZxC9lC098DAAAAsMPmZyNuXdw4jHvxjfqiDwAAkILslv8gm43f/u3fjunp6QdRDwAAvWR+1oyGAAAAAEBqWoVxD+8+HAd2HUirPAAAAIDeUK1ETHxYH0e2e3/zOLLzX4+Y/iy1EgEAIGIbK+RGRPzoj/5o/PRP/3Q8//zz8eijj0Y+v/phvvM7v3NHigMA4CFW60TN5JK2GQ0BAAAAgDYaHRzdMIw7smckvvTIl+K1S6+lVCEAAABAj1iYiygvRuRzSRj3yJnmMO7Up0k7s+U1yQAAYMdsK5D7S7/0SxER8e677zbdl8lk4o/+6I/uryoAAB5+jZ2oZjQEAAAAANqkkCvEkcEjy+3Z0mxTGPeFsRdian4qpQoBAAAAekk1uamFcbNLMYfGMG6+ELH3UDolAgBAbDOQe/HixZ2uAwCAntPQiWpGQwAAAACgTfqyfcvbs6XZ+OjWR3H8C8cjoh7G7cslv1OpVlKpEQAAAKCn7BpuEcbtjzj+/RGf/JvUSgQAgG0FciMiyuVyfPDBB3H16tXIZDJx7Nix+LN/9s9GJpPZyfoAAHiYtexENaMhAAAAAPDg1MK4i5XFiGgO4y6UF+L23O00SwQAAAB4+GVyEY88UR9HVllsDuOefjVCVgEAgJRtK5B7+fLl+Mt/+S/H9evXY2hoKCIipqam4tixY/Fbv/VbMTIysqNFAgDwEGrsRDWjIQAAAADQRncW7sSlqUsbhnHfvvJ2lCqlNMsEAAAAePj1DURkc8l2ZTHi2rmI4dGkXQvj7huJmL2eXo0AABAR2e380c///M/H93zP98R//a//Nd55553lny996Uvx8z//8ztdIwAAD6PGTtS1ZjQcPJxefQAAAADAQ6tSrcSF2xeWw7jD/cNNYdw3x9+MG/dupFkmAAAAQI9YWvm2Fsa9N5m0V4Zxa4rT7S8PAACWbCuQ+4d/+IfxMz/zMzE4OLi8b3h4OL7yla/Ef/tv/23HigMA4GHW0InaGMZd2YkKAAAAALCDiuXiqjDuqS+eagrjTtydiIiI7PYuqwMAAACwFZVy6zDu1fcjilOplAcAABHbDOTu3r07vvWtbzXtv3PnTlQqlfsuCgCAHrGZTlQzGgIAAAAAO6xarUZEPYyby+YiojmMW8gV4sCuA6nVCQAAANAbqhHXP66PI8v1NY8ju/xO8gMAACnKb+ePvud7vid+8id/Mn70R380RkdHIyLij//4j+M3fuM34vu+7/t2tEAAAB5WS52oC3NJ04yGAAAAAEAbDRWGWoZx/9xjfy7+w6f/Ic0yAQAAAB5+C8WIualkDFmuL+LoM81h3PFvplUdAAAs21Yg9ytf+Ur8yq/8Svzcz/1czM7ORkTE0NBQ/OAP/mD81b/6V3e0QAAAHlKNnahmNAQAAAAA2iSXycWJ/SeWw7jlSrkpjPvS4y9FJjJplgkAAADQG6rl5LYWxh0Yqt/XGMYdGG5nZQAAsMq2ArmFQiG++tWvxle/+tWYmZmJiIh9+/btaGEAADzkGjtRzWgIAAAAALTJQH5gVRj3/Ofn48jeIxFRD+Me2n0obt27lWaZAAAAAL0jl28dxh09G3H9fNtLAwCAmux2/qhUKsXf+Tt/J95///3Yt29f7Nu3L9544434lV/5lVhYWNjpGgEAeFhtphPVjIYAAAAAwANSC+NOzU9FxOowbs1saTal6gAAAAB6RSZi5MmNx5GNPRdx9Ok21wUAAKttK5D7i7/4i/H7v//7q1bFffzxx+MP/uAP4hd/8Rd3rDgAAB5mm+hEHT27+n4AAAAAgB2ymTDu+VvnY6Y0k1KFAAAAAD2ib1dE/2C9PTneHMYdPdvuqgAAoMm2Arm/93u/F7/5m78Zf/pP/+nlfSdPnox/+A//Ybz11ls7VhwAAA+xxk5UMxoCAAAAAG10cfLichg3n803hXE/uPFBnLt5LqXqAAAAAHpIZkWsYXI84tYn9XZjGLc837ayAACgUX47f7S4uBiZTGbN/QsLC/ddFAAAPaCxE3X2er1d60RduQ8AAAAAYIcUF4sxXZqO/lx/5LP5OH3wdFMY992Jd1OsEAAAAKAHtQrjzt6IuHOz7WUBAEDNtgK53/u93xs/8RM/ET/yIz8SR44ciUqlEn/8x38cv/mbvxnPP//8TtcIAMDDrNaJ+uifTdpmNAQAAAAAHrBytRwRsRzGHSwMLt/XGMbdV9jX9voAAAAAes7UlYjpq/V24ziymYmIC69FVCvtrgwAAJZtK5D7cz/3c/H3/t7fi7/+1/96TE9PRyaTiX379sVf+At/IX7qp35qp2sEAOBh1aoT1YyGAAAAAMADspkw7plDZ+Lity6mUR4AAABA7yiXIm5fisj3J+2Dx5vDuB99LWKxlE59AACwZMuB3ImJicjn8/GVr3wlvvKVr8SNGzfiH/yDfxDVajWeffbZ2LVr14OoEwCAh01jJ6oZDQEAAACANslkMnHywMkNw7jPjjwbjw0+JpALAAAA8KCVVwRtDx6P2D9Wby+HceeTdm28GQAApCC7lV/+gz/4g/i+7/u+ePfd5CJkqVSKH/qhH4r/8l/+S9y+fTt++qd/On7/93//gRQKAMBDprET1YyGAAAAAECbDOQGYm/f3uX2lZkrTWHcpw4/lUZpAAAAAL2rVRh36NGIPYfSqQ0AAGKLK+T+6q/+avzoj/5ovPjiixER8Xu/93tx8+bNePvtt+PAgQPxjW98I/7JP/kn8V3f9V0PpFgAAB5CZjQEAAAAANosm6nPXX1l5kqMT4/Htx/49ohoDuOWyiYOBAAAAHjgDjy+8Tiy4cci/sR3R3z4z9OpDwAAYosr5F68eDF++Id/eLn9H//jf4zv+q7vigMHDkRExPPPPx///b//9x0tEACAh1irTlQzGgIAAAAAD1AtjFvTGMb9fO7zuD13O43SAAAAAHpHrhAxfKzeLk43h3FPvRKRL6RTHwAALNlSIHdhYSH27t273H7vvffiO77jO5bbAwMDce/evZ2rDgCAh1djJ+paMxqeeDEis6VTVgAAAACATbk2e23DMO7NezfjrctvRSUqaZQHAAAA0DtyK4K2xemIq++tH8at6qsBACA9W0o3HDx4MC5duhQREX/0R38U169fj7Nnzy7ff/ny5fjCF76wsxUCAPBwauxENaMhAAAAANAmC5WFuDx7ebk9NjTWFMZ9/dLrUSqX0igPAAAAoDfVwrjlhaTdOI5ssRRx92Z69QEA0PPyW/nl7//+74+f+ZmfiR/4gR+If/2v/3U888wz8fjjj0dExMzMTPztv/234zu/8zsfSKEAADykap2oh/9M0jajIQAAAADwgK0M2o4NjcWxfceW241h3ELWxIEAAAAAD9z8bMStixuHcS++UV/0AQAAUrClQO5P/MRPxNzcXLzxxhvxp/7Un4qf/dmfXb7vV37lV+LSpUvxC7/wCzteJAAAD6nNdKKa0RAAAAAAeEBahXEP7z4cM6WZtMoDAAAA6A3VSsTEhxGZXNLevb95HNn5r0dMf5ZaiQAAELHFQG5fX1989atfXfO+H//xH4+f/dmfjb6+vh0pDACAh1xjJ6oZDQEAAACANhodHN0wjDuyZyS+9MiX4rVLr6VUIQAAAECPWJiLKC9G5HNJGPfImeYw7tSnSTuTTa9OAAB63o6djR4+fFgYFwCAzat1okaY0RAAAAAAaKtCrhBHBo8st2dLs01h3BfGXoi+nGvgAAAAAA9eNbmphXGzS+uONYZx84WIvYfSKREAAGIHA7kAALA1DZ2oZjQEAAAAANqkL1sP2s6WZuOjWx+tG8atVCup1AgAAADQU3YNtwjj9kecfDki159WhQAAEPm0CwAAoIe17EQ1oyEAAAAA8ODUwriLlcWIaA7jLpQX4vbc7TRLBAAAAHj4ZXIRjzxRH0dWWWwO455+NSKTSa9GAAAIK+QCAJCWxk5UMxoCAAAAAG10Z+FOyzDu21fejlKllGaZAAAAAA+/voGIbC7ZrixGXDvXHMbdN5JefQAAsEQgFwCAdDR2oq41o+Hg4fTqAwAAAAAeWpVqJS7cvrAcxh3uH24K4745/mbcuHcjzTIBAAAAesTSyre1MO69yaS9Vhi3ON3+8gAAYIlALgAAKWnoRDWjIQAAAADQJsVycVUY99QXTzWFcSfuTkRERNZldQAAAIAHr1JuHca9+n5EcSqV8gAAIEIgFwCANG2mE9WMhgAAAADADqtWqxFRD+PmsrmIaA7jFnKFOLDrQGp1AgAAAPSGasT1j+vjyHJ9zePILr+T/AAAQIoEcgEASElDJ6oZDQEAAACANhoqDLUM4z4/+nwUcoU0ywQAAAB4+C0UI+amku1cX8TRZ5rDuOPfTKMyAABYJZ92AQAA9KhaJ2q+34yGAAAAAEBb5TK5OLH/xHIYt1wpN4VxX3r8pchEJs0yAQAAAHpDtZzc1sK4A0P1+xrDuAPD7awMAABWsUIuAADpaOxENaMhAAAAANAmA/mBVWHc85+fbwrjHtp9KM0SAQAAAHpLLt86jDt6dvX9AADQZgK5AACkZzOdqGY0BAAAAAAekFoYd2p+KiLWDuPOlmZTqg4AAACgV2QiRp7ceBzZ2HMRR59uc10AALCaQC4AACnZRCeqGQ0BAAAAgAdkM2Hc87fOx0xpJqUKAQAAAHpE366I/sF6e3K8OYw7erbdVQEAQJN82gUAANCjGjtR15rRcP+fjLh+vt2VAcD6KuWIamX1vtnra/9u3y4TSwAAAHSwi5MXo1guRkREPptvCuN+cOODOHfzXFrlAQAAAPSOzIp1xibHI259EvHon03ajWHc8nxbSwMAgJUEcgEASEdjJ+rKMFOtE3W9gBMApKFSjijdXT2hRLUS8e9/vh7SzfdH7DmUfM7l8hHf8X8Xyu1QL/79/7zp333jp77zAVYCAFvjMwxgZxQXizFdmo7+XH/ks/k4ffB0Uxj33Yl3U6wQAAAAIB2p9kPXwrg1jWHc2RsRd27u7L8JAABbIJALAEC6zGgIQLeoVpIw7p/+P0cU9kTMz0ZMfBgx8IXk/qFHI068GJEvRNz9POLCNyIW5gRyAQAAOlC5Wo6IWA7jDhbqky81hnH3Ffa1vT4AAACAnjN1JWL6ar3dOI5sZiLiwmv1CbMBACAFArkAAKSnVSeqGQ0B6ESFPcntrYsRmVxE/96I4cciTr2ShHEjIhZLEXd9hgEAAHSyzYRxzxw6Exe/dTGN8gAAAAB6R7kUcftSRL4/aR883hzG/ehrybV4AABIUTbtAgAA6FG1TtQaMxoC0C3mZyOuvhdRXkjaa4VxL74RsWiVdwAAgE6VyWTi5IGTG4Zxnx15Nk4dPJVGeQAAAAC9pbwiaHvweMT+sXp7OYy7dA2+FtoFAIAUWCEXAIB0NHaimtEQgG5QrURMfJisjBsRsXt/cxj3/Ncjpj9LrUQAAABaG8gNxN6+vcvtKzNX4ta9W8vtZ0eejacOP7VqHwAAAAAPWKsw7tCjEXNTqZQGAAARVsgFACBtZjQEoJsszEWUF5Pt3fsjjpxpDuNOfZq0M7pdAAAAOlV2xXe2KzNXYnx6fLldC+PWlMomDgQAAAB44A48vvE4suHHIk686Fo8AACpcjYKAEB6WnWiDj0asedQOrUBwJqqyU0tjJvNJ+3GMG6+ELHXZxgAAECnaxXG/Xzu87g9dzuN0gAAAAB6R64QMXys3i5ON4dxT71SnzAbAABSIpALAEA6GjtRzWgIQLfYNdwijNsfcfLliJxV3gEAADrZtdlrG4Zxb967GW9dfisqUUmjPAAAAIDekVsRtC1OR1x9b/0wblVfDQAA6ZFuAAAgHY2dqGY0BKAbZHIRjzxRD+NWFpvDuKdfjRg8nF6NAAAAtLRQWYjLs5eX22NDY01h3NcvvR6lcimN8gAAAAB6Uy2MW15I2o3jyBZLEXdvplcfAAA9TyAXAIB0mdEQgG7SNxCRzSXblcWIa+eaw7j7RtKrDwAAgE1ZGbQdGxqLY/uOLbcbw7iFrIkDAQAAAB64+dnWYdyLb9THmQEAQAoEcgEASM9mOlHNaAhAR8kkN7Uw7r3JpL1WGLc43f7yAAAA2JJWYdzDuw/HgV0H0ioPAAAAoDdUKxETH9bHke3e3zyO7PzXI6Y/S61EAACIEMgFACAtjZ2oZjQEoFtUyq3DuFffjyhOpVIeAAAAmzM6OLphGHdkz0h8+diXI5txWR0AAADggVqYiygvJtu790ccOdMcxp36NGnrqwEAIEXORgEASEdjJ6oZDQHoCtWI6x/Xw7i5vuYw7uV3kh8AAAA6ViFXiCODR5bbs6XZpjDuC2MvRF+uL60SAQAAAHpINbmphXGz+aTdGMbNFyL2HkqnRAAACIFcAABS09CJakZDALrBQjFibirZzvVFHH2mOYw7/s00KgMAAGAL+rL1oO1saTY+uvXRumHcSrWSSo0AAAAAPWXXcIswbn/EyZcjcv1pVQgAAJFPuwAAAHpYy05UMxoC0GGq5eS2FsYdGKrf1xjGHRhuZ2UAAABsQy2Mu1hZjIjmMO5CeSFuz91Os0QAAACAh18mF/HIE/VxZJXF5jDu6VcjMpn0agQAgLBCLgAAaWnsRDWjIQDdIpdvHcYdPbv6fgAAADrOnYU7LcO4b195O0qVUpplAgAAADz8+gYisrlku7IYce1ccxh330h69QEAwBKBXAAA0tHYibrWjIaDh9OrDwDWlIkYeXLjMO7YcxFHn25zXQAAAGxFpVqJC7cvLIdxh/uHm8K4b46/GTfu3UizTAAAAIAesbTybS2Me28yaa8Vxi1Ot788AABYIpALAEBKGjpRzWgIQDfo2xXRP1hvT443h3FHz7a7KgAAALaoWC6uCuOe+uKppjDuxN2JiIjIuqwOAAAA8OBVyq3DuFffjyhOpVIeAABECOQCAJCmzXSimtEQgE6SWdGVMjkeceuTersxjFueb1tZAAAAbE21Wo2Iehg3l81FRHMYt5ArxIFdB1KrEwAAAKA3VCOuf1wfR5brax5Hdvmd5AcAAFIkkAsAQEoaOlHNaAhAN2kVxp29EXHnZtvLAgAAYPOGCkMtw7jPjz4fhVwhzTIBAAAAHn4LxYi5qWQ71xdx9JnmMO74N9OoDAAAVsmnXQAAAD2q1oma7zejIQDdZepKxPTVersxjDszEXHhtYhqpd2VAQAAsEm5TC5O7D+xHMYtV8pNYdyXHn8pMpFJs0wAAACA3lAtJ7e1MO7AUP2+xjDuwHA7KwMAgFWskAsAQDoaO1HNaAhANyiXIm5fqrcPHm8O4370tYjFUvtrAwAAYNMG8gOrwrjnPz/fFMY9tPtQmiUCAAAA9JZcvnUYd/Ts6vsBAKDNBHIBAEjPZjpRzWgIQCcprwjaHjwesX+s3l4O484n7Xx/e2sDAABgy2ph3Kn5qYhYO4w7W5pNqToAAACAXpGJGHly43FkY89FHH26zXUBAMBqArkAAKRkE52oZjQEoFO1CuMOPRqxx0pKAAAAnWwzYdzzt87HTGkmpQoBAAAAekTfroj+wXp7crw5jDt6tt1VAQBAE4FcAADS0diJakZDALrFgcc3DuMOPxZx4sWIjG4XAACATnZx8uJyGDefzTeFcT+48UGcu3kupeoAAAAAesjK6+uT4xG3Pqm3G8O45fm2lQUAAI2MDAUAIB2NnahmNASgG+QKEcPH6u3idHMY99QrEflCOvUBAACwKcXFYkyXpiMiCeOePni6KYz77sS7aZUHAAAA0JtahXFnb0Tcudn2sgAAoEYgFwCAdJnREIBuklsRtC1OR1x9b/0wbrXS/voAAADYlHK1HBH1MO5gYXD5vsYw7r7CvrbXBwAAANBzpq5sPI5sZiLiwmuuxQMAkCqBXAAA0tOqE9WMhgB0qloYt7yQtBvDuIuliLs+wwAAADrZZsK4Zw6dWXU/AAAAAA9AuRRx+1K9ffB4cxj3o68l1+IBACBFArkAAKSjsRPVjIYAdIv52dZh3Itv1FfOBQAAoONkMpk4eeDkhmHcZ0eejVMHT6VRHgAAAEBvKa8I2h48HrF/rN5eDuMuXYPP97e3NgAAWCGfdgEAAPSoxk5UMxoC0A2qlYiJDyMyuaS9e39zGPf81yOmP0utRAAAAFobyA3E3r69y+0rM1fi1r1by+1nR56Npw4/tWofAAAAAA9YqzDu0KMRc1OplAYAABFWyAUAIG1mNASgmyzMRZQXk+3d+yOOnGkO4059mrQzul0AAAA6VXbFd7YrM1difHp8uV0L49aUyiYOBAAAAHjgDjy+8Tiy4cciTrzoWjwAAKlyNgoAQHpadaIOPRqx51A6tQHAmqrJTS2Mm80n7cYwbr4QsddnGAAAQKdrFcb9fO7zuD13O43SAAAAAHpHrhAxfKzeLk43h3FPvVKfMBsAAFIikAsAQDoaO1HNaAhAt9g13CKM2x9x8uWInFXeAQAAOtm12WsbhnFv3rsZb11+KypRSaM8AAAAgN6RWxG0LU5HXH1v/TBuVV8NAADpkW4AACAdjZ2oZjQEoBtkchGPPFEP41YWm8O4p1+NGDycXo0AAAC0tFBZiMuzl5fbY0NjTWHc1y+9HqVyKY3yAAAAAHpTLYxbXkjajePIFksRd2+mVx8AAD1PIBcAgHSZ0RCAbtI3EJHNJduVxYhr55rDuPtG0qsPAACATVkZtB0bGotj+44ttxvDuIWsiQMBAAAAHrj52dZh3Itv1MeZAQBACgRyAQBIz2Y6Uc1oCEBHySQ3tTDuvcmkvVYYtzjd/vIAAADYklZh3MO7D8eBXQfSKg8AAACgN1QrERMf1seR7d7fPI7s/Ncjpj9LrUQAAIgQyAUAIC2NnahmNASgW1TKrcO4V9+PKE6lUh4AAACbMzo4umEYd2TPSHz52Jcjm3FZHQAAAOCBWpiLKC8m27v3Rxw50xzGnfo0aeurAQAgRc5GAQBIR2MnqhkNAegK1YjrH9fDuLm+5jDu5XeSHwAAADpWIVeII4NHltuzpdmmMO4LYy9EX64vrRIBAAAAekg1uamFcbP5pN0Yxs0XIvYeSqdEAAAIgVwAAFLT0IlqRkMAusFCMWJuKtnO9UUcfaY5jDv+zTQqAwAAYAv6svWg7WxpNj669dG6YdxKtZJKjQAAAAA9ZddwizBuf8TJlyNy/WlVCAAAkU+7AAAAeljLTlQzGgLQYarl5LYWxh0Yqt/XGMYdGG5nZQAAAGxDLYy7WFmMiOYw7kJ5IW7P3U6zRAAAAICHXyYX8cgT9XFklcXmMO7pVyMymfRqBACAsEIuAABpaexENaMhAN0il28dxh09u/p+AAAAOs6dhTstw7hvX3k7SpVSmmUCAAAAPPz6BiKyuWS7shhx7VxzGHffSHr1AQDAEoFcAADS0diJutaMhoOH06sPANaUiRh5cuMw7thzEUefbnNdAAAAbEWlWokLty8sh3GH+4ebwrhvjr8ZN+7dSLNMAAAAgB6xtPJtLYx7bzJprxXGLU63vzwAAFiST7sAAAB6VUMn6vBo0l7ZiTp7Pb3yAGAtfbsi+gfr7cnx1Z9XY88lq+P6DAMAAOhoxXIxFiuLkcvlYrh/OE598VRTGHfi7kRERGTNcw0AAKTgxb//nzf1e2/81Hc+4EoA2qRSbh3Gvfp+RHEqlfLYnM1+fkX4DAMAupMrhwAApGcznahmNASgk2RWdKVMjkfc+qTeroVxa8rzbSsLAACAralWqxERy2HcXDYXEc1h3EKuEAd2HUitTgAAAIDeUI24/nF9HFmur3kc2eV3kh8AAEiRQC4AAClp6EQ1oyEA3aRVGHf2RsSdm20vCwAAgM0bKgy1DOM+P/p8FHKFNMsEAAAAePgtFCPmppLtXF/E0Weaw7jj30yjMgAAWCWfdgEAAPSoWidqvt+MhgB0l6krEdNX6+3GMO7MRMSF1yKqlXZXBgAAwCblMrk4sf/Echi3XCk3hXFfevylyEQmzTIBAAAAekO1nNzWwrgDQ/X7GsO4A8PtrAwAAFaxQi4AAOlo7EQ1oyEA3aBcirh9qd4+eLw5jPvR1yIWS+2vDQAAgE0byA+sCuOe//x8Uxj30O5DaZYIAAAA0Fty+dZh3NGzq+8HAIA2E8gFACA9m+lENaMhAJ2kvCJoe/B4xP6xens5jDuftPP97a0NAACALauFcafmpyJi7TDubGk2peoAAAAAekUmYuTJjceRjT0XcfTpNtcFAACrCeQCAJCSTXSimtEQgE7VKow79GjEHispAQAAdLLNhHHP3zofM6WZlCoEAAAA6BF9uyL6B+vtyfHmMO7o2XZXBQAATQRyAQBIR2MnqhkNAegWBx7fOIw7/FjEiRcjMrpdAAAAOtnFyYvLYdx8Nt8Uxv3gxgdx7ua5lKoDAAAA6CErr69Pjkfc+qTebgzjlufbVhYAADQyMhQAgHQ0dqKa0RCAbpArRAwfq7eL081h3FOvROQL6dQHAADAphQXizFdmo6IJIx7+uDppjDuuxPvplUeAAAAQG9qFcadvRFx52bbywIAgBqBXAAA0mVGQwC6SW5F0LY4HXH1vfXDuNVK++sDAABgU8rVckTUw7iDhcHl+xrDuPsK+9peHwAAAEDPmbqy8TiymYmIC6+5Fg8AQKoEcgEASE+rTlQzGgLQqWph3PJC0m4M4y6WIu76DAMAAOhkmwnjnjl0ZtX9AAAAADwA5VLE7Uv19sHjzWHcj76WXIsHAIAUCeQCAJCOxk5UMxoC0C3mZ1uHcS++UV85FwAAgI6TyWTi5IGTG4Zxnx15Nk4dPJVGeQAAAAC9pbwiaHvweMT+sXp7OYy7dA0+39/e2gAAYIV82gUAANCjGjtRzWgIQDeoViImPozI5JL27v3NYdzzX4+Y/iy1EgEAAGhtIDcQe/v2LrevzFyJW/duLbefHXk2njr81Kp9AAAAADxgrcK4Q49GzE2lUhoAAERYIRcAgLSZ0RCAbrIwF1FeTLZ37484cqY5jDv1adLO6HYBAADoVNkV39muzFyJ8enx5XYtjFtTKps4EAAAAOCBO/D4xuPIhh+LOPGia/EAAKTK2SgAAOlp1Yk69GjEnkPp1AYAa6omN7UwbjaftBvDuPlCxF6fYQAAAJ2uVRj387nP4/bc7TRKAwAAAOgduULE8LF6uzjdHMY99Up9wmwAAEiJQC4AAOlo7EQ1oyEA3WLXcIswbn/EyZcjclZ5BwAA6GTXZq9tGMa9ee9mvHX5rahEJY3yAAAAAHpHbkXQtjgdcfW99cO4VX01AACkR7oBAIB0NHaimtEQgG6QyUU88kQ9jFtZbA7jnn41YvBwejUCAADQ0kJlIS7PXl5ujw2NNYVxX7/0epTKpTTKAwAAAOhNtTBueSFpN44jWyxF3L2ZXn0AAPQ8gVwAANJlRkMAuknfQEQ2l2xXFiOunWsO4+4bSa8+AAAANmVl0HZsaCyO7Tu23G4M4xayJg4EAAAAeODmZ1uHcS++UR9nBgAAKRDIBQAgPZvpRDWjIQAdJZPc1MK49yaT9lph3OJ0+8sDAABgS1qFcQ/vPhwHdh1IqzwAAACA3lCtREx8WB9Htnt/8ziy81+PmP4stRIBACBCIBcAgLQ0dqKa0RCAblEptw7jXn0/ojiVSnkAAABszujg6IZh3JE9I/HlY1+ObMZldQAAAIAHamEuoryYbO/eH3HkTHMYd+rTpK2vBgCAFDkbBQAgHY2dqGY0BKArVCOuf1wP4+b6msO4l99JfgAAAOhYhVwhjgweWW7PlmabwrgvjL0Qfbm+tEoEAAAA6CHV5KYWxs3mk3ZjGDdfiNh7KJ0SAQAgBHIBAEhNQyeqGQ0B6AYLxYi5qWQ71xdx9JnmMO74N9OoDAAAgC3oy9aDtrOl2fjo1kfrhnEr1UoqNQIAAAD0lF3DLcK4/REnX47I9adVIQAARD7tAgAA6GEtO1HNaAhAh6mWk9taGHdgqH5fYxh3YLidlQEAALANtTDuYmUxIprDuAvlhbg9dzvNEgEAAAAefplcxCNP1MeRVRabw7inX43IZNKrEQAAwgq5AACkpbET1YyGAHSLXL51GHf07Or7AQAA6Dh3Fu60DOO+feXtKFVKaZYJAAAA8PDrG4jI5pLtymLEtXPNYdx9I+nVBwAASwRyAQBIR2Mn6lozGg4eTq8+AFhTJmLkyY3DuGPPRRx9us11AQAAsBWVaiUu3L6wHMYd7h9uCuO+Of5m3Lh3I80yAQAAAHrE0sq3tTDuvcmkvVYYtzjd/vIAAGCJQC4AAClp6EQ1oyEA3aBvV0T/YL09Od4cxh092+6qAAAA2KJiubgqjHvqi6eawrgTdyciIiLrsjoAAADAg1cptw7jXn0/ojiVSnkAABAhkAsAQJo204lqRkMAOklmRVfK5HjErU/q7cYwbnm+bWUBAACwNdVqNSLqYdxcNhcRzWHcQq4QB3YdSK1OAAAAgN5Qjbj+cX0cWa6veRzZ5XeSHwAASJFALgAAKWnoRDWjIQDdpFUYd/ZGxJ2bbS8LAACAzRsqDLUM4z4/+nwUcoU0ywQAAAB4+C0UI+amku1cX8TRZ5rDuOPfTKMyAABYJZ92AQAA9KhaJ2q+34yGAHSXqSsR01fr7cYw7sxExIXXIqqVdlcGAADAJuUyuTix/8RyGLdcKTeFcV96/KXIRCbNMgEAAAB6Q7Wc3NbCuAND9fsaw7gDw+2sDAAAVrFCLgAA6WjsRDWjIQDdoFyKuH2p3j54vDmM+9HXIhZL7a8NAACATRvID6wK457//HxTGPfQ7kNplggAAADQW3L51mHc0bOr7wcAgDYTyAUAID2b6UQ1oyEAnaS8Imh78HjE/rF6ezmMO5+08/3trQ0AAIAtq4Vxp+anImLtMO5saTal6gAAAAB6RSZi5MmNx5GNPRdx9Ok21wUAAKsJ5AIAkJJNdKKa0RCATtUqjDv0aMQeKykBAAB0ss2Ecc/fOh8zpZmUKgQAAADoEX27IvoH6+3J8eYw7ujZdlcFAABNBHIBAEhHYyeqGQ0B6BYHHt84jDv8WMSJFyMyul0AAAA62cXJi8th3Hw23xTG/eDGB3Hu5rmUqgMAAADoISuvr0+OR9z6pN5uDOOW59tWFgAANDIyFACAdDR2oprREIBukCtEDB+rt4vTzWHcU69E5Avp1AcAAMCmFBeLMV2ajogkjHv64OmmMO67E++mVR4AAABAb2oVxp29EXHnZtvLAgCAGoFcAADSZUZDALpJbkXQtjgdcfW99cO41Ur76wMAAGBTytVyRNTDuIOFweX7GsO4+wr72l4fAAAAQM+ZurLxOLKZiYgLr7kWDwBAqgRyAQBIT6tOVDMaAtCpamHc8kLSbgzjLpYi7voMAwAA6GSbCeOeOXRm1f0AAAAAPADlUsTtS/X2wePNYdyPvpZciwcAgBQJ5AIAkI7GTlQzGgLQLeZnW4dxL75RXzkXAACAjpPJZOLkgZMbhnGfHXk2Th08lUZ5AAAAAL2lvCJoe/B4xP6xens5jLt0DT7f397aAABghXzaBQAA0KMaO1HNaAhAN6hWIiY+jMjkkvbu/c1h3PNfj5j+LLUSAQAAaG0gNxB7+/Yut6/MXIlb924tt58deTaeOvzUqn0AAAAAPGCtwrhDj0bMTaVSGgAARFghFwCAtJnREIBusjAXUV5MtnfvjzhypjmMO/Vp0s7odgEAAOhU2RXf2a7MXInx6fHldi2MW1MqmzgQAAAA4IE78PjG48iGH4s48aJr8QAApMrZKAAA6WnViTr0aMSeQ+nUBgBrqiY3tTBuNp+0G8O4+ULEXp9hAAAAna5VGPfzuc/j9tztNEoDAAAA6B25QsTwsXq7ON0cxj31Sn3CbAAASIlALgAA6WjsRDWjIQDdYtdwizBuf8TJlyNyVnkHAADoZNdmr20Yxr1572a8dfmtqEQljfIAAAAAekduRdC2OB1x9b31w7hVfTUAAKRHugEAgHQ0dqKa0RCAbpDJRTzyRD2MW1lsDuOefjVi8HB6NQIAANDSQmUhLs9eXm6PDY01hXFfv/R6lMqlNMoDAAAA6E21MG55IWk3jiNbLEXcvZlefQAA9DyBXAAA0mVGQwC6Sd9ARDaXbFcWI66daw7j7htJrz4AAAA2ZWXQdmxoLI7tO7bcbgzjFrImDgQAAAB44OZnW4dxL75RH2cGAAApEMgFACA9m+lENaMhAB0lk9zUwrj3JpP2WmHc4nT7ywMAAGBLWoVxD+8+HAd2HUirPAAAAIDeUK1ETHxYH0e2e3/zOLLzX4+Y/iy1EgEAIEIgFwCAtDR2oprREIBuUSm3DuNefT+iOJVKeQAAAGzO6ODohmHckT0j8eVjX45sxmV1AAAAgAdqYS6ivJhs794fceRMcxh36tOkra8GAIAUORsFACAdjZ2oZjQEoCtUI65/XA/j5vqaw7iX30l+AAAA6FiFXCGODB5Zbs+WZpvCuC+MvRB9ub60SgQAAADoIdXkphbGzeaTdmMYN1+I2HsonRIBACAEcgEASE1DJ6oZDQHoBgvFiLmpZDvXF3H0meYw7vg306gMAACALejL1oO2s6XZ+OjWR+uGcSvVSio1AgAAAPSUXcMtwrj9ESdfjsj1p1UhAABEPu0CAADoYS07Uc1oCECHqZaT21oYd2Cofl9jGHdguJ2VAQAAsA21MO5iZTEimsO4C+WFuD13O80SAQAAAB5+mVzEI0/Ux5FVFpvDuKdfjchk0qsRAADCCrkAAKSlsRPVjIYAdItcvnUYd/Ts6vsBAADoOHcW7rQM47595e0oVUpplgkAAADw8OsbiMjmku3KYsS1c81h3H0j6dUHAABLBHIBAEhHYyfqWjMaDh5Orz4AWFMmYuTJjcO4Y89FHH26zXUBAACwFZVqJS7cvrAcxh3uH24K4745/mbcuHcjzTIBAAAAesTSyre1MO69yaS9Vhi3ON3+8gAAYIlALgAAKWnoRDWjIQDdoG9XRP9gvT053hzGHT3b7qoAAADYomK5uCqMe+qLp5rCuBN3JyIiIuuyOgAAAMCDVym3DuNefT+iOJVKeQAAECGQCwBAmjbTiWpGQwA6SWZFV8rkeMStT+rtxjBueb5tZQEAALA11Wo1Iuph3Fw2FxHNYdxCrhAHdh1IrU4AAACA3lCNuP5xfRxZrq95HNnld5IfAABIkUAuAAApaehENaMhAN2kVRh39kbEnZttLwsAAIDNGyoMtQzjPj/6fBRyhTTLBAAAAHj4LRQj5qaS7VxfxNFnmsO4499MozIAAFgln3YBAAD0qFonar7fjIYAdJepKxHTV+vtxjDuzETEhdciqpV2VwYAAMAm5TK5OLH/xHIYt1wpN4VxX3r8pchEJs0yAQAAAHpDtZzc1sK4A0P1+xrDuAPD7awMAABWsUIuAADpaOxENaMhAN2gXIq4fanePni8OYz70dciFkvtrw0AAIBNG8gPrArjnv/8fFMY99DuQ2mWCAAAANBbcvnWYdzRs6vvBwCANhPIBQAgPZvpRDWjIQCdpLwiaHvweMT+sXp7OYw7n7Tz/e2tDQAAgC2rhXGn5qciYu0w7mxpNqXqAAAAAHpFJmLkyY3HkY09F3H06TbXBQAAqwnkAgCQkk10oprREIBO1SqMO/RoxB4rKQEAAHSyzYRxz986HzOlmZQqBAAAAOgRfbsi+gfr7cnx5jDu6Nl2VwUAAE0EcgEASEdjJ6oZDQHoFgce3ziMO/xYxIkXIzK6XQAAADrZxcmLy2HcfDbfFMb94MYHce7muZSqAwAAAOghK6+vT45H3Pqk3m4M45bn21YWAAA0MjIUAIB0NHaimtEQgG6QK0QMH6u3i9PNYdxTr0TkC+nUBwAAwKYUF4sxXZqOiCSMe/rg6aYw7rsT76ZVHgAAAEBvahXGnb0Rcedm28sCAIAagVwAANJlRkMAukluRdC2OB1x9b31w7jVSvvrAwAAYFPK1XJE1MO4g4XB5fsaw7j7CvvaXh8AAABAz5m6svE4spmJiAuvuRYPAECqBHIBAEhPq05UMxoC0KlqYdzyQtJuDOMuliLu+gwDAADoZJsJ4545dGbV/QAAAAA8AOVSxO1L9fbB481h3I++llyLBwCAFAnkAgCQjsZOVDMaAtAt5mdbh3EvvlFfORcAAICOk8lk4uSBkxuGcZ8deTZOHTyVRnkAAAAAvaW8Imh78HjE/rF6ezmMu3QNPt/f3toAAGCFfNoFAADQoxo7Uc1oCEA3qFYiJj6MyOSS9u79zWHc81+PmP4stRIBAABobSA3EHv79i63r8xciVv3bi23nx15Np46/NSqfQAAAAA8YK3CuEOPRsxNpVIaAABEWCEXAIC0mdEQgG6yMBdRXky2d++POHKmOYw79WnSzuh2AQAA6FTZFd/ZrsxcifHp8eV2LYxbUyqbOBAAAADggTvw+MbjyIYfizjxomvxAACkytkoAADpadWJOvRoxJ5D6dQGAGuqJje1MG42n7Qbw7j5QsRen2EAAACdrlUY9/O5z+P23O00SgMAAADoHblCxPCxers43RzGPfVKfcJsAABIiUAuAADpaOxENaMhAN1i13CLMG5/xMmXI3JWeQcAAOhk12avbRjGvXnvZrx1+a2oRCWN8gAAAAB6R25F0LY4HXH1vfXDuFV9NQAApEe6AQCAdDR2oprREIBukMlFPPJEPYxbWWwO455+NWLwcHo1AgAA0NJCZSEuz15ebo8NjTWFcV+/9HqUyqU0ygMAAADoTbUwbnkhaTeOI1ssRdy9mV59AAD0PIFcAADSZUZDALpJ30BENpdsVxYjrp1rDuPuG0mvPgAAADZlZdB2bGgsju07ttxuDOMWsiYOBAAAAHjg5mdbh3EvvlEfZwYAACkQyAUAID2b6UQ1oyEAHSWT3NTCuPcmk/ZaYdzidPvLAwAAYEtahXEP7z4cB3YdSKs8AAAAgN5QrURMfFgfR7Z7f/M4svNfj5j+LLUSAQAgQiAXAIC0NHaimtEQgG5RKbcO4159P6I4lUp5AAAAbM7o4OiGYdyRPSPx5WNfjmzGZXUAAACAB2phLqK8mGzv3h9x5ExzGHfq06StrwYAgBQ5GwUAIB2NnahmNASgK1Qjrn9cD+Pm+prDuJffSX4AAADoWIVcIY4MHlluz5Zmm8K4L4y9EH25vrRKBAAAAOgh1eSmFsbN5pN2Yxg3X4jYeyidEgEAIARyAQBITUMnqhkNAegGC8WIualkO9cXcfSZ5jDu+DfTqAwAAIAt6MvWg7azpdn46NZH64ZxK9VKKjUCAAAA9JRdwy3CuP0RJ1+OyPWnVSEAAEQ+7QIAAOhhLTtRzWgIQIeplpPbWhh3YKh+X2MYd2C4nZUBAACwDbUw7mJlMSKaw7gL5YW4PXc7zRIBAAAAHn6ZXMQjT9THkVUWm8O4p1+NyGTSqxEAAMIKuQAApKWxE9WMhgB0i1y+dRh39Ozq+wEAAOg4dxbutAzjvn3l7ShVSmmWCQAAAPDw6xuIyOaS7cpixLVzzWHcfSPp1QcAAEsEcgEASEdjJ+paMxoOHk6vPgBYUyZi5MmNw7hjz0UcfbrNdQEAALAVlWolLty+sBzGHe4fbgrjvjn+Zty4dyPNMgEAAAB6xNLKt7Uw7r3JpL1WGLc43f7yAABgiUAuAAApaehENaMhAN2gb1dE/2C9PTneHMYdPdvuqgAAANiiYrm4Kox76ounmsK4E3cnIiIi67I6AAAAwINXKbcO4159P6I4lUp5AAAQIZALAECaNtOJakZDADpJZkVXyuR4xK1P6u3GMG55vm1lAQAAsDXVajUi6mHcXDYXEc1h3EKuEAd2HUitTgAAAIDeUI24/nF9HFmur3kc2eV3kh8AAEiRQC4AAClp6EQ1oyEA3aRVGHf2RsSdm20vCwAAgM0bKgy1DOM+P/p8FHKFNMsEAAAAePgtFCPmppLtXF/E0Weaw7jj30yjMgAAWCWfdgEAAPSoWidqvt+MhgB0l6krEdNX6+3GMO7MRMSF1yKqlXZXBgAAwCblMrk4sf/Echi3XCk3hXFfevylyEQmzTIBAAAAekO1nNzWwrgDQ/X7GsO4A8PtrAwAAFaxQi4AAOlo7EQ1oyEA3aBcirh9qd4+eLw5jPvR1yIWS+2vDQAAgE0byA+sCuOe//x8Uxj30O5DaZYIAAAA0Fty+dZh3NGzq+8HAIA2E8gFACA9m+lENaMhAJ2kvCJoe/B4xP6xens5jDuftPP97a0NAACALauFcafmpyJi7TDubGk2peoAAAAAekUmYuTJjceRjT0XcfTpNtcFAACrCeQCAJCSTXSimtEQgE7VKow79GjEHispAQAAdLLNhHHP3zofM6WZlCoEAAAA6BF9uyL6B+vtyfHmMO7o2XZXBQAATQRyAQBIR2MnqhkNAegWBx7fOIw7/FjEiRcjMrpdAAAAOtnFyYvLYdx8Nt8Uxv3gxgdx7ua5lKoDAAAA6CErr69Pjkfc+qTebgzjlufbVhYAADQyMhQAgHQ0dqKa0RCAbpArRAwfq7eL081h3FOvROQL6dQHAADAphQXizFdmo6IJIx7+uDppjDuuxPvplUeAAAAQG9qFcadvRFx52bbywIAgBqBXAAA0mVGQwC6SW5F0LY4HXH1vfXDuNVK++sDAABgU8rVckTUw7iDhcHl+xrDuPsK+9peHwAAAEDPmbqy8TiymYmIC6+5Fg8AQKoEcgEASE+rTlQzGgLQqWph3PJC0m4M4y6WIu76DAMAAOhkmwnjnjl0ZtX9AAAAADwA5VLE7Uv19sHjzWHcj76WXIsHAIAUCeQCAJCOxk5UMxoC0C3mZ1uHcS++UV85FwAAgI6TyWTi5IGTG4Zxnx15Nk4dPJVGeQAAAAC9pbwiaHvweMT+sXp7OYy7dA0+39/e2gAAYIV82gUAANCjGjtRzWgIQDeoViImPozI5JL27v3NYdzzX4+Y/iy1EgEAAGhtIDcQe/v2LrevzFyJW/duLbefHXk2njr81Kp9AAAAADxgrcK4Q49GzE2lUhoAAERYIRcAgLSZ0RCAbrIwF1FeTLZ37484cqY5jDv1adLO6HYBAADoVNkV39muzFyJ8enx5XYtjFtTKps4EAAAAOCBO/D4xuPIhh+LOPGia/EAAKTK2SgAAOlp1Yk69GjEnkPp1AYAa6omN7UwbjaftBvDuPlCxF6fYQAAAJ2uVRj387nP4/bc7TRKAwAAAOgduULE8LF6uzjdHMY99Up9wmwAAEhJ1wRyf+mXfimOHz++3H7nnXfipZdeilOnTsX3fu/3xuuvv55idQAAbFljJ6oZDQHoFruGW4Rx+yNOvhyRs8o7AABAJ7s2e23DMO7NezfjrctvRSUqaZQHAAAA0DtyK4K2xemIq++tH8at6qsBACA9XZFu+KM/+qP4xje+sdy+ceNG/PiP/3j84A/+YPzBH/xB/LW/9tfib/yNvxEff/xxilUCALAljZ2oZjQEoBtkchGPPFEP41YWm8O4p1+NGDycXo0AAAC0tFBZiMuzl5fbY0NjTWHc1y+9HqVyKY3yAAAAAHpTLYxbXkjajePIFksRd2+mVx8AAD0vn3YBrVQqlfibf/Nvxg//8A/H3/27fzciIt54440YHR2NH/qhH4qIiD//5/98fM/3fE/8y3/5L+OJJ55Y97Gq1eqqdiaTadr3oPen8W8+6P2dVMtO7e+kWpb3N+2NyEQ0769Wt3RMW1Fd57E3evyee546/ZhijddM4/4Vf7fVx9/Iw/T8dVItO7W/k2rZqf2dVMtO7e+kWra1P5rfgzIRUa11oh7+9mTn0GOROfVKVHN9yXtStbJ0u/7nUCvt/G/Zcf/du/mYYhOfWzXbOE/ZrE47B1pvfyfVslP72/Zaus9/dyOepwe7fwvvEhHR/Hys9/gbfgfrG4jI5pIdlcWIa+ciMzwa1ahG5AciTv8vEYOPRMxeT35/6TNsO2p1dfvz1Lmvvdp269fSyr97kO9BO/1Z1gmvg056zezU/gf5/rPRozgHethee5t7D2rX+892Hn8jD8/ztPX93XwOtN6jpPH+s2GNXfI8PYyvvXa/B3XcMT2Mz9O2/j/e1LtE8psdfg60Mmg7NjQWx/YdWz4HunH3Rrxx6Y2YL89HtVqNQraw9WPqoP2dVMtO7d/0a6lSjqhW6vtnJtZ+nL5dEQNDLR9/I56nLj6m2OR7UJefA623v+OeD8fkmLp4fyfVslP7O6mWndrfSbXs1P5uPgdab38n/ffdqf3beYzNflOqbuM8ZSvnQOs9TjefA623v5Nq2an9qZ5Pb/k1v3md8t93p/Z3Ui119/cetK3XzPxsxK2L9TDu0NHV48jKpYg/ej1icX7d19hmrPy7bn6eOve1t/L+zV8L29a/u8ajd9K1sJ3a30mvmZ3a30m17NT+nX7srX42AtA+HR/I/Z3f+Z0YGBiIF198cTmQe+HChfj2b//2Vb938uTJ+Lf/9t+u+zjVajWmp6eX24VCIXbv3h1zc3NRKtUvtg4MDMTAwEDcvXs3FhcXl/fv3r07CoVC3LlzJ8rl8vL+PXv2RF9fX8zMzKz6MBwcHIxsNrvq34yIGBoaikqlErOzs8v7MplMDA0NxeLiYty9e3d5fy6Xi8HBwVhYWIh79+4t78/n87F3796Yn5+PYrHomHrkmCqVyqras9lsZDKZVccZEZGpVLZ0TBHJ/x+VcmXV/mwu27T/7t27nqcuPaa95XJkMpnIZbPrvpZq++8s1bTZYyovlpfriUwst5frzOciqrHqWD1Pjskx9c4x7S3X3yOqEfXfLZcjm8lFrOhELS+Wozp0NMrH/y8xkC9EpVyOhbk7kZv6LO7NzkQ2s3fVMdXeb5Y/tyrVqFRWfJ5lM5Fdet9b+d/S89RFxxTR8nOrprq4uKVjSv4oVp9LZZZeqw3nQHfu3PE8dekxrTwHqlYb3iNWnBvNbuM9ovYelM2tOC9f0T9aOzfyPD3YYypXKqsuoNS/J1Vi5ROSXQrQbuWYIqLp+1bSibLUGV5eSMK4c9+KGB6Naq4/Sif+bxGF/RHz85FdXIhCcTrmS6UoNvRHRCy9v1Uaas9molKuv79NT08/FM9Tp772yuVyRCYTuWwuKpVqVKsr3yOykc1mlvfX/u3NHlPtHGi97+4rz43urDiuzRxT0znQet/pK/rCHuQxVasRlcrK5zWzdB7RvD8itnZMsflzoMrCwpaOKaqx4Xf3lY8xMzPT9c9TJ7/2yuVyZLO5yGRizc+tTKYa5XJ51XFt9pg2cw5UrVZjZovvEStfN7VzoJWfWyv3PyzPU0RnvvbW+9xa69woIrZ2TNF8DpTLJedSK/ff3cZ7RERs+N29dm40PT39UDxPD+Nrr9UxNZ4DbXRdY+U50GaO6X/95v+6dFBrf3evnQP9s+f/mefpAR5TRHXtc9t1zoG2dEwRG353X1nL4vz8lo6pNnBp5Xf3lf/On9z3J+OxvY9FtVKN+fn5mC5Px+uXXo+50lxERBwoHIjp6vTWj8lrr23HtHfF4+Rr7xGVSkSlHJnKfGRyfZFZGsi7+Lv/z6gODEX074tMNhN9+b6olOZisVSMue/4f0T071t1TKvOgdb47h5RPwfyPHXxMcXa50DVhv13pqe3dEyVcqXld/fa+9H09LTnyTE5pl48pv/thQ2/u6/cX/rht7rjmB7G56lDj2nlOdCq7+6VcmQW7kYmm0vGhuUKsfDOr9ePtbIQffOTUS0vxkJhKOa+46ci+vetOqaV50BrfXePqJ8beZ4e7DE1vhesd11jbm5uS8e0b+l70mbGJN6Znt7SMZXL5Q2/u6/cPz09/VA8Tw/ja6/VMdXeg1qNSdzqMa133X2t6xqepwd7TBHrXb9o3l/Z4rjloVijH6hSiVymEjHxYUQm+Vyr7vpCLH7b/zUK+UKUFxdjcf5e5P6//6/IfOvTyJTLkYtoOqZqpbrhd/fa/lqt3f48deprr7z8HrH6unv98evXNVbWs5lj2tNwDtT43b22P2Lr45ZXnQO1GJP4MDxPNQ/Ta+9hO6aBgYEAoDN1dCD3888/j1/91V+Nf/bP/tmq/d/61rfixIkTq/YNDw/H5OTkuo9V+yBrtGvXrti1a1fT/j179qz5OHv37l1z/759+zb1b2YyyUnYWrXk8/k19/f19a25v7+/P/r7+5v2O6aH85hqg6ca1b40rPjFLR9TJpNJBl622F+rzfPUhce04nWy3muptr/xsVodU+NrZ63XUmSaHzfC8xThmCIcU8RDfkwr3n8ysfJzK+mYzUx8GNWlTtTcgT8R8cQrkc8lQaVsdTH6L/27iEw59g3ui1j6t2rH1Ph+k8kmF54arfffzPPUHcfU6nNrRSERsfljSu5Y+3Or8Rxob8Nrr5HnqYOPaeV7UCbTfO4c23+PaDoHWuOxI5rPgTxPiZ06pty635PW3r+VY6rGGs/r0uCATLUS8dkHEXPfSvbn+yNz+n+J/sGR+u/+/z6OKE5Ff6EQ/YPNx5rNZiPWKDO7ovaVdXXz89Spr73cqu9JmYhY6z0i2d/4WC2PKdf6PaJ2brTysTdzTE3nQOt9p8/qC3uQx5TJrPO8rrN/q8e02XOgXF9fRGzhmJYm0F3vu/vK/bW/7ebnqZNfeytfJ2t/bmW29R6x9ICr/mbt1+rW3yPWet1kd+Azt5Ofp5U66ZjW+9xa79xoS8cUze9jtZnkV+7f7nvERt/da+dGK/+um5+nh/G11/KYGl47G13XWKv+jY5ps+dAnqcHe0y1z6fGfZlMdc3Pmy2/R2zw3X2l3NJxb/aYMpnkJGjlY1cqlYjFiNHB0RgdGl3eP12ejjfG34hSuRS5XC4e3ftofMcj3xGv/R+vbeuYvPbadEyNn13Lr6VKRKYQsesLEUv9zvlTL0ccOVP/5Ts3I/vh/xaFxZko7OqLWPEdfteuXVs6B/I8dfcxbfTdvWZoaGhLx1R7rWz03b12brTy7zxPjskx9dYxbfTdfeX+2nF0wzE9jM9TRx5Tw7X4+nf3SkQuH7H3cMShb4sYPhZ9T/zF5Bfv3Ii48I2IzBcis3A3CtVS0zlQf3//2udA61zX8Dyl8x7R2D+05feIpe9JmxmTWKtrs8dU+9vNjElc+Xfd/Dw9jK+9lse0yX6gnTgvj1j7uobn6cEf03rX3Rv31wLYWzmm5ve3SsTCXER5MSKfi9i9PzJHzkTfQFJbLsqR++QbEXcnktdfvm/NY8pkl97f1qm9tr+xpm5+njrxtdf4//JG1zXWepwNj2mNaxjrXdfY6jG1+u6+0sPwPDVyTJ13TAB0ro4O5P6tv/W34pVXXomxsbG4evXq8v7aRdNG6+3f6P6tPtZO7E/j33zQ+zuplp3a30m1RCyPl2y9f+nvt3JMm5XZ4LHT2t9JtezU/tRfSw1/t9333M38fif9d9/q/k6qZaf2d1ItO7W/k2rZqf2dVMu29q9sLHWiZpY6UeOJvxiRTwZFxWIpMuf/RcTMRO0BN/yMa6Xd/y077r97Nx/Tmnu3dg600f7N6MRzoPX2d1ItO7W/La+lHfh31+N5erD7t/AuseXHX/+RqxHXP04+xyIicn0Rp1+NzL4VYdzL7yQ/tcfe5nvQyrq6+Xnq3NfeetvRtL/x8R7ke9BOfpZ1yuugk14zO7f/wb3/bOnRnQNtuL+Tamnev7n3oHa+/2zn8dfz8DxP29vfzedA6z1KGu8/23n8TnqeHsbXXhrvQQ/y/Set/Z1Uy3b2b/JdYnv/5mb/xR16DyrkCnFk8Mhye7Y0uxzGzWQyMbJnJF4YeyGm5qecG3Xo/k29lsqlJIyb74/MweMR3/ZC/b6ZiYhL/z4y2XztAVe9P6XxHtRJ/313an8n1bLh/jX3Nux/CM6B1tvfcc+HY3JMXby/086BPE89dEyNOw59W8Qjp5L9+0aWzn3+38m5Ua4QmaFHI+amOuIcaL39nfTfd6f2b/08YnP7t/2dZTOP3uL10c3nQOvt76Radmp/aufTD+DcebuP3Q37O6mWpXs2tX+j96CtvWaqyf7d+5PJtLL55D2oNo5s+mryl/n+iL2HWtS+sca/6+bnqTNfe433r/9aelDn1JnkD+77sdfzcDxP6e/vpFp2av+Df28GoBOsPf1LB3jnnXfiD//wD+PHfuzHmu77whe+EFNTU6v2fetb34r9+/e3qToAAO5fNbmpdaKuCOPG+a9HTH2atDMde8oKQC9aKCYDVCKSMO7RZ5KBLDWX34kY/2YalQEAALAFfdm+5e3Z0mx8dOujKJVLERHLYdy+XPI7lWollRrZQQePR+wfq7dnJiI++lrE4nzSzltxAgB4iOQKEcPH6u3Gc5/hxyJOvOhaPACdZ9dwPYwb0TyOLN8fcfLliJzv8QAApKdjV8h9/fXX4/r16/Hd3/3dERFRrSaBjS996UvxIz/yI/Hmm2+u+v2PP/44nnjiibbXCQDAfWjZiVpYntEQADpCtZzc1sK4A0P1+xrDuAPD7awMAACAbaiFcRcrixHRHMZdKC/E7bnbaZbI/Trw+MZh3NrqcAAAD4tcob5dnG4O4556JWJuMp3aAGA9mVzEI0/Ux5FVFpvDuKdfXXPVUwAAaKeOneLsq1/9avy7f/fv4hvf+EZ84xvfiF//9V+PiIhvfOMb8cILL8S1a9fit37rt2Jubi5+93d/N/7Tf/pP8Rf/4l9MuWoAADatsRPVjIYAdItcvnUYd/Ts6vsBAADoOHcW7rQM47595e0oVUpplsn9sDocANDLitMRV99rDuPmlwK71Up6tQFAo76BiGwu2a4sRlw71xzG3TeSXn0AALCkY1fIHRoaiqGh+sDVxcXkIugjjzwSERH/6B/9o/iFX/iF+OVf/uV49NFH45d/+ZfjxIkTqdQKAMA2NHaimtEQgK6QiRh5cuMw7thzEfv/ZMT1822uDQAAgM2qVCtx4faFyGWSPsrh/uGmMO6b42/GjXs30iyT+2V1OACgV83PRty6GFFeSNqNYdzFUsTdm+nVBwBNlsaJ1cK49yYjhkfXDuMWp9MpEQAAooMDuY2OHj0an3zyyXL76aefjm984xspVgQAwP1p6EQdHk3aKztRZ6+nVx4ArKVvV0T/YL09Ob7682rsuWR1XJ9hAAAAHa1YLsZiZTFyuVwM9w/HqS+eagrjTtydiIiIbFg9tevVVoc7/GeSttXhAICHWbUSMfFhxNLkM2uGcS++UZ+oBAA6RaVcD+NGrB3Gvfp+RHEqlfIAACAiXDkEACBFm+lENaMhAJ0ks6IrZXI84lZ98rDlMG5N2UAWAACATlWtViMilsO4uWwSVmgM4xZyhTiw60BqdbID5meTMK7V4QCAXrEwF1FeTLZ3728+9zn/9Yjpz9KrDwDWVI24/nF9HFmur3kc2eV3kh8AAEiRQC4AAClp6EQ1oyEA3aRVGHf2RsQdg3kBAAA62VBhqGUY9/nR56OQK6RZJvejtjrcRmFcq8MBAA+dZPKZ2L0/4siZ5jDu1KdJO2P4KAAdZKEYMTeVbOf6Io4+0xzGHf9mGpUBAMAq+bQLAACgR9U6UfP9ZjQEoLtMXYmYvlpvN4ZxZyYiLryWDPoFAACgI+UyuTix/8RyGLdcKTeFcV96/KXIRCbNMrlftdXh8jmrwwEAvWXXcBLGzS4NEW0M4+YLEXsPpVYeADSplpPbWhh3YKh+X2MYd2C4nZUBAMAqpjgDACAdjZ2oZjQEoBuUSxG3L9XbB483h3E/+loysAUAAICONZAfWBXGPf/5+aYw7qHdAgrdz+pwAEAPyuQiHnligzBuf8TJlyNy/amVCABryuVbh3FHz66+HwAA2sxVJQAA0rOZTlQzGgLQScorgrYHj0fsH6u3l8O480k7byALAABAp6uFcafmpyJi7TDubGk2perYEVaHAwB6Td9AxNLkM1FZbA7jnn41YvBwevUBwJoyESNPbjyObOy5iKNPt7kuAABYTSAXAICUbKIT1YyGAHSqVmHcoUcj9hjMCwAA0Mk2E8Y9f+t8zJRmUqqQ+2Z1OACgJ2WSm8pixLVzzWHcfSPplQYA6+nbFdE/WG9PjjeHcUfPtrsqAABoIpALAEA6GjtRzWgIQLc48PjGYdzhxyJOvBiR0e0CAADQyS5OXlwO4+az+aYw7gc3PohzN8+lVB07wupwAECvqpSTMO69yaS9Vhi3OJ1ObQCwlpXX1yfHI259Um83hnHL820rCwAAGhkZCgBAOho7Uc1oCEA3yBUiho/V28Xp5jDuqVci8oV06gMAAGBTiovFmC4lAYR8Nh+nD55uCuO+O/FuWuWxY6wOBwD0omrE9Y83DuNefT+iOJVKdQCwoVZh3NkbEXdutr0sAACoEcgFACBdZjQEoJvkVgRti9MRV99bP4xbrbS/PgAAADalXC1HRD2MO1gYXL6vMYy7r7Cv7fWxg6wOBwD0moVixNxUsp3raz73ufxO8gMAnWbqysbjyGYmIi685lo8AACpEsgFACA9rTpRzWgIQKeqhXHLC0m7MYy7WIq46zMMAACgk20mjHvm0JlV99NtrA4HAPSgpclnItcXcfSZ5jDu+DdTKQsANlQuRdy+VG8fPN4cxv3oa8m1eAAASJFALgAA6WjsRDWjIQDdYn62dRj34hv1lXMBAADoOJlMJk4eOLlhGPfZkWfj1MFTaZTHTrE6HADQq3L5JIw7MFTf1xjGHRhud1UAsL7yiqDtweMR+8fq7eUw7tI1+Hx/e2sDAIAVBHIBAEhHYyeqGQ0B6AbVSsTEh/Uw7u79zWHc81+PmP4stRIBAABobSA3EHv79i63r8xcaQrjPnX4qTRKYydZHQ4A6EmZiJEnNw7jjp5dfT8AdIpWYdyhRyP2HEqnNgAACIFcAADSZkZDALrJwlxEeTHZ3r0/4siZ5jDu1KdJO6PbBQAAoFNlV3xnuzJzJcanx5fbjWHcUtnEgV3N6nAAQK/p2xXRP1hvN577jD0XcfTpdlcFAK0deHzjcWTDj0WceNG1eAAAUuVsFACA9LTqRDWjIQAdp5rc1MK42XzSbgzj5gsRe32GAQAAdLpWYdzP5z6P23O30yiNHWF1OACgB60MKU2ON4dxR8+2uyIAaC1XiBg+Vm8Xp5vDuKdeqU+YDQAAKRHIBQAgHY2dqGY0BKBb7BpuEcbtjzj5ckTOKu8AAACd7NrstQ3DuDfv3Yy3Lr8VlaikUR47wepwAEAvmxyPuPVJvd0Yxi3Pt70kAFhXbkXQtjgdcfW99cO4VX01AACkJ592AQAA9KjGTtS1ZjScm0ynNgBYTyYX8cgT9TBuZbE5jHv61YhMJr0aAQAAaGmhshCXZy9H/9JkSmNDY01h3NcvvR6lcimtEtkJjavDzV6vt2uBlJX7AAAeFlNXIqav1tuNYdzZGxF3bra9LABoqRbGLS8k7cYw7mIp4q7PMAAA0mO5MQAA0mVGQwC6Sd9ARDaXbFcWI66daw7j7htJrz4AAAA2ZWXQdmxoLI7tO7bcbgzjFrKFpr+ny1gdDgDoJeVSxO1L9Xbjuc/MRMSF11yLB6DzzM+2DuNefKM+zgwAAFJghVwAANIzPxtx66IZDQHoIksr39bCuPcmI4ZH1w7jFqfTKREAAIBNaxXGPbz7cMyUZtIqj51gdTgAoNesmHwmDh5vDuN+9LXkWjwAdJJqJWLiw4jM0gTZu/c3jyM7//WI6c9SKxEAACIEcgGA7SpORyzMbe53+3ZFDAw92HroPo2dqGY0BKBbVMr1MG7E2mHcq+9HFKdSKQ8AAIDNGR0c3TCMO7JnJL70yJfitUuvpVQh9622Oly+P2lbHQ4A6CUHj0fsH6u3l8O4S9fga+dIANAJFuYiyosR+VwSxj1ypjmMO/Vp0s5k06sTAICeJ5ALAGxdcTriD3496QCrVpIVTGsXbDLZiL2HInIrLtxUyxH/p58SymW1xk5UMxoC0BWqEdc/rk9MkutrDuNefif5AQAAoGMVcoU4MnhkuT1bmm0K474w9kJMzU+lVCE7wupwAECvOvD4xmHcoUcj5qZSKQ0A1lZNbmph3OxSzKExjJsvJOMTAQAgJQK5AMDW1YKUf/r7Iq78fyJK9yL69iadXSdfjhg8XP/d/+PfR/zx7yd/I5DLKg2dqGY0BKAbLBSTASr5/iSMe/SZ5jDu+DfTqg4AAIBN6sv2LW/Plmbjo1sfxfEvHI+Iehi3L5f8TsXqqd3P6nAAQC/JFSKGj9Xbjec+w49F/Invjvjwn6dTHwCsZ9dwizBuf8Tx74/45N+kViIAAAjkAgDbU60kYdziTET/3qSza63V4W5cSK9GOl/LTlQzGgLQYarl5LYWxl054UhjGHdguJ2VAQAAsA21MO5iZTEimsO4C+WFuD13O80SuV9WhwMAek2uUN8uTjeHcU+9EjE3mU5tALCeTC7ikSfq48gqi81h3NOvRmQy6dUIAAARYbkxAGB77t6MmP4s2V4vjGt1ODbS2Im61oyGJ1+OyFmZAIAOk8u3DuOOnl19PwAAAB3nzsKdlmHct6+8HaVKKc0yuR+bWR3uxIsRGUMnAICHUHE64up7zWHc/FJgt1pJrzYAaNQ3EJHNJduVxYhr55rDuCvHJwIAQEpcVQIAtqd2wWYzYVyrw7GWxk7UtWY0HDycXn0AsKZMxMiTG4dxx56LOPp0m+sCAABgKyrVSly4fWE5jDvcP9wUxn1z/M24ce9GmmVyvzazOly+sPbfAgB0s/nZJIxbXkjajec+i6VkInYA6BhLK9/Wwrj3llZzX2t8YnG6/eUBAMASgVwAYPvyhdZhXKvDsa6GTlQzGgLQDfp2RfQP1tuT481h3NGz7a4KAACALSqWi6vCuKe+eKopjDtxdyIiIrIuq3c/q8MBAL2kWomY+HDjMO7FN+rnRgDQKSrl1mHcq+9HFKdSKQ8AACIEcgGA7cpkI06+vHEY1+pwtLKZTlQzGgLQSTIrulImxyNufVJvN4ZxywayAAAAdKpqtRoR9TBuLpuLiOYwbiFXiAO7DqRWJzvA6nAAQK9ZmIsoJ5PPxO79zec+578eMf1ZevUBwJqqEdc/ro8jy/WtvVjI5XfSKQ8AAJbk0y4AHiYv/v3/vKnfe+OnvvMBVwLQBnsPRQwerrfXCuOOno2Yvd7uyugaS52oC3NJ04yGAHSTVmHc2RsRdwzmBQAA6GRDhaGWYdw/99ifi//w6X9Is0zuR211uEzyHFsdDgDoDcnkM7F7f8SRM81h3KlPk3bGei4AdJCFYsTcVDKGLNcXcfSZjRcLAQCAlAjkAgDbk+uvb68Xxq2xOhxraexENaMhAN1i6krE9NV6u/HcZ2Yi4sJryaBfAAAAOlIuk4sT+08sh3HLlXJTGPelx1+KTGTSLJP7VVsdLp+zOhwA0Ft2DSdh3OzSENHGMG6+kEzEDgCdolpObmth3IGh+n2N4xMHhttZGQAArGKKMwDg/rQK41odjvU0dqKa0RCAblAuRdy+VG8fPN4cxv3oa8nAFgAAADrWQH5gVRj3/Ofnm8K4h3YLKHQ/q8MBAD0ok4t45IkNwrj9ESdfXj0ROwB0gly+dRh39Ozq+wEAoM1cVQIAtu/q+xuHca0ORyub6UQ1oyEAnaS8Imh78HjE/rF6ezmMO5+08wayAAAAdLpaGHdqfioi1g7jzpZmU6qOHWF1OACg1/QNRCxNPhOVxeYw7ulXIwYPp1cfAKwpEzHy5MbjyMaeizj6dJvrAgCA1QRyAYDtKU4nHV41a4VxrQ7HhjbRiWpGQwA6Vasw7tCjEXsM5gUAAOhkmwnjnr91PmZKMylVyH2zOhwA0JMyyU1lMeLaueYw7r6R9EoDgPX07YroH6y3J8c3XiwEAABSIpALAGxPcaq+vW4Y1+pwbKCxE9WMhgB0iwOPbxzGHX4s4sSLET5/mlUAAQAASURBVBndLgAAAJ3s4uTF5TBuPptvCuN+cOODOHfzXErVsSOsDgcA9KpKOQnj3ptM2muFcYvT6dQGAGtZeX19cjzi1if1duP4xPJ828oCAIBGRoYCAPenVRjX6nCsp7ET1YyGAHSDXCFi+Fi9XZxuDuOeeiUiX0inPgAAADaluFiM6VISQMhn83H64OmmMO67E++mVR47xupwAEAvqkZc/3jjMO7V91dPxA4AnaJVGHf2RsSdm20vCwAAagRyAYDtGz27cRjX6nBshhkNAegmuRVB2+J0xNX31g/jVivtrw8AAIBNKVfLEVEP4w4WBpfvawzj7ivsa3t97CCrwwEAvWahGDE3lWzn+prPfS6/k/wAQKeZurLxOLKZiYgLr7kWDwBAqqRjAIDtGRiOOPp0vb1WGNfqcLTSqhPVjIYAdKpaGLe8kLQbz30WSxF3fYYBAAB0ss2Ecc8cOrPqfrqN1eEAgB60NPlM5Poijj7THMYd/2YqZQHAhsqliNuX6u2Dx9dZLKTU/toAAGAFgVwAYHsGhurbrcK4ZqRjLY2dqGY0BKBbzM+2DuNefKN+bgQAAEDHyWQycfLAyQ3DuM+OPBunDp5Kozx2itXhAIBelcsnYdyVYzsaw7gDw+2uCgDWV14RtD14PGL/WL3dOD4x39/e2gAAYAWBXADg/rQK41odjvU0dqKa0RCAblCtREx8WA/j7t7ffO5z/usR05+lViIAAACtDeQGYm/f3uX2lZkrTWHcpw4/lUZp7CSrwwEAPSkTMfLkxmHc0bOr7weATtEqjDv0aMSeQ+nUBgAAIZALANyP2Rutw7hWh6MVMxoC0E0W5iLKi8n27v0RR840h3GnPk3aGd0uAAAAnSq74jvblZkrMT49vtxuDOOWyiYO7GpWhwMAek3froj+wXq78dxn7LmIo0+3uyoAaO3A4xuPIxt+LOLEi67FAwCQKmejAMD2lOcjLry2cRjX6nC00qoT1YyGAHScanJTC+Nm80m7MYybL0Ts9RkGAADQ6VqFcT+f+zxuz91OozR2hNXhAIAetDKkNDneHMYdPdvuigCgtVwhYvhYvV2c3nixEAAASIlALgCwPXduJsGTiPXDuFaHYyONnahmNASgW+wabhHG7Y84+XJEzirvAAAAneza7LUNw7g3792Mty6/FZWopFEeO8HqcABAL5scj7j1Sb3dGMYtz7e9JABYV25F0LY4HXH1vfXDuFV9NQAApCefdgEAQJeqdWq1CuNaHY71NHairjWj4dxkOrUBwHoyuYhHnqiHcSuLzWHc069GZDLp1QgAAEBLC5WFuDx7OfqXJlMaGxprCuO+fun1KJVLaZXITmhcHW72er1dC6Ss3AcA8LCYuhIxfbXebgzjzt5IJmIHgE5TC+OWF5L2WuMT7/oMAwAgPZYbAwC2b+jRFmFcq8OxCWY0BKCb9A1EZHPJdmUx4tq55jDuvpH06gMAAGBTVgZtx4bG4ti+Y8vtxjBuIVto+nu6jNXhAIBeUi5F3L5Ubzee+8xMRFx4zbV4ADrP/GzrMO7FN+rjzAAAIAVWyAUAtiffH3HixY3DuFaHo5X52YhbF81oCEAXWTq3qYVx701GDI+uHcYtTqdTIgAAAJvWKox7ePfhmCnNpFUeO8HqcABAr1kx+UwcPN4cxv3oa8m1eADoJNVKxMSHEZmlCbJ37197sZDpz1IrEQAAIqyQCwBs155DrcO4VodjI7VOVDMaAtBtKuV6GDdi7XOfq+9HFKdSKQ8AAIDNGR0c3TCMO7JnJL587MuRzbis3rWsDgcA9LKDxyP2j9Xby2HcpWvw+f506gKAtSzMRZQXk+3d+yOOnFl/fKK+GgAAUuRsFADYnlqn1mbCuFaHYy2NnahmNASgK1Qjrn9cD+Pm+prPfS6/k/wAAADQsQq5QhwZPLLcni3NNoVxXxh7IfpyfWmVyE6wOhwA0KsOPL5xGHfo0WQidgDoGNXkphbGzeaTdtP4xELEXp9hAACkRyAXANi+zYRxrQ7Huho6Uc1oCEA3WChGzE0l27m+iKPPNIdxx7+ZRmUAAABsQV+2HrSdLc3GR7c+WjeMW7F6avezOhwA0EtyhYjhY/V247nP8GMRJ150LR6AzrNruEUYtz/i5MsROd/jAQBITz7tAgCALlWtRFx8I6I4k7TXCuNaHY5WWnaimtEQgA5TLSe3tTDuwFD9vsYw7sBwOysDAABgG2ph3MXKYkQ0h3EXygtxe+52miVyvzazOlxt8i0AgIdBrlDfLk43h3FPvRIxN5lObQCwnkwu4pEn6uPIKotrLxaSyaRXIwAAhBVyAYDtunszYvqzZHu9MK7V4dhIYyeqGQ0B6Ba5fOsw7ujZ1fcDAADQce4s3GkZxn37yttRqpTSLJP7YXU4AKCXFacjrr7XHMbNLwV2q5X0agOARn0DEdlcsl1ZjLh2rjmMu3J8IgAApMRVJQBge2oXbDYTxrU6HGtp7ERda0bDwcPp1QcAa8pEjDy5cRh37LmIo0+3uS4AAAC2olKtxIXbF5bDuMP9w01h3DfH34wb926kWSb3azOrw+ULa/8tAEA3m59NwrjlhaTdeO6zWEomYgeAjrG08m0tjHtvaTX3tcYnFqfbXx4AACwRyAUAti9faB3GtToc62roRDWjIQDdoG9XRP9gvT053hzGHT3b7qoAAADYomK5uCqMe+qLp5rCuBN3JyIiIuuyevezOhwA0EuqlYiJDzcO4158o35uBACdolJuHca9+n5EcSqV8gAAIEIgFwDYrkw24uTLG4dxrQ5HK5vpRDWjIQCdJLOiK2VyPOLWJ/V2Yxi3bCALAABAp6pWqxFRD+PmsrmIaA7jFnKFOLDrQGp1sgOsDgcA9JqFuYhyMvlM7N7ffO5z/usR05+lVx8ArKkacf3j+jiyXN/ai4Vcfied8gAAYIlALgCwPXsPRQwerrfXCuNaHY4NNXSimtEQgG7SKow7eyPijsG8AAAAnWyoMNQyjPv86PNRyBXSLJP7YXU4AKAnJZPPxO79EUfONIdxpz5N2hnDRwHoIAvFiLmpZDvXF3H0mY0XCwEAgJTk0y4AAOhSuf76dqswrtXhWEutEzXfb0ZDALrL1JWI6av1duO5z8xExIXXkkG/AAAAdKRcJhcn9p9YDuOWK+WmMO5Lj78UmcikWSb3q7Y6XD5ndTgAoLfsGk7CuNmlIaKNYdx8IZmIHQA6RbWc3NbCuAND9fsaxycODLezMgAAWMUUZwDA/WkVxrU6HOtp7EQ1oyEA3aBcirh9qd4+eLw5jPvR15KBLQAAAHSsgfzAqjDu+c/PN4VxD+0WUOh+VocDAHpQJhfxyBMbhHH7I06+vHoidgDoBLl86zDu6NnV9wMAQJu5qgQAbN/V9zcO41odjlY204lqRkMAOkl5RdD24PGI/WP19nIYdz5p5w1kAQAA6HS1MO7U/FRErB3GnS3NplQdO8LqcABAr+kbiFiafCYqi81h3NOvRgweTq8+AFhTJmLkyY3HkY09F3H06TbXBQAAqwnkAgDbU5xOOrxq1grjWh2ODW2iE9WMhgB0qlZh3KFHI/YYzAsAANDJNhPGPX/rfMyUZlKqkPtmdTgAoCdlkpvKYsS1c81h3H0j6ZUGAOvp2xXRP1hvT45vvFgIAACkRCAXANie4lR9e90wrtXh2EBjJ6oZDQHoFgce3ziMO/xYxIkXIzK6XQAAADrZxcmLy2HcfDbfFMb94MYHce7muZSqY0dYHQ4A6FWVchLGvTeZtNcK4xan06kNANay8vr65HjErU/q7cbxieX5tpUFAACNjAwFAO5PqzCu1eFYT2MnqhkNAegGuULE8LF6uzjdHMY99UpEvpBOfQAAAGxKcbEY06UkgJDP5uP0wdNNYdx3J95Nqzx2jNXhAIBeVI24/vHGYdyr76+eiB0AOkWrMO7sjYg7N9teFgAA1AjkAgDbN3p24zCu1eHYDDMaAtBNciuCtsXpiKvvrR/GrVbaXx8AAACbUq6WI6Iexh0sDC7f1xjG3VfY1/b62EFWhwMAes1CMWJuKtnO9TWf+1x+J/kBgE4zdWXjcWQzExEXXnMtHgCAVEnHAADbMzAccfTpenutMK7V4WilVSeqGQ0B6FS1MG55IWk3nvssliLu+gwDAADoZJsJ4545dGbV/XQbq8MBAD1oafKZyPVFHH2mOYw7/s1UygKADZVLEbcv1dsHj6+zWEip/bUBAMAKArkAwPYMDNW3W4VxzUjHWho7Uc1oCEC3mJ9tHca9+Eb93AgAAICOk8lk4uSBkxuGcZ8deTZOHTyVRnnsFKvDAQC9KpdPwrgrx3Y0hnEHhttdFQCsr7wiaHvweMT+sXq7cXxivr+9tQEAwAoCuQDA/WkVxrU6HOtp7EQ1oyEA3aBaiZj4sB7G3b2/+dzn/Ncjpj9LrUQAAABaG8gNxN6+vcvtKzNXmsK4Tx1+Ko3S2ElWhwMAelImYuTJjcO4o2dX3w8AnaJVGHfo0Yg9h9KpDQAAQiAXALgfszdah3GtDkcrZjQEoJsszEWUF5Pt3fsjjpxpDuNOfZq0M7pdAAAAOlV2xXe2KzNXYnx6fLndGMYtlU0c2NWsDgcA9Jq+XRH9g/V247nP2HMRR59ud1UA0NqBxzceRzb8WMSJF12LBwAgVc5GAYDtKc9HXHht4zCu1eFopVUnqhkNAeg41eSmFsbN5pN2Yxg3X4jY6zMMAACg07UK434+93ncnrudRmnsCKvDAQA9aGVIaXK8OYw7erbdFQFAa7lCxPCxers4vfFiIQAAkBKBXABge+7cTIInEeuHca0Ox0YaO1HNaAhAt9g13CKM2x9x8uWInFXeAQAAOtm12WsbhnFv3rsZb11+KypRSaM8doLV4QCAXjY5HnHrk3q7MYxbnm97SQCwrtyKoG1xOuLqe+uHcav6agAASE8+7QIAgC5V69RqFca1OhzraexEXWtGw7nJdGoDgPVkchGPPFEP41YWm8O4p1+NyGTSqxEAAICWFioLcXn2cvQvTaY0NjTWFMZ9/dLrUSqX0iqRndC4Otzs9Xq7FkhZuQ8A4GExdSVi+mq93RjGnb2RTMQOAJ2mFsYtLyTttcYn3vUZBgBAeiw3BgBs39CjLcK4VodjE8xoCEA36RuIyOaS7cpixLVzzWHcfSPp1QcAAMCmrAzajg2NxbF9x5bbjWHcQrbQ9Pd0GavDAQC9pFyKuH2p3m4895mZiLjwmmvxAHSe+dnWYdyLb9THmQEAQAqskAsAbE++P+LEixuHca0ORyvzsxG3LprREIAusnRuUwvj3puMGB5dO4xbnE6nRAAAADatVRj38O7DMVOaSas8doLV4QCAXrNi8pk4eLw5jPvR15Jr8QDQSaqViIkPIzJLE2Tv3r/2YiHTn6VWIgAARAjkAgDbtedQ6zDuvpGI2evp1Uhna+xENaMhAN2iUq6HcSPWDuNefT+iOJVKeQAAAGzO6ODohmHckT0j8aVHvhSvXXotpQofHi/+/f+86d9946e+c+f+4drqcPn+pG11OACglxw8HrF/rN5eDuMuXYOvnSMBQCdYmIsoL0bkc0kY98iZ9ccnZrLp1QkAQM9zNgoAbE+tU2ujMG6N1eFYS60TNcKMhgB0kWrE9Y/rYdxcX/O5z+V3kh8AAAA6ViFXiCODR5bbs6XZpjDuC2MvRF+uL60S2QlWhwMAetWBxzcO4w49mkzEDgAdo5rc1MK42aV1x5rGJxYi9voMAwAgPQK5AMD2bSaMa3U41tXQiWpGQwC6wUIxYm4q2c71RRx9pjmMO/7NNCoDAABgC/qy9aDtbGk2Prr10bph3IrVU7uf1eEAgF6SK0QMH6u3G899hh+LOPGia/EAdJ5dwy3CuP0RJ1+OyPkeDwBAevJpFwAAdKlqJeLiGxHFmaS9VhjX6nC00rIT1YyGAHSYajm5rYVxB4bq9zWGcQeG21kZAAAA21AL4y5WFiOiOYy7UF6I23O30yyR+7WZ1eFqk28BADwMcoX6dnG6OYx76pWIucl0agOA9WRyEY88UR9HVllce7GQTCa9GgEAIARyAYDtunszonQvon/v+mFcq8OxkcZO1LVmNDz+/RGf/Jv0agSAteTyrcO4o2cjrp/f0sOWK+WoRH3VpVv3bq37uwP5gRgsDG7p8QEAAFjtzsKduDR1acMw7ttX3o5SpZRmmdyPzawO9ye+O+LDf55OfQAAD1JxOuLqexGH/0zSroVx80uB3Wpl/b8FgHbrG4jI5pLtymLEtXMRw6NJe+X4xNnrW35o1+IBANhJArkAwPYszkf0bTKMa3U41tLYiWpGQwC6QiZi5MmNw7hjz0Xs/5NbCuSWK+W4u3A3splsZDKZGMgNxL/47/9i+f7Z0mzMlGaW24/seSR++Nt/2IVAAACAbapUK3Hh9oXIZZI+yuH+4aYw7pvjb8aNezfSLJP7ZXU4AKBXzc9G3LoYUV5I2o1h3MVSMhE7AHSMpXFitTDuvckkkLvW+MTi9KYftVwpx72Fe7G3sHd53//+yf8et+duL0/Clo1sHNh1IAq5QuSz+Xj1xKuuxQMAsC6BXABg+/KF1mHcbawOR69o6ETdoRkNAeCB6tsV0b/iwtvk+OrPq7HnkvOfLX6GVaIS2Uw2HtnzSJw+dDr29u2NF8dejIiI87fOx7mb52K4fzgiIv6nL/xP8dmdz6K4WHQREAAAYJuK5WIsVhYjl8vFcP9wnPriqaYw7sTdiYhIBmXS5awOBwD0kmolYuLDiKXJZ9YM4158oz5RCQB0ikq5HsaNWDuMe/X9iOLU5h8yKrG3sDe+++h3x+6+3VGulKM/1x9zi3OxO3ZHIVeI50efjy/u+mJMFifj31/5967FAwCwIVcOAYDtyWQjTr68cRh37LmIo0+3uTC6ymY6UbcwoyEAPHCZFV0pk+MRtz6pt2th3Jry1gayZDKZOH3odIzsGYnBwmAc3H0wPp39NC5+62Ls6dsTe/r2xPcc+574nx/9n+/vGAAAAIhqtRoRsRzGzWWTsEJjGLeQK8SBXQdSq5MdMD+bhHGtDgcA9IqFuYjyYrK9e3/zuc/5r0dMf5ZefQCwpmrE9Y/r48hyfWsvFnL5nW09+u6+3bE7vzv+eOaP487CndjTtye+MPCFePXEq/FtB74tDu4+GPsH9sdsaXYHjgUAgIeZQC4AsD17D0UMHq631wrjrgykQJOGTtQdmNEQANqmVRh39kbEna0N5h3IDcTevr3L7Q9ufBDvTry73H525Nl46vBT260YAACABkOFoZZh3OdHn49CrpBmmdyP2upwG4VxrQ4HADx0kslnYvf+iCNnmsO4U58m7YzhowB0kIVixNxUsp3rizj6zMaLhWxRuVKO85+fj6n55N8o5Arx0uMvxaHdh5Z/5/yt8zFTmtn2vwEAQG/Ip10AANClcv317VZh3C2uDkePqHWi5vt3fEZDAHigpq5ETF+ttxvPfWYmIi68lgz63YLsioEvV2auxK17t5bbjWHcUrm01aoBAABYIZfJxYn9J5bDuOVKuSmM+9LjL0UmMmmWyf2qrQ6Xz1kdDgDoLbuGkzBudmmIaGMYN19IJmIHgE5RLSe3tTDuwFD9vsbxiQPDW374i5MXo1guRsTaYdwPbnwQ526e20bhAAD0GlOcAQD3p1UYdxurw9EjGjtRd3BGQwB4YMqliNuX6u2Dx5vDuB99LRnYsk1XZq7E+PT4crsxjPv53Odxe+72th8fAACAiIH8wKow7vnPzzeFcVcOyqRbWR0OAOhBmVzEI09sEMbtjzj58uqJ2AGgE+TyrcO4o2dX378JxcViTJemIyIin82vGcZ9d+Ld+6kcAIAe4qoSALB9V9/fOIy7zdXh6CGb6UTdxoyGAPDArFyZ9uDxiP1j9fZyGHc+aee3PpDl2uy1DcO4N+/djLcuvxWVcH4FAACwE2ph3Kn5qYhYO4w7W5pNqTp2hNXhAIBe0zcQsTT5TFQWm8O4p1+NGDycXn0AsKZMxMiTG48jG3su4ujTW37k8tLCEflsPk4fPL1hGHdfYd+WHx8AgN4ikAsAbE9xOunwqlkrjHufq8PxsNtEJ+o2ZjQEgLZoFcYdejRiz9YG8y5UFuLy7OXl9lph3NcvvR6lsvMrAACAnbCZMO75W+djpjSTUoXcN6vDAQA9KZPcVBYjrp1rDuPuG0mvNABYT9+uiP7BentyfOPFQraoFsYdLNT/jcYw7plDZ1bdDwAAaxHIBQC2pzhV3143jLv91eHoAY2dqDs0oyEAPHAHHt84jDv8WMSJFyMyW+t2WRm0HRsa2zCMW8gWtl8/AAAAERFxcfLichg3n803hXE/uPFBnLt5LqXq2BFWhwMAelWlnIRx700m7bXCuMXpdGoDgLWsvL4+OR5x65N6u3F8Ynl+aw+dycTJAyc3DOM+O/JsnDp4aqtVAwDQgwRyAYD70yqMu43V4egRjZ2oOzijIQA8MLlCxPCxers43RzGPfVKRH77gdmxobE4tq/+bzSGcQ/vPhwHdh3Y9uMDAAAQUVwsxnQpCSDUVkhpDOOuHJRJt7I6HADQi6oR1z/eOIx79f3VE7EDQKdoFcadvRFx5+aWHnIgNxB7+/Yut9cK466cMBsAADYikAsAbN/o2Y3DuNtcHY4es8MzGgLAA5VbEbQtTkdcfW/9MG61suWHHx0c3TCMO7JnJL587MuRdX4FAABwX8rVckTUw7gbrZCyr7Cv7fWxg6wOBwD0moVixNxUsp3raz73ufxO8gMAnWbqysbjyGYmIi68tuVr8Suvr1+ZubJhGLd2bR4AANZj9CYAsD0DwxFHn6631wrj3ufqcPSAVp2o25jREADaohbGLS8k7cZzn8VSxN2tfYYVcoU4Mnhkub1WGPeFsReiL9e3I4cAAADQ6zYTxj1z6Myq++k2VocDAHrQ0uQzkeuLOPpMcxh3/JuplAUAGyqXIm5fqrcPHl9nsZDtB2avzFyJ/z97/xfbRvrn956fYpEUJUsWf5Jlt/xPJ/JB7DhRu/Nz94x9Esz0Afp4sXu6O40sziSNXOQqszsXuZpgECBBgLkKECA3M0CwAQ4QBNk9nXSwQOfXTpDjGMnsJmf7l3Tbp9Xa9ah3j5VII7csydKIoi1RJKu4FyWySsVikVUiTVL1fgGG+JDth09ZbOnhw+fzfFcKK422P4z76vCVdg53YvcPAACAZCCQCwAA4slNurfbhXFjVIdDAvgXUbt0oiEAAD13VGwfxl3+2p0bdSiTcoO2xXIxNIxr8/sRAAAAAE7FMAzdnr4dGsa9N3tPCzML/RgeuoXqcAAAIKnMtBPG9e7t8Idxc/m3PSoAAFrzVqaduSlNzbtt//7E9Ejk7l8UX4SGcbcOtvRo9ZFs8Vk8AAAAwhHIBQAAp9MujBujOhwSwr+I2uUTDQEA6ImaLW1874Zxx6aa5z5LX0qFn2I/RbFc1OL2YsswbsWqcCovAAAAAJxSzsxpPDPeaK/trzWFcb2bMjGkqA4HAAASyZBm3wsP487dP/k4AACDol0Yd/KydO5ipC4rdkWrxdVGOyiM6z0wGwAAAAhDIBcAAMRX3Gwfxo1RHQ4J04MTDQEA6JnKoWRVndtjU9KVu81h3L0/ctpG9GWX15XXWtxeVNV2niMojPt47bHKNh8EAgAAAMBppDzv2db210IrpLAZc8hRHQ4AACRNZlQamXDb/rnP/IfS1fff9qgAAGhv+kb4PrL8NenWJ5E/i/eu7cxPzoeGcbOpbPzxAwAAIBEI5AIAgHisI+nZV+Fh3FNWh0MCtFtEjXGiIQAAvVVzvtTDuKm00/aHcdNZaTza7zC7ZuvZzrPQMO7DlYfaPNjsypUAAAAAANqHcV8dvtLO4U4/hoauoDocAABIIG9IaXelOYw7d/9tjwgAgPbMrJS/7rZLhfBiITHMT87r+nn3Ofxh3EtjlzQ9Oh27fwAAACQDgVwAABDP6y0neCK1DuOeojocEsC/iNqlEw0BAOi50XybMO6IdPszyYxW5b1klRph3PxIPjCMu/FmQ5KUYkkHAAAAAE7tRfFFaBh362BLj1YfyZbdj+GhG6gOBwAAkmx3Rdr+0W37w7jW0VsfEgAALZmeoG2pIK1/2zqMW4u+VjM3MRcaxp09N6uPrn+kFHvVAAAA0Ea63wMAAABDqr6o1S6MG6M6HBLCv4gadKLh4W5/xgYAQCuGKb3zrhvGtavNYdw7n0uGEbnrWs2pvpsfyWvhwkLLMG7WzHIqLwAAAACcUsWuaLW4qpHjw5TmJ+ebwrjeTZkYUv7qcMWXbrseSPHeBwAAcFbsrUmFdbftD+MWN52D2AEAGDT1MK5VcdpB+xPfRPsdljWzujJxpdEOCuN+PP+x9o72unEFAAAAOOM4wgUAAMQ3eblNGDdedTgkTA9ONAQAoGcyOSllOrftqvTiSXMY9/xs7O4ns5NauLAg8/g5gsK4D+YeKOs92AIAAAAAEJk3aDs/OR9aISWb4j3Y0KM6HAAASBKrLO08d9v+uc/+hvTsKz6LBwAMnqNi+zDu8tfuPrMOZVKZxu1iuRgYxq0fmG3z+xEAAABtUCEXAADEkx6Rbn0SHsaNWR0OCXJUlLaXu3qiIQAAvXU8t6mHcQ92pfxccBi3VIjUs2mYujV1KzSM++mNT2WI+RUAAAAAdEu7MO6lsUvaL+/3a3joBqrDAQCApPEcPqOZm81h3MUvnM/iAQAYJDVb2vheMo4PyB6bCi4WUvgp9lMUy0Utbi/q5s9uSmoO41asinYOd05zFQAAAEgAKuQCAIB4zl1sH8Y9RXU4JEB9EbXLJxoCANBztuWGcaXguc/6d1JpL1K3uXSuEca1bCswjHtx7GI3rgAAAAAAIGluYi40jDt7blYfXf9IKYOP1YcW1eEAAECSzdyUpubddiOMe/wZfHqkP+MCACBI5VCyqs7tsSnpyt3W+xNjrNW8rrzW4vaiqrbzHEFh3Mdrj1W2ObQCAAAA4fjkEAAAxFNf1OokjBuxOhwSwr+I2uUTDQEA6I2a9PIHN4xrZprnPqvfOH9ismxLS6+WQsO4xXIxdv8AAAAAAOe91pWJK412sVxsCuN6N2ViSFEdDgAAJNX0jfAw7uRl5yB2AAAGRs35Ug/jptJOu2l/YlYaj/Y7zK7ZerbzLDSM+3DloTYPNrtyJQAAADjbCOQCAID4OgnjxqgOh6TwLaJ28URDAAB6plKSDvec22ZGuvpBcxh35Q9id18P4+4dOc8RFMZd2l7Sfnk/9nMAAAAAAKRMyg3aFstFLW4vtgzj2lRPHX5UhwMAAEliZqX8dbftn/vkr0m3PuGzeADA4BnNtwnjjki3P5PMaO/jS1apEcbNj+QDw7j1A7NTxCsAAADQRrrfAwAAAEOqZkvLX0ul4zBIUBj3lNXhkABtF1Gjn2gIAEBP1Sznaz2Mm5t0H/OHcXP5yN0v7y6rZJUkBYdxn24+1ZOtJzEGDgAAAAAIUg/jhlVI2Tnc6ecQcVqdVIerH74FAABwFphZ93ap0BzGXfgN6XC3P2MDAKAVw5TeedfdR2ZXg4uFGEbkrms1p3BEfiSvhQsLLcO4WTOr6dHp018LAAAAzjSOcAEAAPG82ZIKPzm3W4VxT1EdDgngX0Tt0omGAAD0nJluH8adu3/y8Q6UqiUVygVJUjqVDgzj/nLjl6cZOQAAAADA43Xlddsw7uO1xyrb5X4OE6dBdTgAAJBkpYK0/m1zGDd9HNit2f0bGwAAfpmclDKd23ZVevGkOYzr3Z8Y0WR2UgsXFmQeP0dQGPfB3ANlvQdbAAAAAAH4VAkAAMRT/8CmkzBujOpwSAD/ImrQiYYTl/o3PgAAAhnS7HvhYdz5D6Wr70fu2TquvptOpXVn5k5oGPd89nzk/gEAAAAALrtm69nOs0YYNz+SbwrjPlx5qM2DzX4OE6fVSXW4NBttAQDAGXRUdMK4VsVp++c+1bJzEDsAAAPjuPJtPYx7cFzNPWh/YqkQqWfTMHVr6lZoGPfTG5/qwuiFU18FAAAAzj4CuQAAIL50tn0YN0Z1OCSFbxG1iycaAgDQM5lRaWTCbe+uNIdx5+7H7r4exp3Ius/hD+PevXj3xOMAAAAAcKbZlhMiqP8pvgz+E3EjZskqnQjjLlxYaArj1jdlpvhYffhRHQ4AACRJzZY2vg8P4y5/7c6NAAAYFLbVPoy7/p1U2ovUbS6da4RxLdsKDON6D8wGAAAAwqT7PQAAADCkjJR0+7PwMO78h9LUn5BeLr3lwWFoeBdR83NdOdEQAICeMjybsHdXpO0fpct/1mn7w7hWtI0shmHo9vTt0DDuvdl7ujZxTct/vBxn9AAAAAAwXGxLqhxK2XPHd9SkP/i7bnDASEnjFyVzRDLT0q/8ZscHRNZqNUluGDesQsr06HRXLwtv2VFR2l6mOhwAAEiOyqFkVaW0KY1NNc99lr6UCj/1d4wAADSpSS9/cH6PSZKZCS4WsvpN7GewbEtLr5Z0ZfyKpOAwbrFcjN0/AAAAkoGjfAEAQDzjF6WJS247KIx7iupwSILjRdQun2gIAMBbUQ/j1vnnPsVN6XW0zbw5M6fxzHijHRTG/fmln8cdMQAAAAAMn5rthHH/5P9Ouv0XpKl5KTMujU5LE7PSr/yfpF/9P0t/6hMncFDfsNmhyexk2zDug7kHyprZrl8a3hKqwwEAgERyDp/R2JR05W5zGHfvj5y2wfZRAMAAqZSkwz3ntpmRrn4QXiwkonoYd+/IeY6gMO7S9pL2y/uxnwMAAADJQIVcAAAQjzni3m4Xxo1YHQ4JUV9ETY/05ERDAAB6Zm9NKqy7bf/cZ39DevaVs+k3gpRn48va/pq2D7YbbX8Yt2yVo44aAAAAAIZXOift/P+cwO3IePDhfqVCpC5Nw9StqVuNMK5lW01h3E9vfCpDRtcuA31AdTgAAJBUo3knjJs63iLqD+Oms85B7AAADIqa5Xyth3Fzk+5j/v2JuXzk7pd3l1WySpKCw7hPN5/qydaTGAMHAABA0nDEGQAAOJ12YdwY1eGQEP5F1C6eaAgAQM9YZWnnudueudkcxl38wtnYEtPa/ppWCiuNtj+M++rwlXYOd2L3DwAAAADDpSa9/EE62HWaQWHc9e+k0l6kXnPp3Ikw7tKrpaYwrndTJoYV1eEAAEACGab0zrshYdwR6fZnJw9iBwBgEJjp9mHcufsnH+9AqVpSoewc5pZOpQPDuL/c+OVpRg4AAIAE4VMlAAAQ3/p34WHcmNXhkCCdLKLGONEQAICe8VamnbkpTc277UYY98hpp6NvZHlRfBEaxt062NKj1UeyxfwKAAAAQEJUStLhnnPbzDSHcVe/cf7EVA/j7h05zxEUxi2Wi7H7xwCgOhwAAEiaTE46PnxGdrU5jHvnc2niUv/GBwBAIEOafS98H9n8h9LV9yP3bB0Xjkin0rozcyc0jHs+ez5y/wAAAEgWArkAACCeUuHkJqegMO4pq8PhrOtgETXGiYYAALwV7cK4k5elc9E281bsilaLq412UBj3F89/obLF/AoAAABAghxvmJSZcQ7384dxveuJEXUSxl3aXtJ+eT/2c6DPqA4HAAASyXC+2FXpxZPmMK53Tg0AwKDIjEojE257dyW8WEhE9TDuRNZ9Dn8Y9+7FuyceBwAAAIIQyAUAAPGU9tzbLcO48avDIQH8i6hdOtEQAICem74RHsbNX5NufSIZ0ZZdvEHb+cn50DBuNpWNP34AAAAAGDZm2gnjhh3ul8tH7nZ5d7kRxk2n0k1h3KebT/Vk60m8MWMwUB0OAAAklW05YdyDXacdFMYtFfozNgAAgng/X99dkbZ/dNv+/YnWUbSuDUO3p2+HhnHvzd7TwsxC1FEDAAAggQjkAgCA02kXxo1RHQ4J4V9E7eKJhgAA9IyZlfLX3Xap0BzGXfgNKR0/MDs/Oa/r593n8IdxL41d0vTodOz+AQAAAGC4GNLse+Fh3Ln7Jx/vQKlaUqHsBBDqFVL8YVzvpkwMK6rDAQCAJKpJL38ID+Ouf3fyIHYAAAZFuzBucVN6vRWpy5yZ03hmvNEOCuN6D8wGAAAAwhDIBQAA8c3dDw/jxqwOh4Tp8omGAAD0lOkJ2pYK0vq3rcO4NTty93MTc6Fh3Nlzs/ro+kdKMb8CAAAAkBSZUWnErV7SFMad/1C6+n7kbq2aJckN44ZVSDmfPR+5fwwQqsMBAICkqZSkwz3ntplpnvusfuP8AQBg0Oythe8j29+Qnn0V+bN47+fra/troWHc+mfzAAAAQCvs3gQAAPHk8ic3OQWFcU9ZHQ4J0G4RNcaJhgAAvBX1MK5Vcdr+uU+1LL2J9jssa2Z1ZeJKox0Uxv14/mNlzExXLgEAAAAAhoL3QKLdleYwrnc9MaJOwrh3L9498TiGDdXhAABAAh0fPiMzI139oDmM651TAwAwKKyytPPcbc/cbFEsJH5gdm1/TSuFlUbbH8Z9dfhKO4c7sfsHAABAMqT7PQAAADCkcpPu7XZh3BjV4ZAA9UXU9IjT7tKJhgAA9NxRUdpeDg/jLn/tzo06lEm5QdtiuRgaxrX5/QgAAIAYPvn9/9Dxf/v1X//zPRwJEMPuinO43+U/67T964lWtPdghmHo9vTt0DDuvdl7ujZxTct/vHyakaOf6tXh0iNUhwMAAG9dX9+DmWknjOvd2+EP4+by3X1OAABOw1uZduamNDXvtv37E+v7zSJ4UXyhlwcvG21/GHfrYEuPVh/JFp/FAwAAIBwVcgEAwOm0C+PGqA6HhPAvonb5REMAAHqiZksb37th3LGp5rnP0pdS4afYT1EsF7W4vdgyjFuxKpzKCwAAACBZ9tacMG6dP4xb3JReR1uHzpk5jWfGG+21/bWmMK53UyaGFNXhAABAIhnS7HvhYdy5+ycfBwBgULQL405els5djNRlxa5otbjaaAeFcb0HZgMAAABhCOQCAID4ipvtw7gxqsMhYXpwoiEAAD1TOZSsqnN7bEq6crc5jLv3R07biL7s8rryWovbi6raznMEhXEfrz1W2eaDQAAAAAAJYZWlnedu2x/G3d+Qnn3lHKAUQcrznm1tf00rhZVG278pk82YQ47qcAAAIGkyo9LIhNv2z33mP5Suvv+2RwUAQHvTN8L3keWvSbc+ifxZvHdtZ35yPjSMm01l448fAAAAiUAgFwAAxGMdOZucwsK4p6wOhwRot4ga40RDAAB6q+Z8qYdxU2mn7Q/jprPSeLTfYXbN1rOdZ6Fh3IcrD7V5sNmVKwEAAACAoeANw87cbA7jLn7hvCeLqV0Y99XhK+0c7sTuH/1GdTgAAJBA3pDS7kpzGNc7pwYAYFCYWSl/3W2XCuHFQmKYn5zX9fPuc/jDuJfGLml6dDp2/wAAAEgGArkAACCe11vuJqdWYdxTVIdDAvgXUbt0oiEAAD03mm8Txh2Rbn8mmdGqvJesUiOMmx/JB4ZxN95sSJJSLOkAAAAASJqZm+GH+6WjvQeTpBfFF6Fh3K2DLT1afSRb0arvYoBQHQ4AACTZ7oq0/aPb9odxraO3PiQAAFoyPUHbUkFa/7Z1GLcWfa1mbmIuNIw7e25WH13/SCn2qgEAAKCNdL8HAAAAhlR9UatdGDdGdTgkhH8RNehEw8Pd/owNAIBWDFN65103jGtXm8O4dz6XDCNy17WaU303P5LXwoWFlmHcrJnlVF4AAAAAyTJ9IzyMO3lZOtyL1GXFrmi1uKqR48OU5ifnm8K43k2ZGFL+6nDFl267Hkjx3gcAAHBW7K1JhXW37Q/jFjedg9gBABg09TCuVXHaQfsT30T7HZY1s7oycaXRDgrjfjz/sfaO9rpxBQAAADjjOMIFAADEN3m5TRg3XnU4JEwPTjQEAKBnMjkpZTq37ar04klzGPf8bOzuJ7OTWriwIPP4OYLCuA/mHijrPdgCAAAAAM4yMyvl3eolTWHc/DXp1icng5cd8AZt5yfnQyukZFO8Bxt6VIcDAABJYpWlnedu2z/32d+Qnn3FZ/EAgMFzVGwfxl3+2l0X6lAmlWncLpaLgWHc+oHZNr8fAQAA0AaBXAAAEE96xNnkFBbGvfO5NHGpf2PE4OtkETXiiYYAAPTWceXbehj34Liae1AYt1SI1LNpmLo1dSs0jPvpjU91YfTCqa8CAAAAAIaG90CiUqE5jOtdT4yhXRj30tglTY9Ox+4fA2BvLTyMS3U4AABw1ngOn9HMzeYw7uIXzmfxAAAMkpotbXzv7iMbmwouFlL4KfZTFMtFLW4vtgzjVqyKdg53TnMVAAAASAACuQAAIJ5zF9uHcU9RHQ4J4F9E7dKJhgAA9JxttQ/jrn8nlfYidZtL5xphXMu2AsO4F8cuduMKAAAAAGD4lArO4X6twrgxqpfMTcyFhnFnz83qo+sfKRWx+i4GCNXhAABAks3clKbm3XYjjHs8p06P9GdcAAAEqRxKVtW5PTYlXbnben9ijLWa15XXWtxeVNV2niMojPt47bHKNodWAAAAIFy63wMAAABDqr6o1UkYN2J1OCREfRE1bfbkREMAAHqjJr38wfk9Jklmpnnus/qN8ycmy7a09GpJV8avSAoO4xbLxdj9AwAAAMDQOSpK28vhh/u9iVbhNGtmdWXiSqNdLBebwrgfz3+svaO9blwB+oXqcAAAIKmmb4SHcScvS4d7fRkaAADBas6Xehg3dRxzaNqfmJXGox1kbddsPdt5JtNwDsgOCuM+XHmozYPNrlwJAAAAzjaO8gUAAPF1EsaNUR0OSeFbRO3iiYYAAPRMpeRuUDEz0tUPmsO4K38Qu/t6GLe+4TsojLu0vaT98n7s5wAAAACAoVKzpY3vw8O4y1+7wYIOZVKZxu1iuajF7cWmMG59U6ZN9dThR3U4AACQJGZWyl932/65T/6adOsTPosHAAye0XybMO6IdPszyYz2Pr5klRqVcfMj+cAw7sabDUlSingFAAAA2qBCLgAAiKdmO5ucSsdhkKAw7imrwyEB2i6iRj/REACAnqpZztd6GDc36T7mD+Pm8pG7X95dVskqSQoO4z7dfKonW09iDBwAAAAAhlTlULKqUtp0Dvfzh3GXvpQKP8Xuvh7GrW/KDKqQsnO4c+rLQB9RHQ4AACSNmXVvlwrNYdyF35AOd/szNgAAWjFM6Z133X1kdjW4WIhhRO66VnMKR+RH8lq4sNAyjJs1s5oenT79tQAAAOBM4wgXAAAQz5std5NTqzDuKarDIQH8i6hdOtEQAICeM9Ptw7hz908+3oFStaRCuSBJSqfSgWHcX2788jQjBwAAAIAh5GyY1NiUc7ifP4xbX0+MUd3rdeV12zDu47XHKtvlU18F+oTqcAAAIMlKBWn92+Ywbn1OXbP7NzYAAPwyOSllOrftqvTiSXMY17s/MaLJ7KQWLizIPH6OoDDug7kHynoPtgAAAAAC8KkSAACIp/6BTSdh3BjV4ZAA/kXUoBMNJy71b3wAAAQypNn3wsO48x9KV9+P3LN1XH03nUrrzsyd0DDu+ez5yP0DAAAAwNAazTth3JaH+2Wl8Yst/3oQu2br2c6zRhg3P5JvCuM+XHmozYPNbl0F+qGT6nBpNtoCAIAz6KjohHGtitP2z32qZecgdgAABsZx5dt6GPfguJp70P7EUiFSz6Zh6tbUrdAw7qc3PtWF0QunvgoAAACcfQRyAQBAfOls+zBujOpwSArfImoXTzQEAKBnMqPSyITb3l1pDuPO3Y/dfT2MO5F1n8Mfxr178e6JxwEAAADgTDNM6Z13Q8K4I9LtzyRzJFK3Jat0Ioy7cGGhKYxb35SZ4mP14Ud1OAAAkCQ1W9r4PjyMu/y1OzcCAGBQ2Fb7MO76d1JpL1K3uXSuEca1bCswjOs9MBsAAAAIwyeHAAAgHiPlbHIKC+PGrA6HBOlkETXiiYYAAPSU4VlK2V2Rtn902/4wrhVtI4thGLo9fTs0jHtv9p4WZhaijhoAAAAAhlcmJx1vmJRdbQ7j3vlcmrgUudtarSbJDeOGVUiZHp0+/XWgf6gOBwAAkqZyKFnO4TMam2qe+yx9KRV+6t/4AAAIVJNe/uDuIzMzwcVCVr+J/QyWbWnp1VJoGLdYLsbuHwAAAMlAIBcAksy2nM0H3j/Fl8F/CMTBb/ziyU1OQWHcU1SHQxL4FlG7dKIhAABvRbswbnFTeh1tM2/OzGk8M95oB4Vxf37p53FHDAAAAABDynC+2FXncD9/GNe7nhjRZHaybRj3wdwDZc3sqa4AfUR1OAAAkEjO4TMam5Ku3G0O49bn1AbbRwEAA6RSkg73nNtmRrr6QXixkIjqYdy9I+c5gsK4S9tL2i/vx34OAAAAJEO63wMAAPSJbTkngmdGJe9Gkv/4f3GCAzXbaadHpHMXncX5X/lNKTfZn/Fi8Jgj7u12YdyI1eGQEPVF1PRIT040BACgZ/bWpMK62/bPffY3pGdfuXPqDqU8G1/W9te0fbDdaPvDuGWrHHXUAAAAADC8bMsJ4x7sSvm54DBuxINFTcPUralbjTCuZVtNYdxPb3wqox4IxnCqV4dLm1SHAwAAyTKad8K4qeMtov4wbjrrHMQOAMCgqFnO13oY17tX1b8/MZeP3P3y7rJKVklScBj36eZTPdl6EmPgAAAASBoCuQCQVDXbCeP+qU+k7DnnvqOic3/uZ0578rJ06xPpaF/6w6+dTQsEcuHXLowbozocEsK/iNrFEw0BAOgZqyztPHc2f0vSzM3mMO7iF87GlpjW9te0UljRn57+05Kaw7ivDl9p53Andv8AAAAAMFxq0ssfnM8opOAw7vp3UmkvUq+5dO5EGHfp1ZKujF+RdHJTpvewJAwjqsMBAIAEMkzpnXdDwrgj0s3/g/Tjv+rfGAEACGKm24dx5+5LL5cidVuqllQoFzRijiidSgeGcX+58ctTDh4AAABJwadKAJBkZtYJ49YXL7aXnftGxqVLf0r64K9JP7sunbsQuboXEmL9u/AwbszqcEiQThZRY5xoCABAz3gr087clKbm3XYjjHvktOuh3QheFF9opbDSaPvDuFsHW3q0+ki2mF8BAAAASIhKSTrcc26bmeYw7uo3zp+Y6mHcvSPnOYIqpBTLxdj9YwBQHQ4AACRNJicdHz4ju9ocxr3zuTRxqX/jAwAgkCHNvhe+j2z+Q+nq+5F7to4LR6RTad2ZuRMaxj2fPR+5fwAAACQLgVwAgFQqSOvfSlbFaeevSQu/cfKU8DdUOIVPqXByk1NQGPeU1eFw1nWwiDp3n8rcAIDB1C6MO3lZOhdtM2/Frmi1uNpoB4Vxf/H8FypbzK8AAAAAJMjxhkmZGedwP38Y17ueGFEnYdyl7SXtl/djPwf6rJPqcLc/k8zoh2oBAAAMLsP5YlelF0+aw7jeOTUAAIMiMyqNTLjt3ZXwYiER1cO4E1n3Ofxh3LsX7554HAAAAAhCIBcAku6o2D6Mu/y1GywA6kp77u2WYdz41eGQAP5F1C6daAgAQM9N3wgP4+avSbc+kYxoyy7eoO385HxoGDebysYfPwAAAAAMGzPthHHDDvfL5SN3u7y73AjjplPppjDu082nerL1JN6YMRioDgcAAJLKtpww7sGu0w4K45YK/RkbAABBvJ+v765I2z+6bf/+RCvaflbDMHR7+nZoGPfe7D0tzCxEHTUAAAASiEAuACRZzZY2vnfDuGNTzWHcpS+lwk99GyKGQLswbozqcEgI/yJqF080BACgZ8yslL/utkuF5jCud04dw/zkvK6fd5/DH8a9NHZJ06PTsfsHAAAAgOFiSLPvhYdx5+6ffLwDpWpJhbITQKhXSPGHcb2bMjGsqA4HAACSqCa9/CE8jLv+3cmD2AEAGBTtwrjFTen1VqQuc2ZO45nxRjsojOs9MBsAAAAIQyAXAJKscihZVef22JR05W5zGLe+MSFidS8kxNz98DBuzOpwSJgun2gIAEBPmZ6gbakgrX/bOoxbsyN3PzcxFxrGnT03q4+uf6QU8ysAAAAASZEZlUbc6iVNYdz5D6Wr70fu1qpZktwwbliFlPPZ85H7xwChOhwAAEiaSkk63HNum5nmuc/qN84fAAAGzd5a+D6y/Q3p2VeRP4v3fr6+tr8WGsatfzYPAAAAtMLuTQBItJrzpR7GTaWdtj+Mm85K41Q4hU8uf3KTU1AY95TV4ZAA7RZRY5xoCADAW1EP41oVp+2f+1TL0ptov8OyZlZXJq402kFh3I/nP1bGzHTlEgAAAABgKHgPJNpdaQ7jetcTI+okjHv34t0Tj2PYUB0OAAAk0PHhMzIz0tUPmsO43jk1AACDwipLO8/d9szNFsVC4gdm1/bXtFJYabT9YdxXh6+0c7gTu38AAAAkA4FcAEi60XybMO6IdPszyRzp1wgxqHKT7u12YdwY1eGQAP5F1C6daAgAQM8dFduHcZe/dudGHcqk3KBtsVwMDePa/H4EAAAAkDS7K+GH+1nR3oMZhqHb07dDw7j3Zu9pYWYh7ogxCKgOBwAAkspMO2Fc794Ofxg3l3/bowIAoDVvZdqZm9LUvNv2709MR9/P+qL4IjSMu3WwpUerj2SLz+IBAAAQjkAuACSZYUrvvOuGce1qcxj3zufSxKX+jRGDr10YN0Z1OCSEfxG1yycaAgDQEzVb2vjeDeOOTTXPfZa+lAo/xX6KYrmoxe3FlmHcilXhVF4AAAAAybK3Fh7GLW5Kr6OtQ+fMnMYz44322v5aUxjXuykTQ4rqcAAAIJEMafa98DDu3P2TjwMAMCjahXEnL0vnLkbqsmJXtFpcbbSDwrjeA7MBAACAMARyASDJMjkpZTq37ar04klzGNe7MQHwK262D+PGqA6HhOnBiYYAAPRM5VCyqs7tsSnpyt3mMG59Tm1EX3Z5XXmtxe1FVW3nOYLCuI/XHqts80EgAAAAgISwytLOc7ftD+Pub0jPvnIOUIog5XnPtra/Flohhc2YQ47qcAAAIGkyo9LIhNv2z33mP5Suvv+2RwUAQHvTN8L3keWvSbc+ifxZvHdtZ35yPjSMm01l448fAAAAiUAgFwASzXC+1MO4B7tOOyiMWyq8/eFhsFlHziansDDuKavDIQHaLaLGONEQAIDeqjlf6mHcVNpp+8O46aw0Hu13mF2z9WznWWgY9+HKQ20ebHblSgAAAABgKHjDsDM3m8O4i18478liahfGfXX4SjuHO7H7R79RHQ4AACSQN6S0u9IcxvXOqQEAGBRmVspfd9ulQnixkBjmJ+d1/bz7HP4w7qWxS5oenY7dPwAAAJKBQC4AJJ1ttQ/jrn8nlfb6MjwMsNdb7ianVmHcU1SHQwL4F1G7dKIhAAA9N5pvE8YdkW5/JpnRqryXrFIjjJsfyQeGcTfebEiSUizpAAAAAEiamZvhh/ulo70Hk6QXxRehYdytgy09Wn0kW9Gq72KAUB0OAAAk2e6KtP2j2/aHca2jtz4kAABaMj1B21JBWv+2dRi3Fn2tZm5iLjSMO3tuVh9d/0gp9qoBAACgjXS/BwAA6Kea9PIHqXLoNM1Mcxh39RvnD+BXX9RqF8aNUR0OCeFfRA060fBwtz9jAwCgFcOU3nnXDePa1eYw7p3PJcOI3HWt5lTfzY/ktXBhoWUYN2tmOZUXAAAAQLJM3wgP405elg73InVZsStaLa5q5PgwpfnJ+aYwrndTJoaUvzpc8aXbrgdSvPcBAACcFXtrUmHdbfvDuMVN5yB2AAAGTT2Ma1WcdtD+xDfRfodlzayuTFxptIPCuB/Pf6y9o71uXAEAAADOOI5wAYAkq5TcDSpmRrr6QXMY13tKOOA3eblNGDdedTgkTA9ONAQAoGcyOSllOrftqvTiSXMY1zunjmgyO6mFCwsyj58jKIz7YO6Bst6DLQAAAADgLDOzUt6tXtIUxs1fk259cjJ42QFv0HZ+cj60Qko2xXuwoUd1OAAAkCRWWdp57rb9c5/9DenZV3wWDwAYPEfF9mHc5a/ddaEOZVKZxu1iuRgYxq0fmG3z+xEAAABtEMgFgCSrWc7Xehg3N+k+5g/j5vJvc2QYBukRZ5NTWBj3zufSxKX+jRGDr5NF1IgnGgIA0FvHlW/rYdyD42ruQWHcUiFSz6Zh6tbUrdAw7qc3PtWF0QunvgoAAAAAGBreA4lKheYwrnc9MYZ2YdxLY5c0PTodu38MgL218DAu1eEAAMBZ4zl8RjM3m8O4i184n8UDADBIara08b27j2xsKrhYSOGn2E9RLBe1uL3YMoxbsSraOdw5zVUAAAAgAQjkAkDSmen2Ydy5+ycfByTp3MX2YdxTVIdDAvgXUbt0oiEAAD1nW+3DuOvfSaW9SN3m0rlGGNeyrcAw7sWxi924AgAAAAAYPqWCc7hfqzBujOolcxNzoWHc2XOz+uj6R0pFrL6LAUJ1OAAAkGQzN6WpebfdCOMez6nTI/0ZFwAAQSqHklV1bo9NSVfutt6fGGOt5nXltRa3F1W1necICuM+Xnusss2hFQAAAAjHJ4cAkGiGNPteeBh3/kPp6vtveVwYCvVFrU7CuBGrwyEh/IuoXT7REACA3qhJL39ww7hmpnnus/qN8ycmy7a09GopNIxbLBdj9w8AAAAAQ+eo6IRxww73exOtwmnWzOrKxJVGu1guNoVxvZsyMaSoDgcAAJJq+kZ4GHfysnMQOwAAA6PmfKmHcVNpp920PzErjUf7HWbXbD3beRYaxn248lCbB5tduRIAAACcbQRyASDJMqPSyITb3l1pDuN6NyYAfp2EcWNUh0NS+BZRu3iiIQAAPVMpSYd7zm0zI139oDmM651TR1QP4+4dOc8RFMZd2l7Sfnk/9nMAAAAAwFCp2dLG9+Fh3OWv3WBBhzIpN2hbLBe1uL3YMoxrUz11+FEdDgAAJImZlfLX3bZ/7pO/Jt36hM/iAQCDZzTfJow7It3+TDKjvY8vWaVGGDc/kg8M49YPzE4RrwAAAEAbzBgBIMm8C+u7K9L2j27bH8a1om1kQQLUbGeTU1gY95TV4ZAAbRdRo59oCABAT9Us52s9jJubdB/zh3Fz+cjdL+8uh4Zxn24+1ZOtJ9HHDQAAAADDqnIoWc6GSY1NNYdxl76UCj/F7r4exg2rkLJzuHOqS0CfUR0OAAAkjZl1b5cKzWFc75waAIBBYZjSO++6+8jsanCxkIlLkbuu1ZzCEfmRvBYuLLQM42bNrKZHp09/LQAAADjTCOQCANqHcYub0uuttz4sDLg3W+4mp1Zh3FNUh0MC+BdRu3SiIQAAPWem24dx5+6ffLwDpWpJhXJBkpROpQPDuL/c+OVpRg4AAAAAQ8jZMKmxKedwP38Yt76eGKO61+vK67Zh3Mdrj1W2y6e+CvQJ1eEAAECSlQrS+retw7g1u39jAwDAL5OTUqZz265KL56EFwuJaDI7qYULCzKPnyMojPtg7oGyJodWAAAAIByfKgFA0u2thYdx9zekZ1+xCI9m9Q9sOgnjxqgOhwTwL6J26URDAAB6y5Bm3wsP485/KF19P3LP1nH13XQqrTszd0LDuOez5yP3DwAAAABDazTvhHFbHu6XlcajVTi1a7ae7TxrhHHzI/mmMO7DlYfaPNjs1lWgH6gOBwAAkuqo6IRxrYrT9s99qmXnIHYAAAaG4Xyph3EPdp120P7EUiFSz6Zh6tbUrdAw7qc3PtWF0QunvgoAAACcfQRyASDJrLK089xtz9xsDuMufuEswgNB0tn2YdwY1eGQFL5F1C6eaAgAQM9kRqWRCbe9u9IcxvXOqSOqh3Ensu5z+MO4dy/ePfE4AAAAAJxphim9825IGHdEuv2ZZI5E6rZklU6EcRcuLDSFceubMlN8rD78qA4HAACSpGZLG9+Hh3GXv3bnRgAADArbah/GXf9OKu1F6jaXzjXCuJZtBYZxvQdmAwAAAGH45BAAkszyBG1nbkpT8267Ecb1VEEFvIyUs8kpLIwbszocEqSTRdSIJxoCANBThmcpZXdF2v7RbfvDuFa0jSyGYej29O3QMO692XtamFmIOmoAAAAAGF6ZnHS8YVJ2tTmMe+dzaeJS5G5rtZokN4wbViFlenT69NeB/qE6HAAASJrKoWQ5h89obKp57rP0pVT4qX/jAwAgUE16+YO7j8zMBBcLWf0m9jNYtqWlV0uhYdxiuRi7fwAAACQDgVwAQPsw7uRl6Rynf8Fn/OLJTU5BYdxTVIdDEvgWUbt0oiEAAG9FuzBucVN6HW0zb87MaTwz3mgHhXF/funncUcMAAAAAEPKcL7YVedwP38Y17ueGNFkdrJtGPfB3ANlzeyprgB9RHU4AACQSM7hMxqbkq7cbQ7j1ufUBttHAQADpFKSDvec22ZGuvpBeLGQiOph3L0j5zmCwrhL20vaL+/Hfg4AAAAkQ7rfAwAAOD75/f/Q8X/79V//89174ukb4WHc/DXpv/o16fv/W/eeE2eD6ama3C6MG7E6HBKivoiaHunJiYYAAPTM3ppUWHfb/rnP/ob07Ctn028EKc/Gl7X9NW0fbDfa/jBu2SpHHTUAAAAADC/bcsK4B7tSfi44jFsqROrSNEzdmrrVCONattUUxv30xqcy6oFgDKd6dbi0SXU4AACQLKN5J4ybOt4i6g/jprPOQewAAAyKmuV8rYdxc5PuY/79ibl85O6Xd5dVskqSgsO4Tzef6snWkxgDBwAAQNJwxBkAJJmZlfLX3Xap0BzG9W5MAIK0C+PGqA6HhPAvonbxREMAAHrGKks7z932zM3mMO7iF87GlpjW9te0UlhptP1h3FeHr7RzuBO7fwAAAAAYLjXp5Q9OGFcKDuOufyeV9iL1mkvnToRxl14tNYVxvZsyMayoDgcAABLIMKV33g0J445Itz87eRA7AACDwEy3D+PO3T/5eAdK1ZIKZecwt3QqHRjG/eXGL08zcgAAACQInyoBQJKZnqBtqSCtf9s6jBuxuhcSYv278DBuzOpwSJBOFlFjnGgIAEDPeCvTztyUpubddiOMezynTkffyPKi+CI0jLt1sKVHq49ki/kVAAAAgISolKTDPee2mWkO465+4/yJqR7G3TtyniMojFssF2P3jwFAdTgAAJA0mZx0fPiM7GpzGPfO59LEpf6NDwCAQIY0+174PrL5D6Wr70fu2TouHJFOpXVn5k5oGPd89nzk/gEAAJAsBHIBAG4Y16o4bX8Yt1qW3lDhFD6lwslNTkFh3FNWh8NZ18EiaowTDQEAeCvahXEnL0vnom3mrdgVrRZXG+2gMO4vnv9CZYv5FQAAAIAEOd4wKTPjHO7nD+N61xMj6iSMu7S9pP3yfuznQJ9RHQ4AACSS4Xyxq9KLJ81hXO+cGgCAQZEZlUYm3PbuSnixkIjqYdyJrPsc/jDu3Yt3TzwOAAAABCGQCwBJd1RsH8Zd/toNFgB1pT33dsswbvzqcEgA/yJql040BACg56ZvhIdx89ekW59IRrRlF2/Qdn5yPjSMm01l448fAAAAAIaNmXbCuGGH++Xykbtd3l1uhHHTqXRTGPfp5lM92XoSb8wYDFSHAwAASWVbThj3YNdpB4VxS4X+jA0AgCDez9d3V6TtH922f3+iFW0/q2EYuj19OzSMe2/2nhZmFqKOGgAAAAlEIBcAkqxmSxvfu2HcsanmMO7Sl1Lhp74NEUOgXRg3RnU4JIR/EbWLJxoCANAzZlbKX3fbpUJzGNc7p45hfnJe18+7z+EP414au6Tp0enY/QMAAADAcDGk2ffCw7hz908+3oFStaRC2Qkg1Cuk+MO43k2ZGFZUhwMAAElUk17+EB7GXf/u5EHsAAAMinZh3OKm9HorUpc5M6fxzHijHRTG9R6YDQAAAIQhkAsASVY5lKyqc3tsSrpytzmMW9+YELG6FxJi7n54GDdmdTgkTJdPNAQAoKdMT9C2VJDWv20dxq3Zkbufm5gLDePOnpvVR9c/Uor5FQAAAICkyIxKI271kqYw7vyH0tX3I3dr1SxJbhg3rELK+ez5yP1jgFAdDgAAJE2lJB3uObfNTPPcZ/Ub5w8AAINmby18H9n+hvTsq8ifxXs/X1/bXwsN49Y/mwcAAABaYfcmACRazflSD+Om0k7bH8ZNZ6VxKpzCJ5c/uckpKIx7yupwSIB2i6gxTjQEAOCtqIdxrYrT9s99qmXpTbTfYVkzqysTVxrtoDDux/MfK2NmunIJAAAAADAUvAcS7a40h3G964kRdRLGvXvx7onHMWyoDgcAABLo+PAZmRnp6gfNYVzvnBoAgEFhlaWd52575maLYiHxA7Nr+2taKaw02v4w7qvDV9o53IndPwAAAJKBQC4AJN1ovk0Yd0S6/ZlkjvRrhBhUuUn3drswbozqcEgA/yJql040BACg546K7cO4y1+7c6MOZVJu0LZYLoaGcW1+PwIAAABImt2V8MP9rGjvwQzD0O3p26Fh3Huz97QwsxB3xBgEVIcDAABJZaadMK53b4c/jJvLv+1RAQDQmrcy7cxNaWrebfv3J6aj72d9UXwRGsbdOtjSo9VHssVn8QAAAAhHIBcAkswwpXfedcO4drU5jHvnc2niUv/GiMHXLowbozocEsK/iNrlEw0BAOiJmi1tfO+Gccemmuc+S19KhZ9iP0WxXNTi9mLLMG7FqnAqLwAAAIBk2VsLD+MWN6XX0dahc2ZO45nxRnttf60pjOvdlIkhRXU4AACQSIY0+154GHfu/snHAQAYFO3CuJOXpXMXI3VZsStaLa422kFhXO+B2QAAAEAYArkAkGSZnJQyndt2VXrxpDmM692YAPgVN9uHcWNUh0PC9OBEQwAAeqZyKFlV5/bYlHTlbnMYtz6nNqIvu7yuvNbi9qKqtvMcQWHcx2uPVbb5IBAAAABAQlhlaee52/aHcfc3pGdfOQcoRZDyvGdb218LrZDCZswhR3U4AACQNJlRaWTCbfvnPvMfSlfff9ujAgCgvekb4fvI8tekW59E/izeu7YzPzkfGsbNprLxxw8AAIBEIJALAIlmOF/qYdyDXacdFMYtFd7+8DDYrCNnk1NYGPeU1eGQAO0WUWOcaAgAQG/VnC/1MG4q7bT9Ydx0VhqP9jvMrtl6tvMsNIz7cOWhNg82u3IlAAAAADAUvGHYmZvNYdzFL5z3ZDG1C+O+OnylncOd2P2j36gOBwAAEsgbUtpdaQ7jeufUAAAMCjMr5a+77VIhvFhIDPOT87p+3n0Ofxj30tglTY9Ox+4fAAAAyUAgFwCSzrbah3HXv5NKe30ZHgbY6y13k1OrMO4pqsMhAfyLqF060RAAgJ4bzbcJ445Itz+TzGhV3ktWqRHGzY/kA8O4G282JEkplnQAAAAAJM3MzfDD/dLR3oNJ0ovii9Aw7tbBlh6tPpKtaNV3MUCoDgcAAJJsd0Xa/tFt+8O41tFbHxIAAC2ZnqBtqSCtf9s6jFuLvlYzNzEXGsadPTerj65/pBR71QAAANBGut8DAAD0U016+YNUOXSaZqY5jLv6jfMH8KsvarUL48aoDoeE8C+iBp1oeLjbn7EBANCKYUrvvOuGce1qcxj3zueSYUTuulZzqu/mR/JauLDQMoybNbOcygsAAAAgWaZvhIdxJy9Lh3uRuqzYFa0WVzVyfJjS/OR8UxjXuykTQ8pfHa740m3XAyne+wAAAM6KvTWpsO62/WHc4qZzEDsAAIOmHsa1Kk47aH/im2i/w7JmVlcmrjTaQWHcj+c/1t7RXjeuAAAAAGccR7gAQJJVSu4GFTMjXf2gOYzrPSUc8Ju83CaMG686HBKmBycaAgDQM5mclDKd23ZVevGkOYzrnVNHNJmd1MKFBZnHzxEUxn0w90BZ78EWAAAAAHCWmVkp71YvaQrj5q9Jtz45GbzsgDdoOz85H1ohJZviPdjQozocAABIEqss7Tx32/65z/6G9OwrPosHAAyeo2L7MO7y1+66UIcyqUzjdrFcDAzj1g/Mtvn9CAAAgDYI5AJAktUs52s9jJubdB/zh3Fz+bc5MgyD9IizySksjHvnc2niUv/GiMHXySJqxBMNAQDorePKt/Uw7sFxNfegMG6pEKln0zB1a+pWaBj30xuf6sLohVNfBQAAAAAMDe+BRKVCcxjXu54YQ7sw7qWxS5oenY7dPwbA3lp4GJfqcAAA4KzxHD6jmZvNYdzFL5zP4gEAGCQ1W9r43t1HNjYVXCyk8FPspyiWi1rcXmwZxq1YFe0c7pzmKgAAAJAABHIBIOnMdPsw7tz9k48DknTuYvsw7imqwyEB/IuoXTrREACAnrOt9mHc9e+k0l6kbnPpXCOMa9lWYBj34tjFblwBAAAAAAyfUsE53K9VGDdG9ZK5ibnQMO7suVl9dP0jpSJW38UAoTocAABIspmb0tS8226EcY/n1OmR/owLAIAglUPJqjq3x6akK3db70+MsVbzuvJai9uLqtrOcwSFcR+vPVbZ5tAKAAAAhOOTQwBINEOafS88jDv/oXT1/bc8LgyF+qJWJ2HciNXhkBD+RdQun2gIAEBv1KSXP7hhXDPTPPdZ/cb5E5NlW1p6tRQaxi2Wi7H7BwAAAIChc1R0wrhhh/u9iVbhNGtmdWXiSqNdLBebwrjeTZkYUlSHAwAASTV9IzyMO3nZOYgdAICBUXO+1MO4qbTTbtqfmJXGo/0Os2u2nu08Cw3jPlx5qM2Dza5cCQAAAM42ArkAkGSZUWlkwm3vrjSHcb0bEwC/TsK4MarDISl8i6hdPNEQAICeqZSkwz3ntpmRrn7QHMb1zqkjqodx946c5wgK4y5tL2m/vB/7OQAAAABgqNRsaeP78DDu8tdusKBDmZQbtC2Wi1rcXmwZxrWpnjr8qA4HAACSxMxK+etu2z/3yV+Tbn3CZ/EAgMEzmm8Txh2Rbn8mmdHex5esUiOMmx/JB4Zx6wdmp4hXAAAAoA1mjACQZN6F9d0VaftHt+0P41rRNrIgAWq2s8kpLIx7yupwSIC2i6jRTzQEAKCnapbztR7GzU26j/nDuLl85O6Xd5dDw7hPN5/qydaT6OMGAAAAgGFVOZQsZ8Okxqaaw7hLX0qFn2J3Xw/jhlVI2TncOdUloM+oDgcAAJLGzLq3S4XmMK53Tg0AwKAwTOmdd919ZHY1uFjIxKXIXddqTuGI/EheCxcWWoZxs2ZW06PTp78WAAAAnGkEcgEA7cO4xU3p9dZbHxYG3Jstd5NTqzDuKarDIQH8i6hdOtEQAICeM9Ptw7hz908+3oFStaRCuSBJSqfSgWHcX2788jQjBwAAAIAh5GyY1NiUc7ifP4xbX0+MUd3rdeV12zDu47XHKtvlU18F+oTqcAAAIMlKBWn929Zh3Jrdv7EBAOCXyUkp07ltV6UXT8KLhUQ0mZ3UwoUFmcfPERTGfTD3QFmTQysAAAAQjk+VACDp9tbCw7j7G9Kzr1iER7P6BzadhHFjVIdDAvgXUbt0oiEAAL1lSLPvhYdx5z+Urr4fuWfruPpuOpXWnZk7oWHc89nzkfsHAAAAgKE1mnfCuC0P98tK49EqnNo1W892njXCuPmRfFMY9+HKQ20ebHbrKtAPVIcDAABJdVR0wrhWxWn75z7VsnMQOwAAA8NwvtTDuAe7Tjtof2KpEKln0zB1a+pWaBj30xuf6sLohVNfBQAAAM4+ArkAkGRWWdp57rZnbjaHcRe/cBbhgSDpbPswbozqcEgK3yJqF080BACgZzKj0siE295daQ7jeufUEdXDuBNZ9zn8Ydy7F++eeBwAAAAAzjTDlN55NySMOyLd/kwyRyJ1W7JKJ8K4CxcWmsK49U2ZKT5WH35UhwMAAElSs6WN78PDuMtfu3MjAAAGhW21D+OufyeV9iJ1m0vnGmFcy7YCw7jeA7MBAACAMHxyCABJZnmCtjM3pal5t90I43qqoAJeRsrZ5BQWxo1ZHQ4J0skiasQTDQEA6CnDs5SyuyJt/+i2/WFcK9pGFsMwdHv6dmgY997sPS3MLEQdNQAAAAAMr0xOOt4wKbvaHMa987k0cSlyt7VaTZIbxg2rkDI9On3660D/UB0OAAAkTeVQspzDZzQ21Tz3WfpSKvzUv/EBABCoJr38wd1HZmaCi4WsfhP7GSzb0tKrpdAwbrFcjN0/AAAAkoFALgCgfRh38rJ0jtO/4DN+8eQmp6Aw7imqwyEJfIuoXTrREACAt6JdGLe4Kb2Otpk3Z+Y0nhlvtIPCuD+/9PO4IwYAAACAIWU4X+yqc7ifP4zrXU+MaDI72TaM+2DugbJm9lRXgD6iOhwAAEgk5/AZjU1JV+42h3Hrc2qD7aMAgAFSKUmHe85tMyNd/SC8WEhE9TDu3pHzHEFh3KXtJe2X92M/BwAAAJKBFRUASLrpG+Fh3Pw16dYnLMKjmempmtwujBuxOhwSwr+I2uUTDQEA6Jm9tfAw7v6G9OwrZ9NvBCnPnHttfy00jFu2ylFHDQAAAADDy7acMG7Y4X6lQqQuTcPUralbjTCuZVtNYdxPb3yqC6MXunIJ6BOqwwEAgKQazTth3FTaafvDuOmscxA7AACDomY5X+th3Nyk+5h/f2IuH7n75d3l0DDu082nerL1JPq4AQAAkDikqwAgycyslL/utkuF5jCud2MCEKRdGDdGdTgkhH8RtYsnGgIA0DNWWdp57rZnbjaHcRe/cDa2xLS2v6aVwkqj7Q/jvjp8pZ3Dndj9AwAAAMBwqUkvfwgP465/J5X2IvWaS+dOhHGXXi01hXG9mzIxrKgOBwAAEsgwpXfeDQnjjki3Pzt5EDsAAIPATLcP487dP/l4B0rVkgpl5zC3dCodGMb1HpgNAAAAhOFTJQBIMtMTtC0VpPVvW4dxI1b3QkKsfxcexo1ZHQ4J0skiaowTDQEA6BlvZdqZm9LUvNtuhHGP59Tp6BtZXhRfhIZxtw629Gj1kWwxvwIAAACQEJWSdLjn3DYzzWHc1W+cPzHVw7hhFVKK5WLs/jEAqA4HAACSJpOTjg+fkV1tDuPe+VyauNS/8QEAEMiQZt8L30c2/6F09f3IPVvHhSPSqbTuzNwJDeOez56P3D8AAACShUAuAMAN41oVp+0P41bL0hsqnMKnVDi5ySkojHvK6nA46zpYRI1xoiEAAG9FuzDu5GXpXLTNvBW7otXiaqMdFMb9xfNfqGwxvwIAAACQIMcbJmVmnMP9/GFc73piRJ2EcZe2l7Rf3o/9HOgzqsMBAIBEMpwvdlV68aQ5jOudUwMAMCgyo9LIhNveXQkvFhJRPYw7kXWfwx/GvXvx7onHAQAAgCAEcgEg6Y6K7cO4y1+7wQKgrrTn3m4Zxo1fHQ4J4F9E7dKJhgAA9Nz0jfAwbv6adOsTyYi27OIN2s5PzoeGcbOpbPzxAwAAAMCwMdNOGDfscL9cPnK3y7vLjTBuOpVuCuM+3XyqJ1tP4o0Zg4HqcAAAIKlsywnjHuw67aAwbqnQn7EBABDE+/n67oq0/aPb9u9PtKLtZzUMQ7enb4eGce/N3tPCzELUUQMAACCBCOQCQJLVbGnjezeMOzbVHMZd+lIq/NS3IWIItAvjxqgOh4TwL6J28URDAAB6xsxK+etuu1RoDuN659QxzE/O6/p59zn8YdxLY5c0PTodu38AAAAAGC6GNPteeBh37v7JxztQqpZUKDsBhHqFFH8Y17spE8OK6nAAACCJatLLH8LDuOvfnTyIHQCAQdEujFvclF5vReoyZ+Y0nhlvtIPCuN4DswEAAIAwBHIBIMkqh5JVdW6PTUlX7jaHcesbEyJW90JCzN0PD+PGrA6HhOnyiYYAAPSU6QnalgrS+retw7g1O3L3cxNzoWHc2XOz+uj6R0oxvwIAAACQFJlRacStXtIUxp3/ULr6fuRurZolyQ3jhlVIOZ89H7l/DBCqwwEAgKSplKTDPee2mWme+6x+4/wBAGDQ7K2F7yPb35CefRX5s3jv5+tr+2uhYdz6Z/MAAABAK+zeBIBEqzlf6mHcVNpp+8O46aw0ToVT+OTyJzc5BYVxT1kdDgnQbhE1xomGAAC8FfUwrlVx2v65T7UsvYn2OyxrZnVl4kqjHRTG/Xj+Y2XMTFcuAQAAAACGgvdAot2V5jCudz0xok7CuHcv3j3xOIYN1eEAAEACHR8+IzMjXf2gOYzrnVMDADAorLK089xtz9xsUSwkfmB2bX9NK4WVRtsfxn11+Eo7hzux+wcAAEAyEMgFgKQbzbcJ445Itz+TzJF+jRCDKjfp3m4Xxo1RHQ4J4F9E7dKJhgAA9NxRsX0Yd/lrd27UoUzKDdoWy8XQMK7N70cAAAAASbO7En64nxXtPZhhGLo9fTs0jHtv9p4WZhbijhiDgOpwAAAgqcy0E8b17u3wh3Fz+bc9KgAAWvNWpp25KU3Nu23//sR09P2sL4ovQsO4WwdberT6SLb4LB4AAADhCOQCQJIZpvTOu24Y1642h3HvfC5NXOrfGDH42oVxY1SHQ0L4F1G7fKIhAAA9UbOlje/dMO7YVPPcZ+lLqfBT7Kcolota3F5sGcatWBVO5QUAAACQLHtr4WHc4qb0Oto6dM7MaTwz3miv7a81hXG9mzIxpKgOBwAAEsmQZt8LD+PO3T/5OAAAg6JdGHfysnTuYqQuK3ZFq8XVRjsojOs9MBsAAAAIQyAXAJIsk5NSpnPbrkovnjSHcb0bEwC/4mb7MG6M6nBImB6caAgAQM9UDiWr6twem5Ku3G0O49bn1Eb0ZZfXldda3F5U1XaeIyiM+3jtsco2HwQCAAAASAirLO08d9v+MO7+hvTsK+cApQhSnvdsa/troRVS2Iw55KgOBwAAkiYzKo1MuG3/3Gf+Q+nq+297VAAAtDd9I3wfWf6adOuTyJ/Fe9d25ifnQ8O42VQ2/vgBAACQCARyASDRDOdLPYx7sOu0g8K4pcLbHx4Gm3XkbHIKC+OesjocEqDdImqMEw0BAOitmvOlHsZNpZ22P4ybzkrj0X6H2TVbz3aehYZxH6481ObBZleuBAAAAACGgjcMO3OzOYy7+IXzniymdmHcV4evtHO4E7t/9BvV4QAAQAJ5Q0q7K81hXO+cGgCAQWFmpfx1t10qhBcLiWF+cl7Xz7vP4Q/jXhq7pOnR6dj9AwAAIBkI5AJA0tlW+zDu+ndSaa8vw8MAe73lbnJqFcY9RXU4JIB/EbVLJxoCANBzo/k2YdwR6fZnkhmtynvJKjXCuPmRfGAYd+PNhiQpxZIOAAAAgKSZuRl+uF862nswSXpRfBEaxt062NKj1UeyFa36LgYI1eEAAECS7a5I2z+6bX8Y1zp660MCAKAl0xO0LRWk9W9bh3Fr0ddq5ibmQsO4s+dm9dH1j5RirxoAAADaSPd7AACAfqpJL3+QKodO08w0h3FXv3H+AH71Ra12YdwY1eGQEP5F1KATDQ93+zM2AABaMUzpnXfdMK5dbQ7j3vlcMozIXddqTvXd/EheCxcWWoZxs2aWU3kBAAAAJMv0jfAw7uRl6XAvUpcVu6LV4qpGjg9Tmp+cbwrjejdlYkj5q8MVX7rteiDFex8AAMBZsbcmFdbdtj+MW9x0DmIHAGDQ1MO4VsVpB+1PfBPtd1jWzOrKxJVGOyiM+/H8x9o72uvGFQAAAOCM4wgXAEiySsndoGJmpKsfNIdxvaeEA36Tl9uEceNVh0PC9OBEQwAAeiaTk1Kmc9uuSi+eNIdxvXPqiCazk1q4sCDz+DmCwrgP5h4o6z3YAgAAAADOMjMr5d3qJU1h3Pw16dYnJ4OXHfAGbecn50MrpGRTvAcbelSHAwAASWKVpZ3nbts/99nfkJ59xWfxAIDBc1RsH8Zd/tpdF+pQJpVp3C6Wi4Fh3PqB2Ta/HwEAANAGgVwASLKa5Xyth3Fzk+5j/jBuLv82R4ZhkB5xNjmFhXHvfC5NXOrfGDH4OllEjXiiIQAAvXVc+bYexj04ruYeFMYtFSL1bBqmbk3dCg3jfnrjU10YvXDqqwAAAACAoeE9kKhUaA7jetcTY2gXxr00dknTo9Ox+8cA2FsLD+NSHQ4AAJw1nsNnNHOzOYy7+IXzWTwAAIOkZksb37v7yMamgouFFH6K/RTFclGL24stw7gVq6Kdw53TXAUAAAASgEAuACSdmW4fxp27f/JxQJLOXWwfxj1FdTgkgH8RtUsnGgIA0HO21T6Mu/6dVNqL1G0unWuEcS3bCgzjXhy72I0rAAAAAIDhUyo4h/u1CuPGqF4yNzEXGsadPTerj65/pFTE6rsYIFSHAwAASTZzU5qad9uNMO7xnDo90p9xAQAQpHIoWVXn9tiUdOVu6/2JMdZqXldea3F7UVXbeY6gMO7jtccq2xxaAQAAgHDpfg8AANBPhjT7XngYd/5DaepPSC+X3vLYMPDqi1qdhHEjVodDQtQXUdNmT040BDAcPvn9/9Dxf/v1X//zPRwJ0Kma9PIH5/eYJJmZ5rnP6jfOn5gs29LSqyVdGb8iKTiMWywXY/cPAAAAAEPnqChtL4cf7vcmWoXTrJnVlYkrjXaxXGwK4348/7H2jva6cQXoF6rDAQCApJq+ER7GnbwsHe71ZWgA3o5OP4vnc3gMjprzpR7GTR3HHJr2J2al8WgHWds1W892nsk0nAOyg8K4D1ceavNgsytXAgAAgLONo3wBIMkyo9LIhNveXWkO43o3JgB+nYRxY1SHQ1L4FlG7eKIhAAA9Uym5G1TMjHT1g+YwrndOHVE9jFvf8B0Uxl3aXtJ+eT/2cwAAAADAUKnZ0sb34WHc5a/dYEGHMqlM43axXNTi9mJTGLe+KdOmeurwozocAABIEjMr5a+7bf/cJ39NuvUJn8UDAAbPaL5NGHdEuv2ZZEZ7H1+ySo3KuPmRfGAYd+PNhiQpRbwCAAAAbTBjBIAk8y6s765I2z+6bX8Y14q2kQUJULOdTU5hYdxTVodDArRdRI1+oiEAAD1Vs5yv9TBubtJ9zB/GzeUjd7+8uxwaxn26+VRPtp5EHzcAAAAADKvKoWQ5GyY1NtUcxl36Uir8FLv7ehi3vikzqELKzuHOqS4BfdZJdbhzrEMDAIAzxMy6t0uF5jCud04NAMCgMEzpnXfdfWR2NbhYyMSlyF3Xak7hiPxIXgsXFlqGcbNmVtOj06e/FgAAAJxpBHIBAO3DuMVN6fXWWx8WBtybLXeTU6sw7imqwyEB/IuoXTrREACAnjPT7cO4c/dPPt6BUrWkQrkgSUqn0oFh3F9u/PI0IwcAAACAIeRsmNTYlHO4nz+MW19PjFHd63Xlddsw7uO1xyrb5VNfBfqE6nAAACDJSgVp/dvWYdya3b+xAQDgl8lJKdO5bVelF0/Ci4VENJmd1MKFBZnHzxEUxn0w90BZk0MrAAAAEI5PlQAg6fbWwsO4+xvSs69YhEez+gc2nYRxY1SHQwL4F1G7dKIhAAC9ZUiz74WHcec/lK6+H7ln67j6bjqV1p2ZO6Fh3PPZ85H7BwAAAIChNZp3wrgtD/fLSuPRKpzaNVvPdp41wrj5kXxTGPfhykNtHmx26yrQD1SHAwAASXVUdMK4VsVp++c+1bJzEDsAAAPDcL7Uw7gHu047aH9iqRCpZ9MwdWvqVmgY99Mbn+rC6IVTXwUAAADOPgK5AJBkVlnaee62Z242h3EXv3AW4YEg6Wz7MG6M6nBICt8iahdPNAQAoGcyo9LIhNveXWkO43rn1BHVw7gTWfc5/GHcuxfvnngcAAAAAM40w5TeeTckjDsi3f5MMkcidVuySifCuAsXFprCuPVNmSk+Vh9+VIcDAABJUrOlje/Dw7jLX7tzIwAABoVttQ/jrn8nlfYidZtL5xphXMu2AsO43gOzAQAAgDB8cggASWZ5grYzN6WpebfdCON6qqACXkbK2eQUFsaNWR0OCdLJImrEEw0BAOgpw7OUsrsibf/otv1hXCvaRhbDMHR7+nZoGPfe7D0tzCxEHTUAAAAADK9MTjreMCm72hzGvfO5NHEpcre1Wk2SG8YNq5AyPTp9+utA/1AdDgAAJE3lULKcw2c0NtU891n6Uir81L/xAQAQqCa9/MHdR2ZmgouFrH4T+xks29LSq6XQMG6xXIzdPwAAAJKBQC4AoH0Yd/KydI7Tv+AzfvHkJqegMO4pqsMhCXyLqF060RAAgLeiXRi3uCm9jraZN2fmNJ4Zb7SDwrg/v/TzuCMGAAAAgCFlOF/sqnO4nz+M611PjGgyO9k2jPtg7oGyZvZUV4A+ojocAABIJOfwGY1NSVfuNodx63Nqg+2jAIABUilJh3vObTMjXf0gvFhIRPUw7t6R8xxBYdyl7SXtl/djPwcAAACSgRUVAEi66RvhYdz8NenWJyzCo5npqZrcLowbsTocEsK/iNrlEw0BAOiZvbXwMO7+hvTsK2fTbwQpz5x7bX8tNIxbtspRRw0AAAAAw8u2nDBu2OF+pUKkLk3D1K2pW40wrmVbTWHcT298qgujF7pyCegTqsMBAICkGs07YdxU2mn7w7jprHMQOwAAg6JmOV/rYdzcpPuYf39iLh+5++Xd5dAw7tPNp3qy9ST6uAEAAJA4pKsAIMnMrJS/7rZLheYwrndjAhCkXRg3RnU4JIR/EbWLJxoCANAzVlnaee62Z242h3EXv3A2tsS0tr+mlcJKo+0P4746fKWdw53Y/QMAAADAcKlJL38ID+OufyeV9iL1mkvnToRxl14tNYVxvZsyMayoDgcAABLIMKV33g0J445Itz87eRA7AACDwEy3D+PO3T/5eAdK1ZIKZecwt3QqHRjG9R6YDQAAAIThUyUASDLTE7QtFaT1b1uHcSNW90JCrH8XHsaNWR0OCdLJImqMEw0BAOgZb2XamZvS1LzbboRxj+fU6egbWV4UX4SGcbcOtvRo9ZFsMb8CAAAAkBCVknS459w2M81h3NVvnD8x1cO4YRVSiuVi7P4xAKgOBwAAkiaTk44Pn5FdbQ7j3vlcmrjUv/EBABDIkGbfC99HNv+hdPX9yD1bx4Uj0qm07szcCQ3jns+ej9w/AAAAkoVALgDADeNaFaftD+NWy9IbKpzCp1Q4uckpKIx7yupwOOs6WESNcaIhAABvRbsw7uRl6Vy0zbwVu6LV4mqjHRTG/cXzX6hsMb8CAAAAkCDHGyZlZpzD/fxhXO96YkSdhHGXtpe0X96P/RzoM6rDAQCARDKcL3ZVevGkOYzrnVMDADAoMqPSyITb3l0JLxYSUT2MO5F1n8Mfxr178e6JxwEAAIAgBHIBIOmOiu3DuMtfu8ECoK60595uGcaNXx0OCeBfRO3SiYYAAPTc9I3wMG7+mnTrE8mItuziDdrOT86HhnGzqWz88QMAAADAsDHTThg37HC/XD5yt8u7y40wbjqVbgrjPt18qidbT+KNGYOB6nAAACCpbMsJ4x7sOu2gMG6p0J+xAQAQxPv5+u6KtP2j2/bvT7Si7Wc1DEO3p2+HhnHvzd7TwsxC1FEDAAAggQjkAkCS1Wxp43s3jDs21RzGXfpSKvzUtyFiCLQL48aoDoeE8C+idvFEQwAAesbMSvnrbrtUaA7jeufUMcxPzuv6efc5/GHcS2OXND06Hbt/AAAAABguhjT7XngYd+7+ycc7UKqWVCg7AYR6hRR/GNe7KRPDiupwAAAgiWrSyx/Cw7jr3508iB0AgEHRLoxb3JReb0XqMmfmNJ4Zb7SDwrjeA7MBAACAMARyASDJKoeSVXVuj01JV+42h3HrGxMiVvdCQszdDw/jxqwOh4Tp8omGAAD0lOkJ2pYK0vq3rcO4NTty93MTc6Fh3Nlzs/ro+kdKMb8CAAAAkBSZUWnErV7SFMad/1C6+n7kbq2aJckN44ZVSDmfPR+5fwwQqsMBAICkqZSkwz3ntplpnvusfuP8AQBg0Oythe8j29+Qnn0V+bN47+fra/troWHc+mfzAAAAQCvs3gSARKs5X+ph3FTaafvDuOmsNE6FU/jk8ic3OQWFcU9ZHQ4J0G4RNcaJhgAAvBX1MK5Vcdr+uU+1LL2J9jssa2Z1ZeJKox0Uxv14/mNlzExXLgEAAAAAhoL3QKLdleYwrnc9MaJOwrh3L9498TiGDdXhAABAAh0fPiMzI139oDmM651TAwAwKKyytPPcbc/cbFEsJH5gdm1/TSuFlUbbH8Z9dfhKO4c7sfsHAABAMhDIBYCkG823CeOOSLc/k8yRfo0Qgyo36d5uF8aNUR0OCeBfRO3SiYYAAPTcUbF9GHf5a3du1KFMyg3aFsvF0DCuze9HAAAAAEmzuxJ+uJ8V7T2YYRi6PX07NIx7b/aeFmYW4o4Yg4DqcAAAIKnMtBPG9e7t8Idxc/m3PSoAAFrzVqaduSlNzbtt//7EdPT9rC+KL0LDuFsHW3q0+ki2+CweAAAA4QjkAkCSGab0zrtuGNeuNodx73wuTVzq3xgx+NqFcWNUh0NC+BdRu3yiIQAAPVGzpY3v3TDu2FTz3GfpS6nwU+ynKJaLWtxebBnGrVgVTuUFAAAAkCx7a+Fh3OKm9DraOnTOzGk8M95or+2vNYVxvZsyMaSoDgcAABLJkGbfCw/jzt0/+TgAAIOiXRh38rJ07mKkLit2RavF1UY7KIzrPTAbAAAACEMgFwCSLJOTUqZz265KL540h3G9GxMAv+Jm+zBujOpwSJgenGgIAEDPVA4lq+rcHpuSrtxtDuPW59RG9GWX15XXWtxeVNV2niMojPt47bHKNh8EAgAAAEgIqyztPHfb/jDu/ob07CvnAKUIUp73bGv7a6EVUtiMOeSoDgcAAJImMyqNTLht/9xn/kPp6vtve1QAALQ3fSN8H1n+mnTrk8ifxXvXduYn50PDuNlUNv74AQAAkAgEcgEg0QznSz2Me7DrtIPCuKXC2x8eBpt15GxyCgvjnrI6HBKg3SJqjBMNAQDorZrzpR7GTaWdtj+Mm85K49F+h9k1W892noWGcR+uPNTmwWZXrgQAAAAAhoI3DDtzszmMu/iF854spnZh3FeHr7RzuBO7f/Qb1eEAAEACeUNKuyvNYVzvnBoAgEFhZqX8dbddKoQXC4lhfnJe18+7z+EP414au6Tp0enY/QMAACAZCOQCQNLZVvsw7vp3UmmvL8PDAHu95W5yahXGPUV1OCSAfxG1SycaAgDQc6P5NmHcEen2Z5IZrcp7ySo1wrj5kXxgGHfjzYYkKcWSDgAAAICkmbkZfrhfOtp7MEl6UXwRGsbdOtjSo9VHshWt+i4GCNXhAABAku2uSNs/um1/GNc6eutDAgCgJdMTtC0VpPVvW4dxa9HXauYm5kLDuLPnZvXR9Y+UYq8aAAAA2kj3ewAAgH6qSS9/kCqHTtPMNIdxV79x/gB+9UWtdmHcGNXhkBD+RdSgEw0Pd/szNgAAWjFM6Z133TCuXW0O4975XDKMyF3Xak713fxIXgsXFlqGcbNmllN5AQAAACTL9I3wMO7kZelwL1KXFbui1eKqRo4PU5qfnG8K43o3ZWJI+avDFV+67XogxXsfAADAWbG3JhXW3bY/jFvcdA5iBwBg0NTDuFbFaQftT3wT7XdY1szqysSVRjsojPvx/MfaO9rrxhUAAADgjOMIFwBIskrJ3aBiZqSrHzSHcb2nhAN+k5fbhHHjVYdDwvTgREMAAHomk5NSpnPbrkovnjSHcb1z6ogms5NauLAg8/g5gsK4D+YeKOs92AIAAAAAzjIzK+Xd6iVNYdz8NenWJyeDlx3wBm3nJ+dDK6RkU7wHG3pUhwMAAElilaWd527bP/fZ35CefcVn8QCAwXNUbB/GXf7aXRfqUCaVadwulouBYdz6gdk2vx8BAADQBoFcAEiymuV8rYdxc5PuY/4wbi7/NkeGYZAecTY5hYVx73wuTVzq3xgx+DpZRI14oiEAAL11XPm2HsY9OK7mHhTGLRUi9Wwapm5N3QoN435641NdGL1w6qsAAAAAgKHhPZCoVGgO43rXE2NoF8a9NHZJ06PTsfvHANhbCw/jUh0OAACcNZ7DZzRzszmMu/iF81k8AACDpGZLG9+7+8jGpoKLhRR+iv0UxXJRi9uLLcO4FauincOd01wFAAAAEoBALgAknZluH8adu3/ycUCSzl1sH8Y9RXU4JIB/EbVLJxoCANBzttU+jLv+nVTai9RtLp1rhHEt2woM414cu9iNKwAAAACA4VMqOIf7tQrjxqheMjcxFxrGnT03q4+uf6RUxOq7GCBUhwMAAEk2c1OamnfbjTDu8Zw6PdKfcQEAEKRyKFlV5/bYlHTlbuv9iTHWal5XXmtxe1FV23mOoDDu47XHKtscWgEAAIBwfHIIAIlmSLPvhYdx5z+Urr7/lseFoVBf1OokjBuxOhwSwr+I2uUTDQEA6I2a9PIHN4xrZprnPqvfOH9ismxLS6+WQsO4xXIxdv8AAAAAMHSOik4YN+xwvzfRKpxmzayuTFxptIvlYlMY17spE0OK6nAAACCppm+Eh3EnLzsHsQMAMDBqzpd6GDeVdtpN+xOz0ni032F2zdaznWehYdyHKw+1ebDZlSsBAADA2UYgFwCSLDMqjUy47d2V5jCud2MC4NdJGDdGdTgkhW8RtYsnGgIA0DOVknS459w2M9LVD5rDuN45dUT1MO7ekfMcQWHcpe0l7Zf3Yz8HAAAAAAyVmi1tfB8exl3+2g0WdCiTcoO2xXJRi9uLLcO4NtVThx/V4QAAQJKYWSl/3W375z75a9KtT/gsHgAweEbzbcK4I9LtzyQz2vv4klVqhHHzI/nAMG79wOwU8QoAAAC0wYwRAJLMu7C+uyJt/+i2/WFcK9pGFiRAzXY2OYWFcU9ZHQ4J0HYRNfqJhgAA9FTNcr7Ww7i5Sfcxfxg3l4/c/fLucmgY9+nmUz3ZehJ93AAAAAAwrCqHkuVsmNTYVHMYd+lLqfBT7O7rYdywCik7hzunugT0GdXhAABA0phZ93ap0BzG9c6pAQAYFIYpvfOuu4/MrgYXC5m4FLnrWs0pHJEfyWvhwkLLMG7WzGp6dPr01wIAAIAzjUAuAKB9GLe4Kb3eeuvDwoB7s+VucmoVxj1FdTgkgH8RtUsnGgIA0HNmun0Yd+7+ycc7UKqWVCgXJEnpVDowjPvLjV+eZuQAAAAAMIScDZMam3IO9/OHcevriTGqe72uvG4bxn289lhlu3zqq0CfUB0OAAAkWakgrX/bOoxbs/s3NgAA/DI5KWU6t+2q9OJJeLGQiCazk1q4sCDz+DmCwrgP5h4oa3JoBQAAAMLxqRIAJN3eWngYd39DevYVi/BoVv/AppMwbozqcEgA/yJql040BACgtwxp9r3wMO78h9LV9yP3bB1X302n0rozcyc0jHs+ez5y/wAAAAAwtEbzThi35eF+WWk8WoVTu2br2c6zRhg3P5JvCuM+XHmozYPNbl0F+oHqcAAAIKmOik4Y16o4bf/cp1p2DmIHAGBgGM6Xehj3YNdpB+1PLBUi9Wwapm5N3QoN435641NdGL1w6qsAAADA2UcgFwCSzCpLO8/d9szN5jDu4hfOIjwQJJ1tH8aNUR0OSeFbRO3iiYYAAPRMZlQamXDbuyvNYVzvnDqiehh3Ius+hz+Me/fi3ROPAwAAAMCZZpjSO++GhHFHpNufSeZIpG5LVulEGHfhwkJTGLe+KTPFx+rDj+pwAAAgSWq2tPF9eBh3+Wt3bgQAwKCwrfZh3PXvpNJepG5z6VwjjGvZVmAY13tgNgAAABCGTw4BIMksT9B25qY0Ne+2G2FcTxVUwMtIOZucwsK4MavDIUE6WUSNeKIhAAA9ZXiWUnZXpO0f3bY/jGtF28hiGIZuT98ODePem72nhZmFqKMGAAAAgOGVyUnHGyZlV5vDuHc+lyYuRe62VqtJcsO4YRVSpkenT38d6B+qwwEAgKSpHEqWc/iMxqaa5z5LX0qFn/o3PgAAAtWklz+4+8jMTHCxkNVvYj+DZVtaerUUGsYtloux+wcAAEAyEMgFALQP405els5x+hd8xi+e3OQUFMY9RXU4JIFvEbVLJxoCAPBWtAvjFjel19E28+bMnMYz4412UBj355d+HnfEAAAAADCkDOeLXXUO9/OHcb3riRFNZifbhnEfzD1Q1sye6grQR1SHAwAAieQcPqOxKenK3eYwbn1ObbB9FAAwQCol6XDPuW1mpKsfhBcLiagext07cp4jKIy7tL2k/fJ+7OcAAABAMrCiAgBJN30jPIybvybd+oRFeDQzPVWT24VxI1aHQ0L4F1G7fKIhAAA9s7cWHsbd35CefeVs+o0g5Zlzr+2vhYZxy1Y56qgBAAAAYHjZlhPGDTvcr1SI1KVpmLo1dasRxrVsqymM++mNT3Vh9EJXLgF9QnU4AACQVKN5J4ybSjttfxg3nXUOYgcAYFDULOdrPYybm3Qf8+9PzOUjd7+8uxwaxn26+VRPtp5EHzcAAAASh3QVACSZmZXy1912qdAcxvVuTACCtAvjxqgOh4TwL6J28URDAAB6xipLO8/d9szN5jDu4hfOxpaY1vbXtFJYabT9YdxXh6+0c7gTu38AAAAAGC416eUP4WHc9e+k0l6kXnPp3Ikw7tKrpaYwrndTJoYV1eEAAEACGab0zrshYdwR6fZnJw9iBwBgEJjp9mHcufsnH+9AqVpSoewc5pZOpQPDuN4DswEAAIAwfKoEAElmeoK2pYK0/m3rMG7E6l5IiPXvwsO4MavDIUE6WUSNcaIhAAA9461MO3NTmpp3240w7vGcOh19I8uL4ovQMO7WwZYerT6SLeZXAAAAABKiUpIO95zbZqY5jLv6jfMnpnoYN6xCSrFcjN0/BgDV4QAAQNJkctLx4TOyq81h3DufSxOX+jc+AAACGdLse+H7yOY/lK6+H7ln67hwRDqV1p2ZO6Fh3PPZ85H7BwAAQLIQyAUAuGFcq+K0/WHcall6Q4VT+JQKJzc5BYVxT1kdDmddB4uoMU40BADgrWgXxp28LJ2Ltpm3Yle0WlxttIPCuL94/guVLeZXAAAAABLkeMOkzIxzuJ8/jOtdT4yokzDu0vaS9sv7sZ8DfUZ1OAAAkEiG88WuSi+eNIdxvXNqAAAGRWZUGplw27sr4cVCIqqHcSey7nP4w7h3L9498TgAAAAQhEAuACTdUbF9GHf5azdYANSV9tzbLcO48avDIQH8i6hdOtEQAICem74RHsbNX5NufSIZ0ZZdvEHb+cn50DBuNpWNP34AAAAAGDZm2gnjhh3ul8tH7nZ5d7kRxk2n0k1h3KebT/Vk60m8MWMwUB0OAAAklW05YdyDXacdFMYtFfozNgAAgng/X99dkbZ/dNv+/YlWtP2shmHo9vTt0DDuvdl7WphZiDpqAAAAJBCBXABIspotbXzvhnHHpprDuEtfSoWf+jZEDIF2YdwY1eGQEP5F1C6eaAgAQM+YWSl/3W2XCs1hXO+cOob5yXldP+8+hz+Me2nskqZHp2P3DwAAAADDxZBm3wsP487dP/l4B0rVkgplJ4BQr5DiD+N6N2ViWFEdDgAAJFFNevlDeBh3/buTB7EDADAo2oVxi5vS661IXebMnMYz4412UBjXe2A2AAAAEIZALgAkWeVQsqrO7bEp6crd5jBufWNCxOpeSIi5++Fh3JjV4ZAwXT7REACAnjI9QdtSQVr/tnUYt2ZH7n5uYi40jDt7blYfXf9IKeZXAAAAAJIiMyqNuNVLmsK48x9KV9+P3K1VsyS5YdywCinns+cj948BQnU4AACQNJWSdLjn3DYzzXOf1W+cPwAADJq9tfB9ZPsb0rOvIn8W7/18fW1/LTSMW/9sHgAAAGiF3ZsAkGg150s9jJtKO21/GDedlcapcAqfXP7kJqegMO4pq8MhAdotosY40RAAgLeiHsa1Kk7bP/eplqU30X6HZc2srkxcabSDwrgfz3+sjJnpyiUAAAAAwFDwHki0u9IcxvWuJ0bUSRj37sW7Jx7HsKE6HAAASKDjw2dkZqSrHzSHcb1zagAABoVVlnaeu+2Zmy2KhcQPzK7tr2mlsNJo+8O4rw5faedwJ3b/AAAASAYCuQCQdKP5NmHcEen2Z5I50q8RYlDlJt3b7cK4MarDIQH8i6hdOtEQAICeOyq2D+Muf+3OjTqUSblB22K5GBrGtfn9CAAAACBpdlfCD/ezor0HMwxDt6dvh4Zx783e08LMQtwRYxBQHQ4AACSVmXbCuN69Hf4wbi7/tkcFAEBr3sq0MzelqXm37d+fmI6+n/VF8UVoGHfrYEuPVh/JFp/FAwAAIFy63wMAAPSRYUrvvOuGce1qcxj3zueSYfRvjBh87cK4MarD4e365Pf/Q8f/7dd//c9374n9i6hdPtEQAICeqNnSxvfOXFqSxqaa5z5LX0qFn2I/RbFc1OL2om7+7Kak5jBuxapwKi8AAACAZNlbkwrrbtsfxi1uSq+jrUPnzJzGM+ON9tr+mrYPthvt+qZM730YQlSHAwAAiWRIs++Fh3Hn7ksvl972wAAAaK9dGHfysnv4VocqdkWrxVWNHBemCQrjeg/MBgAAAMJQIRcAkiyTk1LHQQK7Kr140hzG9W5MAPyKm+3DuDGqwyFhenCiIQAAPVM5lKyqc3tsSrpytzmMW59TG9GXXV5XXmtxe1FV23mOoDDu47XHKtt8EAgAAAAgIayytPPcbfvDuPsb0rOvnAOUIkh53rOt7a+FVkhhM+aQozocAABImsyoNDLhtv1zn/kPpavvv+1RAQDQ3vSN8H1k+WvSrU8ifxbvXduZn5wPDeNmU9n44wcAAEAiEMgFgEQ7rnxbD+Me7DrtoDBuqfD2h4fBZh05m5zCwrinrA6HBGi3iDp5WTp3sT9jAwAgUM35Ug/jptJO2x/GTWel8Wi/w+yarWc7z0LDuA9XHmrzYLMrVwIAAAAAQ8Ebhp252RzGXfzCeU8WU7sw7qvDV9o53IndP/qtw+pw3scBAACGnTektLvSHMb1zqkBABgUZlbKX3fbpUJ4sZAY5ifndf28+xz+MO6lsUuaHp2O3T8AAACSgUAuACSdbbUP465/J5X2+jI8DLDXW+4mp1Zh3FNUh0MC+BdRu3SiIQAAPTeabxPGHZFufyaZ0aq8l6xSI4ybH8kHhnE33mxIklIs6QAAAABImpmb4Yf7paO9B5OkF8UXoWHcrYMtPVp9JFvRqu9igFAdDgAAJNnuirT9o9v2h3Gto7c+JAAAWjI9QdtSQVr/tnUYtxZ9rWZuYi40jDt7blYfXf9IKfaqAQAAoI10vwcAAOinmvTyB6ly6DTNTHMYd/Ub5w/gV1/UahfGjVEdDgnhX0QNOtHwcLc/YwMAoBXDlN551w3j2tXmMO6dzyXDiNx1reZU382P5LVwYaFlGDdrZjmVFwAAAECyTN8ID+NOXpYO9yJ1WbErWi2uauT4MKX5yfmmMK53UyaGlL86XPGl264HUrz3AQAAnBV7a1Jh3W37w7jFTecgdgAABk09jGtVnHbQ/sQ30X6HZc2srkxcabSDwrgfz3+svaO9blwBAAAAzjiOcAGAJKuU3A0qZka6+kFzGNd7SjjgN3m5TRg3XnU4JEwPTjQEAKBnMjkpZTq37ar04klzGNc7p45oMjuphQsLMo+fIyiM+2DugbLegy0AAAAA4Cwzs1LerV7SFMbNX5NufXIyeNkBb9B2fnI+tEJKNsV7sKFHdTgAAJAkVlnaee62/XOf/Q3p2Vd8Fg8AGDxHxfZh3OWv3XWhDmVSmcbtYrkYGMatH5ht8/sRAAAAbRDIBYAkq1nO13oYNzfpPuYP4+byb3NkGAbpEWeTU1gY987n0sSl/o0Rg6+TRdSIJxoCANBbx5Vv62Hcg+Nq7kFh3FIhUs+mYerW1K3QMO6nNz7VhdELp74KAAAAABga3gOJSoXmMK53PTGGdmHcS2OXND06Hbt/DIC9tfAwLtXhAADAWeM5fEYzN5vDuItfOJ/FAwAwSGq2tPG9u49sbCq4WEjhp9hPUSwXtbi92DKMW7Eq2jncOc1VAAAAIAEI5AJA0pnp9mHcufsnHwck6dzF9mHcU1SHQwL4F1G7dKIhAAA9Z1vtw7jr30mlvUjd5tK5RhjXsq3AMO7FsYvduAIAAAAAGD6lgnO4X6swbozqJXMTc6Fh3Nlzs/ro+kdKRay+iwFCdTgAAJBkMzelqXm33QjjHs+p0yP9GRcAAEEqh5JVdW6PTUlX7rbenxhjreZ15bUWtxdVtZ3nCArjPl57rLLNoRUAAAAIxyeHAJBohjT7XngYd/5D6er7b3lcGAr1Ra1OwrgRq8MhIfyLqF0+0RAAgN6oSS9/cMO4ZqZ57rP6jfMnJsu2tPRqKTSMWywXY/cPAAAAAEPnqOiEccMO93sTrcJp1szqysSVRrtYLjaFcb2bMjGkqA4HAACSavpGeBh38rJzEDsAAAOj5nyph3FTaafdtD8xK41H+x1m12w923kWGsZ9uPJQmwebXbkSAAAAnG0EcgEgyTKj0siE295daQ7jejcmAH6dhHFjVIdDUvgWUbt4oiEAAD1TKUmHe85tMyNd/aA5jOudU0dUD+PuHTnPERTGXdpe0n55P/ZzAAAAAMBQqdnSxvfhYdzlr91gQYcyKTdoWywXtbi92DKMa1M9dfhRHQ4AACSJmZXy1922f+6Tvybd+oTP4gEAg2c03yaMOyLd/kwyo72PL1mlRhg3P5IPDOPWD8xOEa8AAABAG8wYASDJvAvruyvS9o9u2x/GtaJtZEEC1Gxnk1NYGPeU1eGQAG0XUaOfaAgAQE/VLOdrPYybm3Qf84dxc/nI3S/vLoeGcZ9uPtWTrSfRxw0AAAAAw6pyKFnOhkmNTTWHcZe+lAo/xe6+HsYNq5Cyc7hzqktAn1EdDgAAJI2ZdW+XCs1hXO+cGgCAQWGY0jvvuvvI7GpwsZCJS5G7rtWcwhH5kbwWLiy0DONmzaymR6dPfy0AAAA40wjkAgDah3GLm9Lrrbc+LAy4N1vuJqdWYdxTVIdDAvgXUbt0oiEAAD1nptuHcefun3y8A6VqSYVyQZKUTqUDw7i/3PjlaUYOAAAAAEPI2TCpsSnncD9/GLe+nhijutfryuu2YdzHa49Vtsunvgr0CdXhAABAkpUK0vq3rcO4Nbt/YwMAwC+Tk1Kmc9uuSi+ehBcLiWgyO6mFCwsyj58jKIz7YO6BsiaHVgAAACAcnyoBQNLtrYWHcfc3pGdfsQiPZvUPbDoJ48aoDocE8C+idulEQwAAesuQZt8LD+POfyhdfT9yz9Zx9d10Kq07M3dCw7jns+cj9w8AAAAAQ2s074RxWx7ul5XGo1U4tWu2nu08a4Rx8yP5pjDuw5WH2jzY7NZVoB+oDgcAAJLqqOiEca2K0/bPfapl5yB2AAAGhuF8qYdxD3addtD+xFIhUs+mYerW1K3QMO6nNz7VhdELp74KAAAAnH0EcgEgyayytPPcbc/cbA7jLn7hLMIDQdLZ9mHcGNXhkBS+RdQunmgIAEDPZEalkQm3vbvSHMb1zqkjqodxJ7Luc/jDuHcv3j3xOAAAAACcaYYpvfNuSBh3RLr9mWSOROq2ZJVOhHEXLiw0hXHrmzJTfKw+/KgOBwAAkqRmSxvfh4dxl79250YAAAwK22ofxl3/TirtReo2l841wriWbQWGcb0HZgMAAABh+OQQAJLM8gRtZ25KU/NuuxHG9VRBBbyMlLPJKSyMG7M6HBKkk0XUiCcaAgDQU4ZnKWV3Rdr+0W37w7hWtI0shmHo9vTt0DDuvdl7WphZiDpqAAAAABhemZx0vGFSdrU5jHvnc2niUuRua7WaJDeMG1YhZXp0+vTXgf6hOhwAAEiayqFkOYfPaGyqee6z9KVU+Kl/4wMAIFBNevmDu4/MzAQXC1n9JvYzWLalpVdLoWHcYrkYu38AAAAkA4FcAED7MO7kZekcp3/BZ/ziyU1OQWHcU1SHQxL4FlG7dKIhAABvRbswbnFTeh1tM2/OzGk8M95oB4Vxf37p53FHDAAAAABDynC+2FXncD9/GNe7nhjRZHaybRj3wdwDZc3sqa4AfUR1OAAAkEjO4TMam5Ku3G0O49bn1AbbRwEAA6RSkg73nNtmRrr6QXixkIjqYdy9I+c5gsK4S9tL2i/vx34OAAAAJAMrKgCQdNM3wsO4+WvSrU9YhEcz01M1uV0YN2J1OCSEfxG1yycaAgDQM3tr4WHc/Q3p2VfOpt8IUp4599r+WmgYt2yVo44aAAAAAIaXbTlh3LDD/UqFSF2ahqlbU7caYVzLtprCuJ/e+FQXRi905RLQJ1SHAwAASTWad8K4qbTT9odx01nnIHYAAAZFzXK+1sO4uUn3Mf/+xFw+cvfLu8uhYdynm0/1ZOtJ9HEDAAAgcUhXAUCSmVkpf91tlwrNYVzvxgQgSLswbozqcEgI/yJqF080BACgZ6yytPPcbc/cbA7jLn7hbGyJaW1/TSuFlUbbH8Z9dfhKO4c7sfsHAAAAgOFSk17+EB7GXf9OKu1F6jWXzp0I4y69WmoK43o3ZWJYUR0OAAAkkGFK77wbEsYdkW5/dvIgdgAABoGZbh/Gnbt/8vEOlKolFcrOYW7pVDowjOs9MBsAAAAIw6dKAJBkpidoWypI69+2DuNGrO6FhFj/LjyMG7M6HBKkk0XUGCcaAgDQM97KtDM3pal5t90I4x7PqdPRN7K8KL4IDeNuHWzp0eoj2WJ+BQAAACAhKiXpcM+5bWaaw7ir3zh/YqqHccMqpBTLxdj9YwBQHQ4AACRNJicdHz4ju9ocxr3zuTRxqX/jAwAgkCHNvhe+j2z+Q+nq+5F7to4LR6RTad2ZuRMaxj2fPR+5fwAAACQLgVwAgBvGtSpO2x/GrZalN1Q4hU+pcHKTU1AY95TV4XDWdbCIGuNEQwAA3op2YdzJy9K5aJt5K3ZFq8XVRjsojPuL579Q2WJ+BQAAACBBjjdMysw4h/v5w7je9cSIOgnjLm0vab+8H/s50GdUhwMAAIlkOF/sqvTiSXMY1zunBgBgUGRGpZEJt727El4sJKJ6GHci6z6HP4x79+LdE48DAAAAQQjkAkDSHRXbh3GXv3aDBUBdac+93TKMG786HBLAv4japRMNAQDouekb4WHc/DXp1ieSEW3ZxRu0nZ+cDw3jZlPZ+OMHAAAAgGFjpp0wbtjhfrl85G6Xd5cbYdx0Kt0Uxn26+VRPtp7EGzMGA9XhAABAUtmWE8Y92HXaQWHcUqE/YwMAIIj38/XdFWn7R7ft359oRdvPahiGbk/fDg3j3pu9p4WZhaijBgAAQAIRyAWAJKvZ0sb3bhh3bKo5jLv0pVT4qW9DxBBoF8aNUR0OCeFfRO3iiYYAAPSMmZXy1912qdAcxvXOqWOYn5zX9fPuc/jDuJfGLml6dDp2/wAAAAAwXAxp9r3wMO7c/ZOPd6BULalQdgII9Qop/jCud1MmhhXV4QAAQBLVpJc/hIdx1787eRA7AACDol0Yt7gpvd6K1GXOzGk8M95oB4VxvQdmAwAAAGEGOpC7vr6u3/qt39Kv/Mqv6P79+/qd3/kdFQrOh6J/+Id/qL/8l/+y3n33Xf3ar/2a/tE/+kd9Hi0ADKHKoWRVndtjU9KVu81h3PrGhIjVvZAQc/fDw7gxq8MhYbp8oiEAAD1leoK2pYK0/m3rMG7Njtz93MRcaBh39tysPrr+kVLMrwAAAAAkRWZUGnGrlzSFcec/lK6+H7lbq2ZJcsO4YRVSzmfPR+4fA4TqcAAAIGkqJelwz7ltZprnPqvfOH8AABg0e2vh+8j2N6RnX0X+LN77+fra/lpoGLf+2TwAAADQykDv3vyt3/ot5fN5/bt/9+/0L/7Fv9Dz58/19/7e39Ph4aH+2l/7a/r5z3+ub775Rr/3e7+nf/AP/oEePXrU7yEDwJCpOV/qYdxU2mn7w7jprDROhVP45PInNzkFhXFPWR0OCdBuETXGiYYAALwV9TCuVXHa/rlPtSy9ifY7LGtmdWXiSqMdFMb9eP5jZcxMVy4BAAAAAIaC90Ci3ZXmMK53PTGiTsK4dy/ePfE4hg3V4QAAQAIdHz4jMyNd/aA5jOudUwMAMCissrTz3G3P3GxRLCR+YHZtf00rhZVG2x/GfXX4SjuHO7H7BwAAQDKk+z2AVorFov7Mn/kz+ht/42/o3LlzOnfunP7iX/yL+sf/+B/rD/7gD1SpVPTbv/3bMk1T7733nv7SX/pL+mf/7J/pwYMHLfus1Won2oZhNN3X6/v78Zy9vn+QxtKt++P34X/MCLjPEbn/gD4Ce6/VIl1TFLUWfYf1P5jfp0G9v6bWr5mT99f/XuTnDOp9NC/jyl3VGmHcI+mHL6XCH8mQoVp6RLr5v5d+/FdSrdbyNdbOWfr+DdJYunV/rNdS7nzjNaHihrT4T2VUj1RTTZq8Ji38D86HO7WajJrt9PMW/y0H6d+3W/f39ueP1MnPIO/fO/XPIKssY+e583NGkuZ/Xbp+z/05s/+Te6LhKX7++Mcda+wD8X3q3/19G4s6+a14LMY8pVODNgdqdf8gjSXa/WE/g3o4B/Lef8p/yzBn5/vU+v5+jiXCTwlJnb8Pa/se7KgobS83wrhG/ppqnrmPrLL0h79w5kYBc6BWMik3aFssF/WL/+0XOrKOZBiGZs/N6r//E/+90qm0arWabNuOfk0D8prp1v1DOwfy33+KvtsZhNfBIL1munV/L3/+hPXCHOisvfY6+xn0tn7+xOk/zNn5PkW/f5jnQK166cfPn9AxDsn3aXBfe4M3B2rVTy9//vTr/kEaS5z7HR39lHD+y27PgXZXnMP9Lr/nfH7hWU9UrSZVj5z/vsPXjWEYuj19+0TY9snLJ/qPL/9jo497s/d0beKa/nD3D6Nf0wDdPxhj8T7e+RyoVf8dv5aOq8MZ6RHVzIx05y9LE+80fg4Za79UbfX/dTzEmnt/H34GDcb3qbv3D9JYQu9XhzOsIZ8Dtbp/4L4fXBPXNMT39+znjxTrZxDfp0G4pu7OgVrdH9izmZZx9QPVcpPue7A1J4xryHD2duTyfZ8DtbymAXrNdOv+OH10+lOiFudnRKe9h7w+hnkO1Or+QRrL6e+vf+3dz5+2vUd+zXeu//++3b1/kMbiOt3PoMivGavs3j9zU5qaP7mPbPGfStWS87fNkUjrQJL0ovhCLw9eNsZ8b/ae/uzFP9tobx1s6dF/eSS7vtcxoP9B+z4N7mvv7cyBWvU+SJ+Fdev+QXrNdOv+QRpLt+7vdt9RfzcCAN6egQ3kTkxM6O/+3b974r6ffvpJU1NTevbsmW7duiXTNBuP3b59W//8n//zlv3VajUVCoVGO5vNamxsTIeHhyqX3ZNycrmccrmc3rx5o2q12rh/bGxM2WxWr1+/lmVZjfvPnTunTCaj/f39E78MJyYmlEqlTjynJE1OTsq2bRWLxcZ9hmFocnJS1WpVb968adxvmqYmJiZUqVR0cHDQuD+dTmt8fFxHR0cqlUpc0wBdk/c5ZRgyU6Zsu6Zazfbc7ZziHfWabNs+MfZUKiXDME4+pyTDtiNdk+T8/2Fb9on7U2aq6f43b96cie/ToL72LMuSaZqq1STb9n5fjab7C4VCpGsatywZhiEzlXJfS5allFIy3nlXOt7UL7sq6+n/JKOwrpSZkpHJqfyn/o+qSUqVKzos7mts9MKJa7KqVuPfWIYa7ca/fdqUajpxrcP8fZLO3msv1jVJsm1blXJZerUq8//9pVJWWaZpyp64osrNvyBVa1L1SGb5UJk3WzoslVS23ecduGs6i9+nDq/JsiwZRkqplBH4eyuVMmTZTii2PqZOr2nccn9G1I6f6/hJlbLdf7vahT+p8qWfS0dOheVc+Y9V+/4L2UcHqlWqOijuK2WMn7im+s+bxu8t2w0nSZKRMpQ6/rnn/bcc1u+TdPZee22vSWo5B/LfX6tWI12T85fkm78dv1Z9c6DXr1/zferhNVmWpVTKlGHUmua2QXOgKNfknQPVar6fEZ65UTHGz4j6z6CU6ZmXe9ZH63Ojs/J9kgbztVf//VTnvk+y5f2GpFLO+kGUa5LU9JpMS1LNUu2n/1XG8YE2tdGfyVj4DdmGqcrRkWSVZf5//u9K7a3LlHRULqvkW4+Qjn++2Z6fY6pJplSza9ov7euHVz/oxvkbSqVSujx+Wf/dlf9OdtXWUfVIbw7f6NXhq8jXxGvv5DVZlhX63t07N6o/d6fXVJ8DtXrv7p0bvfZcVyfX1DQHavWe3mYtrJfX1Ml79/r9kqJdkzqfA9mVSqRrqp8F1uq9u7eP/f39of8+DfJrz50DKfD3Vn1uVIj4M0LqbA5Uq9W0H/FnhPd1U58D2ZbvtXp8/1n5PkmD+dpr99698f1IOWvRka5JzXOg+mcx3vvfxPgZISn0vXt9blQoFM7E92lQX3vOcxju+1/P98M/N6o/R6fX5J8DhX2u4Z0DdXJNjZ9BLd671+dAZ+X7JA3ma09q/979+KokKdo1ScG/t3T8fumPV2Xsv5Dk/Cwx/uv/VpXZu7KP1xO1u65s8aUMNf/cq29c8r53t21buXRO45nxxs+fteKaNvY3Gj/37l64qz+d/9N6dfhKlUol+jXx2jtxTVbT+6SgOZAzNypE/Bkx7vm3SXt/vlmWUnbVeUUeV4c7yk411qHNF/9JmbX/xfm863gdumaPnrimE3OgVEpGqvUc6Cx8n+rO0muvo2tS8Byo5rv/daEQ6Zpsy2773r3+c69QKPB94pq4piRek1rMgQLe05cPDyNd02/++98Mfe/unRv9jx/+j3yfenRN9XGGvXevz4284+zkmrxzoBPv3S1LqZqkd+7IyDmfdxwdHcn4o/8o87/8PyVDSptp2dfuy1p/qsPjOZD3mrxzoKD37o2xp4wz8X2qG8TXXrv37nWHEX9GnD9+n9TJnsTXhUKka3L3wLXfk1goFM7E92lQX3v1v9NuT6L336DTaxpv/Hzz7Uk8Vn8tRb2mVp+7B32ucVa+T3WD9tqTWn1+0Xy/HXHf8qQC5kC2rXoqoHbhT0o/+xNSraZqpaJsaUf2//o/qVY+dB4fuygjVVBazXuxa3at6b27bduqpCpaLa5qJOUUjqiv+9i2LdM0tb63rn/5X/6lDsuHqlarjdf0oH+fBvW1558DhX2u4R1PJ9d0zjcH8r93r98vRd+3fGIO1GZP4ln4PtWdpdfeWbumXC4nAMBgGthArt/S0pL+yT/5J/r93/99/Zt/828am2Pr8vm89vb2GpN6v/ovMr/R0VGNjo423X/u3LnAcYyPjwfef/78+Y6e0zCcSVjQWNLpdOD9mUwm8P6RkRGNjIw03c819e+avCHxulTKkNR8f9RrCnpdS2p+zuOFjCjXZBiGs/Gyzf31sQ3792lQX3vO99KQYdQCX0uG4X6/vX+vo2vy9Oe+lmwplZWOwwlGzZJ+eqp0/rqUNqV0TrrzubIT70jFl1I2o8zEeel481z9mvyvnaDXkgydme9T/b6z9Nqr3xfpml6/USqV0kj5j6Xn/1ZSVTJTUv6aUgv/g0ZMJ2giqyz9f/+VVD3SaC6n0Ynm/gfmmnQGv0/q7JrMEz8jgn9vmcc/O/x9tb0mT9/GieeypZrhnEY3c1PG1Lz7b1yvuGwdOf997pzOT5yXjp+rfk3+nzdGyvngya/Vv9mwfZ+8zsprz6vVNbWaAzXd7/v95B9/0FhkBP/e8s+Bxn2vPT++T6e7JvfnghEwBzo5N/KOtaNr8v4MMoL6j/8zomkOFNC3f8z1cQzj98k7/kG6JrPl+6Tg+6NcU00B31fLliolGbYlpdLS2JSMK3eldFapWk0jaUN69i+kNxtSKiUZKY1ksxoJmAOlUinJM8z6BzhvrDd6vvdc1VpVpmnq8vhlfTz/sdLHAeCKVdG/3/z3qtiVyNfEa+/kNXUyB6rf7++r7TWZ7X9G1OdG3r47uaamOVCr9/Qp1sJ6eU3e9+gnHwu+P+o1dToHMjNOZe2Or+n4AN1W792999f/7jB/nwb5ted9nQT/3jJi/Yw47vDE3wl+rUb/GRH0ukl14XfuIH+fvAbpmtq9d/eLdE1q/jlWP0nee3/cnxFh793rcyPv3xvm79OgvvbMjt4nBc+B2l6Tr6+wzzWCxh92TZ3Ogc7K98lrkK6pk/fuXpF/RgS9Ji1LhlVxquOmnes1/uv/Vpq7r0x9A1RxQ/rf/lVjruO/JsNwHvD2bdu2UseH6BopQ2v7a/rP+/9Zt6duyzAM/eo7v6qfX/q5JClrZRs/dofh+zSorz3/97bVe3fTbB5n22vy/+5qvJacdWiZaenqB1Ju0h372jfS2n+Q8xo2lJ644KxDe97Dj46ORpoDnYXvk1+SrinsvXvd5ORkpGuqv1bC3rvX50bev8f3iWvimpJ1TWHv3b3316+j02uqz4Fa/d7y/3zr5jWdxe9T3GtqmgOFfK4R1H/oNfk+i3ffu9tSOiPl3L87svlUWv9fnP1AkjT/oVI/+6+U2lpy9gJ55kAjIyPBcyDf5xp1Z+H75DdI19TuvXtd1J8Rqv+M6GBPYtSfEfW/28meRO/fG+bv06C+9ryfxYftSYx1TR2uA3VjXi4Ff65xVr5P3vsG7ZrC3rt71QPYUa6p+eebLdmSpm/ImL7RuDdTeiUt/lOn8EPalCavSX/i16Xv/6+B12SkmudAtu0cfO38B9L85Lx+9eqvNh7fOtjS//xH/7MsWUqZKY2NjMW6Jl577jX5/18O+1wjqJ/Qawr4DKPV5xpRr6nde3evs/B98uOaBu+aAACDaygCuU+ePNFv/dZv6bd/+7f167/+63r8+HGsfuoLje3u6/X9/XjOXt8/SGPp1v3x+gh6rEtjDLw34P7jvx/lmjplhPTdr/sHaSynv9/wfW36rwP/3uleS8ctuyrjxRPpYFfKzzmbWu58Lp2fdf4Lw5BK+87XNq+DVs7a92+QxtKt+yP3YZWdwImZlWRI+WvSwm/ISB+HcatlaemfS/sbbj9v+d9ykP59u3V/b3/++G+r6X5/f6f+fTZ9Q8bUfP0vOa+XxX8qVY9kyJAmr0iHe6f6+dPq7wzf96m/9/dtLIH3RpsDhd3fiUGcA7W6f5DG0vn97X4G9WIO5Lu/C/+WrZyd71P4/f0aS4SfEpH7b93z8YbvsSnpyl0nmCs5G8SX/rlUWHf+dnpEGr/Ycg4UxK7ZerbzTKbhfJhTD+NmTCdwV7Eq+pf/+V9q82CzMcBh+D4N7muvj3Mg7/2n7DvMoLwOBuk10737e/fzJ1LvzIFC7x+ksTTf39nPoLf58ydO/62cne9TvPuHeQ7Uqpd+/PyJ0/8gfZ8G97U3mHOgVv308udPv+4fpLHEub/DnxLxnrPVM1puBQPN3JTm/hu3n8Z6ovvfRH3drO2vaaWw0vi792bvNcK4krRT2tHO4U742Ifg/v6Pxf9453OgVv139loypNn3pNyk+/Nn9Rtp5f/R+C+Nuf9GernkPNbB76FWzsb3qfv3D9JYQu8PvNd3/xmYA7W6f+C+H1wT1zTE9/fk54/TQaz+O9HuZ9Ag/ft26/5hngO1uv/k7yw3hGTsrjgH8df/i/kPpbn7Mur3DcAcqNX9g/Sa6db93XkP1nx//e/3cg7Uqp9hngO1un+QxnK6+72P9+7nT2jvPfi9FbfvYbh/kMZy/EhH94f9DIr0mjGzMvLX3XapcHIf2fH+RB3uNnqI+lqan5zX9fPXG39v62BLv3j+C5XtsgzD0Dvn3tF+eT/eNQ3x/cM8B2rVu+H8hVP33crZ+D71//5BGku37u/9z2YAwCAIPrpmgPzbf/tv9Zu/+Zv6W3/rb+mv/tW/KkmamprS3t7eif/uj//4j/Wzn/2s5SlLAIAWbEuqh3GlE2HchvXvpNJeX4aHAfZ6y93kVF/sOhHG/VLa+yOnbfD7GQHMrORdRN3fkBa/kOonEuavSbc+4fUDABg8o/kTYdymuU96RLr9mWRGO62yZJVUtauSpPxIvimM+3DloTbeOIedpAZ/SQcAAAAAumvmplQ/3E9qXk9MR68Y8KL4ohHGldQUxt062NKj1UeyZcceNvosMyqNTLjt1W+klT9w2/MfSlfff9ujAgAAeDt2V6TtH932cRi3wTp660MCAKAlM+veLhWk9W9P7iPz7k+sRV+rmZuY0/Xz7l61Rhj3+DC42XOz+uj6R0qxVw0AAABtDPSM8enTp/qbf/Nv6vd+7/f0F/7CX2jcv7CwoB9//FHVarVx3w8//KB33323H8MEgCFWk17+4IZxzUxzGHf1G+cP4Fdf1GoXxk1npfGL/RkjBpt/EdUfxvW+rgAAGBSGKb3zrhvGtavNYdw7n0sTlyJ3Xas51XfzI3ktXFhoGcbNmllNj06f/loAAAAAYFhM3wgP405els5FW4eu2BWtFlcb7fnJ+aYwrndTJoaUdxPt7kpzGNcbSAEAADhL9tbCw7jFTecgdgAABk09jGtVnHbQ/sQ30X6HZc2srkxcabSDwrjeA7MBAACAMAMbyK1Wq/rbf/tv63d+53f05/7cnzvx2K/92q/p3Llz+vt//+/rzZs3+k//6T/pyy+/1F/5K3+lT6MFgCFVKUmHe85tMyNd/aA5jOvdmAD4TV5uE8aNVx0OCdODEw0BAOiZTE5Kmc5tuyq9eNIcxvXOqSOazE5q4cKCzOPnCArjPph7oKzJoRUAAAAAEsLMSnm3eklTGDd/Tbr1ycngZQe8Qdv5yfnQCinZFO/Bhh7V4QAAQJJYZWnnudv2z332N6RnX/FZPABg8BwV24dxl79214U6lEm5QdtiuRgaxrX5/QgAAIA20v0eQCvff/+9nj9/rt/93d/V7/7u75547F//63+tf/gP/6H+zt/5O7p//76mp6f1O7/zO/r1X//1Po0WAIZUzXK+1sO4uUn3MX8YN5d/myPDMEiPOJucwsK4dz6XDKN/Y8TgOypK28tdPdEQAIDeOp7b1MO4B7tSfi44jFsqROrZNEzdmroVGsb99ManMsT8CgAAAECCeA8kKhWaw7gLvyEd7sbuvl0Y99LYJe2X92P3jwGwtyYV1t021eEAAMBZ5zl8RjM3m8O4i184n8UDADBIara08b1kHB+QPTYVXCyk8FPspyiWi1rcXtTNn92U1BzGrVgV7RzunOYqAAAAkAADG8h9//339eOPP4b+N1988cVbGg0AnGFmun0Yd+6+9HLprQ8NA+7cxfZh3POzUvFl/8aIweZfRO3SiYYAAPScbblhXCk4jLv+nVTai9RtLp1rhHEt2woM414cu6jtg+1uXAUAAAAADJdSwamQcunPOG3/emKM6iVzE3OhYdzZc7P61Xd+VV89/+q0o0e/1KvDpUecNtXhAABAkszclKbm3XYjjHv8GXx9jgQAwCCoHEpWVUqbThj3yt3W+xONVOTuX1de6/nec1XtqqTgMO7jtccq2xxaAQAAgHDRZ6MAgDPEkGbfCw/jzn8oXX3/LY8LQ6G+qBUWxq2LWB0OCVFfRJV6cqIhAAC9UZNe/uCGcc1M89xn9RvnT0yWbWnp1VJgGLeuWC7G7h8AAAAAhs5R0QnjWhWnHXS435toFU6zZlZXJq402sVysSmM692UiSFFdTgAAJBU0zfCw7iTl52D2AEAGBg150s9jJs6rjvWtD8xK41H+x1m12w923kWGsZ9uPJQmwebXbkSAAAAnG0EcgEgyTKj0siE295daQ7jejcmAH6dhHFjVIdDUvgWUbt4oiEAAD1TKUmHe85tMyNd/aA5jOudU0dUD+PuHTnPERTGXdpe0n55P/ZzAAAAAMBQqdnSxvfhYdzlr91gQYcyKTdoWywXtbi92DKMa1M9dfhRHQ4AACSJmZXy1922f+6Tvybd+oTP4gEAg2c03yaMOyLd/kwyo72PL1mlRhg3P5IPDOPWD8xOEa8AAABAG8wYASDJvAvruyvS9o9u2x/GtaJtZEEC1Gxnk1NYGPeU1eGQAG0XUaOfaAgAQE/VLOdrPYybm3Qf84dxc/nI3S/vLoeGcZ9uPtWTrSfRxw0AAAAAw6pyKFnOhkmNTTWHcZe+lAo/xe6+HsYNq5Cyc7hzqktAn1EdDgAAJI2ZdW+XCs1hXO+cGgCAQWGY0jvvuvvI7GpwsZCJS5G7rtWcwhH5kbwWLiy0DONmzaymR6dPfy0AAAA40wjkAgDah3GLm9Lrrbc+LAy4N1vuJqdWYdxTVIdDAvgXUbt0oiEAAD1nptuHcefun3y8A6VqSYVyQZKUTqUDw7i/3PjlaUYOAAAAAEPI2TCpsSnncD9/GLe+nhijutfryuu2YdzHa49Vtsunvgr0CdXhAABAkpUK0vq3rcO4Nbt/YwMAwC+Tk1Kmc9uu6v/P3v/9tnHl+f/niyySomT9oCXLtizb6shp2B93FLvjZJAsGvPN7gTexmeSINjBDhB8vlhgv3vxvdm9WuD7P+z1Xiz2Yi8HATIYIOh4PmgY2bv5bvoziT1W1G04n5moI7UUWT8jirJIkaziXhTJKlVRRVaJNCXX8wEY5gnTp0qYYHx8znm931p9FNwsJKSxzJjmLszJqD+jVRj3/sx9ZQyKVgAAACAYp0oAEHe7y8Fh3L016ekXbMLDr3Fg00kYN0J3OMSAdxO1SxUNAQDorYQ0dTc4jDv7vnT17dAzm/Xuu6lkSncm7wSGcUczo6HnBwAAAIAzazBnh3GPLe6XkYbDdTi1apaebj9thnFzAzlfGPfB4gOtH6x366dAP9AdDgAAxNVhwQ7jmhV77F37VMt2IXYAAE6NhP1bI4x7sGOPW91PLOVDzWwkDN0avxUYxv34xse6MHjhxD8FAAAAXn0EcgEgzsyytP2DM5686Q/jzn9mb8IDraQy7cO4EbrDIS48m6hdrGgIAEDPpAelgRFnvLPoD+O619QhNcK4IxnnGd4w7r2L9458DwAAAACvtIQhXX4zIIw7IN3+RDIGQk1bMktHwrhzF+Z8YdzGpcwkx+pnH93hAABAnNQsae1JcBj32ZfO2ggAgNPCMtuHcVe+lUq7oabNprLNMK5pmS3DuO6C2QAAAEAQTg4BIM5MV9B28qY0PuuMm2FcVxdUwC2RtC85BYVxI3aHQ4x0sokasqIhAAA9lXBtpewsSpvfO2NvGNcMd5ElkUjo9sTtwDDuu1Pvam5yLuxbAwAAAMDZlc5K9QuTsqr+MO6dT6WRS6GnrdVqkpwwblCHlInBiZP/HOgfusMBAIC4qRQl0y4+o6Fx/9pn4XMp/1P/3g8AgJZq0vPvnHtkRrp1s5ClryM/wbRMLWwtBIZxC+VC5PkBAAAQDwRyAQDtw7hjV6RzVP+Cx/DFo5ecWoVxT9AdDnHg2UTtUkVDAABeinZh3MK6tB/uMm/WyGo4PdwctwrjvnXprahvDAAAAABnVML+zaraxf28YVz3fmJIY5mxtmHc+zP3lTEyJ/oJ0Ed0hwMAALFkF5/R0Lg0fc8fxm2sqRNcHwUAnCKVklTctT8baenqO8HNQkJqhHF3D+1ntArjLmwuaK+8F/kZAAAAiIdUv18AANBnEzeCw7i5a9Iv/lp68g/9eT+cXoara3K7MG7I7nCIicYmamqgJxUNAQDomd1lKb/ijL1rn7016ekX9qXfEJKuiy/Le8vaPNhsjr1h3LJZDvvWAAAAAHB2WaYdxj3YkXIzrcO4pXyoKY2EoVvjt5phXNMyfWHcj298rEQjEIyzqdEdLmXQHQ4AAMTLYM4O4ybrV0S9YdxUxi7EDgBACKZVk1WrHflnG3ullv9uNmNoNJvufPKaaf/eCONmx5zvvPcTs7nO5617tvNMJdN+11Zh3Mfrj/Vo41HoeQEAABA/BHIBIM6MjJS77oxLeX8Yd+7vpeJOf94PZ0O7MG6E7nCICe8mahcrGgIA0DNmWdr+wb78LUmTN/1h3PnP7IstES3vLWsxv6hfTfxKkj+Mu1Xc0nZxO/L8AAAAAHC21KTn39nBSql1GHflW6m0G2rWbCp7JIy7sLWg6eFpSUcvZbqLJeEsojscAACIoYQhXX4zIIw7IN38z9L3/7V/7wgAOHNMq6ZiuapzA078oGxa+n/8/llzPDaY1kg9hJs2Evo//W9+ES6Ua6Tah3Fn3pOeL4R691K1pHw5rwFjQKlkqmUY9w9rfwg1JwAAAOKLQC4AxJmRcT6X8tLKN9KlN+xxI4zbuJgQsrsXYmLl26ObW13qDocY6WQTNUJFQwAAesbdmXbypjQ+64ybYdx6gZtGaDeE1cKqnh88b469YdyNgw09XHooS6yvAAAAAMREpSQVd+2/Yxlpfxh36Wv7V0SNMO7u4a6mh6dbdkgplAsn+AHQd3SHAwAAcZPOSvXiM7Kq/jDunU+lRKJ/7wcAOJOsWk3nBlL63966qHMDKa3sHOjP2y90fsi+Y/pXr43r7rWcJGn7RVm/m/9JpbIZIpCbkKbuBt8jm31fGn8tdCDXrDeOSCVTujN5JzCMO5oZDTU3AAAA4ocyrwAAJ4xrVuyxN4xbLUsv6HAKj1L+6CWnVmHcE3aHw6uug03UmfeOfg8AwGnRLow7dkU6F+4yb8WqaKmw1By3CuP+7offqWyyvgIAAAAQI/ULkzLSdnE/bxjXvZ8YkjuMK6llGHdhc0F75b3Iz0CfddId7vYnkhG+qBYAAMDpVQ/bWlVp9ZE/jOteUwMAENK5gZR29sv6KV/SQMrQuYGU/vdvXNb9X13WxdGsLo5mZdVq2iochps4PSgNjDjjnUV/GNd9PzGkRhh3JOM8wxvGvXfx3pHvAQAAgFYI5AJA3B0W2odxn33pBAuAhtKu8/nYMG707nCIAe8maquKhlffftlvBQBAexM3gsO4uWvSrY+kRLhtF3fQdnZsNjCMm0lmor8/AAAAAJw1RsoO4wYV98vmQk/7bOdZM4ybSqZ8YdzH64/1aONRtHfG6dBJd7iRS/17PwAAgF6xTDuMe7Bjj1uFcUv5/rwbAOBMW9k50H9s7jfHv/nlBb3zi/HmeH2vpH/+bk1WrRZuYvf5+s6itPm9M/beTzTD3WdNJBK6PXE7MIz77tS7mpucC/fOAAAAiCUCuQAQZzVLWnvihHGHxv1h3IXPpfxPfXtFnAHtwrgRusMhJrybqF2saAgAQM8YGSl33RmX8v4wrntNHcHs2KyujzrP8IZxLw1d0sTgROT5AQAAAOBsSUhTd4PDuDPvHf2+A6VqSfmyHUBodEjxhnHdlzJxVtEdDgAAxFFNev5dcBh35dujhdgBAOhA2bT05+0XzfHrk8O+MO4/PV5RuWpFf0i7MG5hXdrfCDVl1shqOD3cHLcK47oLZgMAAABBCOQCQJxVipJZtT8PjUvT9/xh3MbFhJDdvRATM+8Fh3EjdodDzHS5oiEAAD1luIK2pby08s3xYdxa+EPGmZGZwDDu1LkpfXD9AyVZXwEAAACIi/SgNOB0L/GFcWffl66+HXpas2ZKcsK4QR1SRjOjoefHKUJ3OAAAEDeVklTctT8baf/aZ+lr+xcAACG5g7avTw7rFxfONceNMO5hxf53MqkIZ9q7y8H3yPbWpKdfhD6Ld5+vL+8tB4ZxG2fzAAAAwHG4vQkAsVazf2uEcZMpe+wN46Yy0jAdTuGRzR295NQqjHvC7nCIgXabqBEqGgIA8FI0wrhmxR571z7VsvQi3J9hGSOj6ZHp5rhVGPfD2Q+VNtJd+REAAAAA4ExwFyTaWfSHcd37iSF1Esa9d/Heke9x1tAdDgAAxFC9+IyMtHT1HX8Y172mBgAggnZh3MtjWU0OD4Sb1CxL2z8448mbxzQLiR6YXd5b1mJ+sTn2hnG3ilvaLm5Hnh8AAADxQCAXAOJuMNcmjDsg3f5EMkJujuDVlx1zPrcL40boDocY8G6idqmiIQAAPXdYaB/GffalszbqUDrpBG0L5UJgGNfiz0cAAAAAcbOzGFzczwz3d7BEIqHbE7cDw7jvTr2rucm5qG+M04DucAAAIK6MlB3Gdd/t8IZxs7mX/VYAgFfAaxPnAsO40+cH9ds3LiuRSISb2N2ZdvKmND7rjL33E1Ph77OuFlYDw7gbBxt6uPRQljiLBwAAQDACuQAQZwlDuvymE8a1qv4w7p1PpZFL/XtHnH7twrgRusMhJrybqF2uaAgAQE/ULGntiRPGHRr3r30WPpfyP0V+RKFc0Pzm/LFh3IpZoSovAAAAgHjZXQ4O4xbWpf1w+9BZI6vh9HBzvLy37Avjui9l4oyiOxwAAIilhDR1NziMO/Pe0e8BAOhAJpXU1fGh5nivWPGFcT+5O62McYKIQrsw7tgV6dzFUFNWrIqWCkvNcaswrrtgNgAAABAk1e8XAAD0UTorJQ37s1WVVh9JuRl73Ajjjk5Jhef9e0ecboV16Yf/b3AYN0J3OMRMDyoaAgDQM5WiZFallGGHcafv+cO4jQI3ifCHjPuVff2w+4OqVlVS6zDuV8tfqWxxEAgAAAAgJsyytP2Ds0/oDePurUlPv7ALKIWQdP2dbXlvWYv5Rf1q4leS/JcyuYx5xtEdDkA/lPL2XmIn0oOE4gB0V3pQGhhxxt61z+z70vhr0vOFl/1mAIAzzh203StW9G/LP+vW1KgkVxg3Zf87tVot/AMmbgTfI8tdk37x19KTfwg1rXtvZ3ZsNjCMm0lmwr83AAAAYoVALgDEWsL+rRHGPdixA7nuMG5DKd+fV8TpZR7al5yM+gZUqzDuCbvDIQbabaKOXZGKu315NQAAWqsfGjbCuMn61oo3jJvKSMPhqvJaNUtPt5/KSNhFc1qFcR8sPtD6wXpXfhIAAAAAOBPcYdjJm/4w7vxn9t/JImqEcRu8Ydyt4pa2i9uR50e/ddgdjjAKgG4q5aU//L/sDu+NghGpAbuLV6MgRM2SXmzYZ2JDE9L/8L8QygXQPe6CoTuLRwvxNwrcUJwfAHACjTBuxbLPz71h3LJpaXM/ZBMPIyPlrjvjUt4fxp37e6m4E/m9Z8dmdX3UeYY3jHtp6JL2ynuR5wcAAEA8hG/VAgB4tVimE8aVWodxV76VSrt9eT2cYvsbziWn48K4J+gOhxjwbqK2qmh46yP++wEAnD6DuTZh3AHp9ieSEa7Le8ksNTvj5gZyLcO4ay/WJElJtnQAAAAAxM3kzeDifqlwfweTpNXCamAYd+NgQw+XHspSuO67OEU66Q539e2X/VYAXnWVoh3GNQakwQnp8pz0m/+79M7/RXr7/yzd/S/2HmN6WEoNSsWfO++mCwBh7CxKm98740YYt8EMGZQCAEDSfrEaHMatWvr9H5+rXA25n2K4OtOW8tLKN/4wbuN+Yi38Xs3MyExgGHfq3JQ+uP6BktxVAwAAQBt0yAWAWKtJz79zDveMtD+Mu/S1/QvwamxqtQvjRugOh5jwbqJ2uaIhAAA9kTCky286YVyr6g/j3vlUSiRCT12r2QeWuYGc5i7MHRvGzRgZTQxOnPxnAQAAAICzYuJGcBh37IpU3A01ZcWqaKmwpIF6MaXZsVlfGNd9KRNnFN3hAPRLzZLSQ9Kl/9T6LLW0Jw0M1/95ra+vCuAVtbss5VecsTeMW1i3C7EDABCCWavpj6u7Shr237fPD6V9Ydwvnqzqeb4U/SGNMK5Zscet7ie+CPdnWMbIaHpkujluFcb9cPZD7R7uRn9vAAAAxAYlXAAgziol54KKkZauvuMP47qrhANeY1fahHGjdYdDzPSgoiEAAD2TzkpJw/5sVaXVR/4wrntNHdJYZkxzF+Zk1J/RKox7f+a+Mu7CFgAAAADwKjMyUs7pXuIL4+auSbc+Ohq87IA7aDs7NhvYISWT5O9gZx7d4QD0A2epAPrFLEvbPzhj79pnb016+gVn8QCA0EoVU5V6oenzQ2nduZbzhXFXf7YbxCQjFLHWYaF9GPfZl86+UIfSyXTzc6FcaBnGbRTMtvjzEQAAAG3QIRcA4qxm2r83wrjZMec7bxg3m3uZb4azIDVgX3IKOkCO2B0OMXJYkDafdbWiIQAAvVVf2zTCuAc7Um6mdRi3lA81s5EwdGv8VmAY9+MbHysh1lcAAAAAYsRdkKiU94dx5/5eKu5Enr5dGPfS0CXtlfciz49TgO5wAPqBs1QA/eQqPqPJm/4w7vxn9v9fAgAgpHoWtxnGTSVbh3EzqaQujIQsPFOzpLUnUqJeIHtovHWBm/xPkd+/UC5ofnNeN8/flOQP41bMiraL25HnBwAAQDzQIRcA4s5ItQ/jzrx39HtAks5dbH+AfILucIiBxiZqlysaAgDQc5bphHGl1muflW+l0m6oabOpbDOMa1pmyzDuxaGL3fgJAAAAAODsKeXtDineMG5jPzFC95KZkZnAMO7UuSl9cP0DJUN238UpQnc4AP3CWSqA02DypjQ+64ybYdz6mjpFh24AQHhjg8Fh3IF0Un/75pQyRsj9lEpRMqv256Fxafre8WvqCHs1+5V9zW/Oq2rZz2gVxv1q+SuVLYpWAAAAIBgdcgEg1hLS1N3gMO7s+9L4a9LzhZf8bjj1GptanRwgh+wOh5hobKKmjJ5UNAQAoDdq0vPv7D/HJMlI+9c+S1/bvyIyLVMLWwuaHp6W1DqMWygXIs8PAAAAAGfOYUHafBZc3O9FuA6nGSOj6ZHp5rhQLvjCuB/Ofqjdw91u/AToF7rDAegXzlIB9NvEjeAw7tgVqbjbl1cDAJxdRjKhX10ZbYZxq5Y/jPt3b11VItLs9fa7jTBush5z8K2pM9JwuELWVs3S0+2nMurdd1uFcR8sPtD6wXqkNwcAAEC8UMoXAOIsPSgNjDjjnUV/GNd9MQHw6uQAOUJ3OMSFZxO1ixUNAQDomUrJuaBipKWr7/jDuO41dUiNMG7jwnerMO7C5oL2ynuRnwEAAAAAZ0rNktaeBIdxn33pBAs6lE6mm58L5YLmN+d9YdzGpUyL7qlnH93hAPQDZ6kA+sXISLnrzti79sldk259xFk8ACC0bNqQ4Qrjzv9l1xfGvTSajf6AwVybMO6AdPsTyQj39/iSWWp2xs0N5FqGcdderEmSksQrAAAA0AYrRgCIM/fG+s6itPm9M/aGcc1wF1kQAzXLvuQUdIB8wu5wiIG2m6jhKxoCANBTNdP+vRHGzY4533nDuNlc6Omf7TwLDOM+Xn+sRxuPwr83AAAAAJxVlaJk2hcmNTTuD+MufC7lf4o8fSOM27iU2apDynZx+0Q/Avqsk+5w59iHBtBlnKUC6Ccj43wu5f1hXPeaGgCAEBqdbxth3J8P7AJqrcK4hVIl5OSGdPlN5x6ZVW1d4GbkUuj3rtXsxhG5gZzmLswdG8bNGBlNDE6Enh8AAADxQiAXANA+jFtYl/Y3Xvpr4ZR7seFccjruAPkE3eEQA95N1C5VNAQAoOeMVPsw7sx7R7/vQKlaUr6clySlkqmWYdw/rP3hJG8OAAAAAGeQfWFSQ+N2cT9vGLexnxihu9d+Zb9tGPer5a9Utson/inQJ3SHA9AvnKUCOA1KeWnlm+PDuDWrf+8GADizzA7CuE/+sqt8MWQgN52Vkob92apKq4+CC9yENJYZ09yFORn1Z7QK496fua+MQdEKAAAABONUCQDibnc5OIy7tyY9/YJNePg1Dmw6OUCO0B0OMeDdRO1SRUMAAHorIU3dDQ7jzr4vXX079MxmvftuKpnSnck7gWHc0cxo6PkBAAAA4MwazNlh3GOL+2Wk4XAdTq2apafbT5th3NxAzhfGfbD4QOsH6936KdAPdIcD0C+cpQLot8OCHcY162Eo79qnWraLBwAAEEJN0p9+2muGcdPJhC+M+82PO/rXP+9EmL3ef7cRxj2oz9FqTV3Kh5rZSBi6NX4rMIz78Y2PdWHwQoT3BgAAQNwQyAWAODPL0vYPznjypj+MO/+ZvQkPtJLKtD9AjtAdDnHh2UTtYkVDAAB6Jj0oDYw4451FfxjXvaYOqRHGHck4z/CGce9dvHfkewAAAAB4pSUM6fKbAWHcAen2J5IxEGraklk6EsaduzDnC+M2LmUmOVY/++gOB6AfOEsF0C81S1p7EhzGffalszYCAKBDpYrZ7HybTib06+vnfWHcf/n3regPsMz2YdyVb6XSbqhps6lsM4xrWmbLMK67YDYAAAAQhJNDAIgz0xW0nbwpjc8642YY11W5F3BLJO1LTkEHyBG7wyFGOtlEDVnREACAnkq4tlJ2FqXN752xN4xrhrvIkkgkdHvidmAY992pdzU3ORf2rQEAAADg7EpnpfqFSVlVfxj3zqfSyKXQ09ZqNUlOGDeoQ8rE4MTJfw70D93hAPQDZ6kA+qlSlEy7+IyGxv1rn4XPpfxP/Xs/AMCZZVr2fkojjDs6mG5+5w3jjrm+60xNev6dc4/MSLcucLP0ddTXl2mZWthaCAzjFsqFyPMDAAAgHgjkAgDah3HHrkjnqP4Fj+GLRy85tTpAPkF3OMSBZxO1SxUNAQB4KdqFcQvr0n64y7xZI6vh9HBz3CqM+9alt6K+MQAAAACcUQn7N6tqF/fzhnHd+4khjWXG2oZx78/cV8bInOgnQB/RHQ5Av3CWCqCv7LCUhsal6Xv+MG5jTZ3g+igAILx0on0Y969eG9dINmQgt1KSirv2ZyMtXX0nuMBNSI0w7u6h/YxWYdyFzQXtlfciPwMAAADxwI4KAMTdxI3gMG7umnTrIzbh4We4uia3O0AO2R0OMeHdRO1yRUMAAHpmdzk4jLu3Jj39wr70G0LSteZe3lsODOOWzXLYtwYAAACAs8sy7TBuUHG/Uj7UlEbC0K3xW80wrmmZvjDuxzc+1oXBC135EdAndIcD0C+cpQLot8GcHcZNpuyxN4ybytjFAwAACCGRkN6YzgWGcX/zywu6ey0XfvKaaf/eCONmx5zvvGvqbPj5n+08CwzjPl5/rEcbj8K/NwAAAGKHdBUAxJmRkXLXnXEp7w/jui8mAK20O0CO0B0OMeHdRO1iRUMAAHrGLEvbPzjjyZv+MO78Z/bFloiW95a1mF9sjr1h3K3ilraL25HnBwAAAICzpSY9/y44jLvyrVTaDTVrNpU9EsZd2FrwhXHdlzJxVtEdDkCfcZYKoB8ShnT5zYAw7oB0+5OjxQMAAOhANm1oeDDVHP+49cIXxn3nF+PRH2Ck2odxZ947+n0HStWS8mW7mFsqmWoZxnUXzAYAAACCcKoEAHFmuIK2pby08s3xYdyQ3b0QEyvfBh8gR+wOhxjpZBM1QkVDAAB6xt2ZdvKmND7rjJth3PqaOhX+IstqYTUwjLtxsKGHSw9lifUVAAAAgJiolKTirv3ZSPvDuEtf278iaoRxgzqkFMqFyPPjFKA7HIB+4SwVQL+ks1K9+Iysqj+Me+dTaeRS/94PAHBmGYlE8/OPWy/0H5v7zbE3jFs2w65zE9LU3eB7ZLPvS1ffDjmvZNYbR6SSKd2ZvBMYxh3NjIaeHwAAAPFCIBcA4IRxzYo99oZxq2XpBVV54VHKH73k1OoA+YTd4fCq62ATNUJFQwAAXop2YdyxK9K5cJd5K1ZFS4Wl5rhVGPd3P/xOZZP1FQAAAIAYqV+YlJG2i/t5w7ju/cSQOgnjLmwuaK+8F/kZ6DO6wwHoF85SAfRVPSxlVaXVR/4wrntNDQBABO3CuJv7h9oqHIabND0oDYw4453F4AI3ITXCuCMZ5xneMO69i/eOfA8AAAC0QiAXAOLusNA+jPvsSydYADSUdp3Pxx4gR+8OhxjwbqJ2qaIhAAA9N3EjOIybuybd+khKhNt2cQdtZ8dmA8O4mWQm+vsDAAAAwFljpOwwblBxv2wu9LTPdp41w7ipZMoXxn28/liPNh5Fe2ecDnSHA9AvnKUC6DfLtMO4Bzv2uFUYt5Tvz7sBAM60lZ2DwDDu+l5J//zdmqxaLdzE7vP1nUVp83tn7F1Tm+HusyYSCd2euB0Yxn136l3NTc6Fe2cAAADEEoFcAIizmiWtPXHCuEPj/jDuwudS/qe+vSLOgHYHyBG6wyEmvJuoXaxoCABAzxgZKXfdGZfy/jCue00dwezYrK6POs/whnEvDV3SxOBE5PkBAAAA4GxJSFN3g8O4M+8d/b4DpWpJ+bIdQGh0SPGGcd2XMnFW0R0OQJ9xlgqgL2rS8++Cw7gr3x4tHgAAQAfKpqU/b79ojl+fHPaFcf/p8YrKVSv6Q9qFcQvr0v5GqCmzRlbD6eHmuFUY110wGwAAAAhCIBcA4qxSlMyq/XloXJq+5w/jNi4mhOzuhZiYeS/4ADlidzjETJcrGgIA0FOGK2hbyksr3xwfxq2FP2ScGZkJDONOnZvSB9c/UJL1FQAAAIC4SA9KA073El8Yd/Z96erboac1a6YkJ4wb1CFlNDMaen6cInSHA9AvnKUC6JdKSSru2p+NtH/ts/S1/QsAgJDcQdvXJ4f1iwvnmuNGGPewYv87mVSEde7ucvA9sr016ekXoc/i3efry3vLgWHcxtk8AAAAcBx2dAEg1mr2b40wbjJlj71h3FRGGqYqLzyyuaOXnFodIJ+wOxxioN0maoSKhgAAvBSNMK5ZscfetU+1LL0I92dYxshoemS6OW4Vxv1w9kOljXRXfgQAAAAAOBPcIaWdRX8Y172fGFInYdx7F+8d+R5nDd3hAPQJZ6kA+qlefEZGWrr6jj+M615TAwAQQbsw7uWxrCaHB8JNapal7R+c8eTNYwrcRA/MLu8tazG/2Bx7w7hbxS1tF7cjzw8AAIB4IJALAHE3mGsTxh2Qbn8iGSE3R/Dqy445n9sdIEfoDocY8G6idqmiIQAAPXdYaB/GffalszbqUDrpBG0L5UJgGNfiz0cAAAAAcbOzGFzczwz3d7BEIqHbE7cDw7jvTr2rucm5qG+M04DucAD6hbNUAP1mpOwwrvv/H3nDuNncy34rAMAr4LWJc4Fh3Onzg/rtG5eVSCTCTezuTDt5UxqfdcbeNXUq/H3W1cJqYBh342BDD5ceyhLrcwAAAAQjkAsAcZYwpMtvOmFcq+oP4975VBq51L93xOnX7gA5Qnc4xIR3E7XLFQ0BAOiJmiWtPXHCuEPj/rXPwudS/qfIjyiUC5rfnD82jFsxK1TlBQAAABAvu8vBYdzCurQfbh86a2Q1nB5ujpf3ln1hXPelTJxRdIcD0G+cpQLoi4Q0dTc4jDvz3tHvAQDoQCaV1NXxoeZ4r1jxhXE/uTutjHGCiEK7MO7YFencxVBTVqyKlgpLzXGrMK67YDYAAAAQhEAuAMRZOislDfuzVZVWH/nDuO6LCYBXYb39AXKE7nCImR5UNAQAoGcqRcms2p+HxqXpe/4wbmNNnQi/7bJf2df85ryqlv2MVmHcr5a/UtniIBAAAABATJhlafsHZ+wN4+6tSU+/CN1dMOn6O9vy3nJghxQuY55xdIcD0C+cpQLol/SgNDDijL1rn9n3patvv+y3AgC8AtxB271iRf+2/LM/jJuy/51arRb+ARM3gu+R5a5Jtz4KfRbv3tuZHZsNDONmkpnw7w0AAIBYIZALALGWsH9rhHEPduxxqzBuKf/yXw+nm3loX3IKOkA+YXc4xEC7TdQIFQ0BAOit+qFhI4ybTNljbxg3lZGGw/0ZZtUsPd1+GhjGfbD4QOsH6135SQAAAADgTHCHYSdv+sO485/ZfyeLqF0Yd6u4pe3iduT50W90hwPQJ5ylAugnd0hpZ9EfxnWvqQEAiKARxq1Y9vm5N4xbNi1t7ocsPGNkpNx1Z1zKBxe4iWB2bFbXR51neMO4l4YuaWJwIvL8AAAAiAcCuQAQd5bZPoy78q1U2u3L6+EU299wLjkdd4B8gu5wiAHvJmqXKhoCANBzg7k2YdwB6fYnkhGuy3vJLDXDuLmBXMsw7tqLNUlSki0dAAAAAHEzeTO4uF8q3N/BJGm1sBoYxt042NDDpYeyFK77Lk4RusMB6BfOUgGcBjuL0ub3ztgbxjXp0A0ACG+/WA0O41Yt/f6Pz1WuhtxPMVxB21JeWvnm+DBuLfxezczITGAYd+rclD64/oGSrM8BAADQRqrfLwAA6Kea9Pw7qVK0h0baH8Zd+tr+BXg1NrXaHSBH6A6HmPBuoraqaFjc6c+7AQBwnIQhXX7TCeNaVX8Y986nUiIReupazT6wzA3kNHdh7tgwbsbIUJUXAAAAQLxM3AgO445dkYq7oaasWBUtFZY0UC+mNDs26wvjui9l4ozydocrPHfGjUCK+58BQLdwlgqg33aXpfyKM/aGcQvrdvEAAABCMGs1/XF1V0nD/vv2+aG0L4z7xZNVPc+Xoj+kEcY1K/a41Zr6Rbg/wzJGRtMj081xqzDuh7MfavdwN/p7AwAAIDYo4QIAcVYpORdUjLR09R1/GNddJRzwGrvS5gA5Wnc4xEwPKhoCANAz6ayUNOzPVlVafeQP47rX1CGNZcY0d2FORv0ZrcK492fuK+MubAEAAAAArzIjI+Wc7iW+MG7umnTro9DdBd1B29mx2cAOKZkkfwc78+gOB6AfOEsF0C9mWdr+wRl71z57a9LTLziLBwCEVqqYqtQLTZ8fSuvOtZwvjLv6s90gJhmhiLUOC+3DuM++dPaFOpROppufC+VCyzBuo2C2xZ+PAAAAaIMOuQAQZzXT/r0Rxs2OOd95w7jZ3Mt8M5wFqQH7klPQAXLE7nCIkcOCtPmsqxUNAQDorfraphHGPdiRcjOtw7ilfKiZjYShW+O3AsO4H9/4WAmxvgIAAAAQI+6CRKW8P4w79/dScSfy9O3CuJeGLmmvvBd5fpwCdIcD0A+cpQLoJ1fxGU3e9Idx5z+z//8SAAAh1bO4zTBuKtk6jJtJJXVhJGThmZolrT2REvUC2UPjrQvc5H+K/P6FckHzm/O6ef6mJH8Yt2JWtF3cjjw/AAAA4oEOuQAQd0aqfRh35r2j3wOSdO5i+wPkE3SHQww0NlG7XNEQAICes0wnjCu1XvusfCuVdkNNm01lm2Fc0zJbhnEvDl3sxk8AAAAAAGdPKW93SPGGcRv7iRG6l8yMzASGcafOTemD6x8oGbL7Lk4RusMB6BfOUgGcBpM3pfFZZ9wM49bX1Ck6dAMAwhsbDA7jDqST+ts3p5QxQu6nVIqSWbU/D41L0/eOX1NH2KvZr+xrfnNeVct+Rqsw7lfLX6lsUbQCAAAAweiQCwCxlpCm7gaHcWffl8Zfk54vvOR3w6nX2NTq5AA5ZHc4xERjEzVl9KSiIQAAvVGTnn9n/zkmSUbav/ZZ+tr+FZFpmVrYWtD08LSk1mHcQrkQeX4AAAAA6DbTqslqtEiRtLFXavnvZTOGRrPp8A84LEibz4KL+70I1+E0Y2Q0PTLdHBfKBV8Y98PZD7V7uBv+fXF60B0OQL9wlgqg3yZuBIdxx65Ixd2+vBoA4Owykgn96spoM4xbtfxh3L9766oSkWav7y01wrjJeszBt6bOSMPhCllbNUtPt5/KqHffbRXGfbD4QOsH65HeHAAAAPFCIBcA4iw9KA2MOOOdRanw3Bk3qoS7/xng1skBcoTucIgLzyZqFysa4uX66P/5Lx39e1/+337T4zcBgJegUrIvqKQG7DDu1Xf8YVx3gZuQGmHc3cNdTQ9PtwzjLmwuaK+8F/1nAAAAAIAuMq2a9ksVJZMJGcmEsmlD//DfliVJtVpNm/uHKlft7qMTwwP6v/7vXg8Xyq1Z0toTqX5hsmUY99mXTrCgQ+mk8w6FckHzm/O6ef6mJP+lTIvuqWcf3eHOPPahcSZxlgqgX4yMlLvujL1rn9w16Rd/LT35h/68HwDgzMqmDRmuMO78X3Z19fyQJCeMe2k0e2yxtrYGc23CuAPSzf8sff9fQ01bMkuqWlUZhqHcQK5lGHftxZokKSnuqgEAACAYgVwAiDN3yG1nUdr8Xrrya3vcCOM2mOEusiAGapZ9yalUD4O0OkA+YXc4xEDbTdTwFQ0BAOipmmn/3gjjZsec77xh3Gwu9PTPdp6pZNqHk63CuI/XH+vRxqMILw4AAAAAvWHVakomE3p9cli/nsnJSCb1f/j1tMqmpd//8bkOyqbOZaRqzZKRTKhUNsMFcitFyaxKKcMu7ucN4y58LuV/ivz+jTBu1apKat0hZbu4HXl+nAJ0hwPQD5ylAugnI+N8LuX9Ydy5v5eKO/15NwDAmdbofNsI4/58UNHV80fDuA2FUiXk5IZ0+U3nHplVbV3gJhG+/26tZjeOyA3kNHdh7tgwbsbIaGJwIvT8AAAAiBdKuAAAnDBugzeMW1iX9jde+mvhlHux4VxyOu4A+QTd4RAD3k3UVhUNb38iGXQmAACcMkaqfRh35r2j33egVC0pX85LklLJVMsw7h/W/nCSNwcAAACAnjCSCf16JqfzQwMazaaVG8ro//fDtgqlqs4NpDQ+nNH/8d41ZYwox9P2hUkNjdvF/bxh3MZ+YiL83PuV/bZh3K+Wv1LZKkd4b5wKnXSHu/VRpP9+ACAQZ6kAToNSXlr5xh/Gbaypa1b/3g0AcGaZrjCu1DqM++Qvu8oXQwZy01kpadifraq0+sgfxnWvqUMay4xp7sKcjPozWoVx78/cV8Zd2AIAAABogQ65ABB3u8tSfsUZe8O4e2vS0y/YhIdf9VBKD3d2gByhOxxiwLuJ2qWKhgAA9FZCmrobHMadfV8af016vhBqZrPefTeVTOnO5J3AMO5oZjTCuwMAAABAb2TThoykHWisWpa+eLKq1Z+LkpxLmSfa6RvM2WHcY4v7ZaThi8f+z1uxapaebj+VkbD3KHMDOV8Y98HiA60frJ/kzdFvdIcD0C+cpQLot8OCtPlMMuthKG8Yt1q2iwcAABBCTdKfftpTqWLfJ00nE74w7jc/7uhf/xzl79r13aNGGPdgR8rNtF5Tl/KhZjYShm6N3woM435842MlTraDBQAAgJigzCsAxJlZlrZ/cMaTN/1h3PnP7E14oJVUpv0BcoTucIgLzyZqFysaAgDQM+lBaWDEGe8s+sO47jV1SI0w7kjGeYY3jHvv4r0j3wMAAABAvzWuKlbrHVK8YVz3pczwkxvS5TcDwrgD0u1PJGMg1LQls9TsjJsbyGnuwpwvjNu4lJnkWP3sozscgH7gLBVAv9Qsae1JcBj32ZfO2ggAgA6VKmaz8206mdCvr5/3hXH/5d+3oj/AMp0wrtT6HtnKt1JpN9S02VS2GcY1LbNlGNddMBsAAAAIwskhAMSZ6QraTt6UxmedcTOMW998T4W7yIIYSCTtS05BB8iz70tX337JL4YzpZNN1JAVDQEA6KmEaytlZ1Ha/N4Ze8O4ZriLLIlEQrcnbgeGcd+deldzk3Nh3xoAAAAAes6sh3F/PrAvZbYK4xZKlfATp7NS/cKkrKo/jHvnU2nkUuhpa7WaJCeMG9QhZWJwIvx74/Q4LNhhXLrDAXiZOEsF0E+VomTaxWc0NO5f+yx8LuV/6t/7AQDOLNOy91MaYdzRwXTzO28Yd8z1XWdq0vPvnHtkRrp1gZulr6O+vkzL1MLWQmAYt1AuRJ4fAAAA8UAgFwDQPow7dkU6R/UveAxfPHrJqdUB8gm6wyEOPJuoXapoCADAS9EujFtYl/bDXebNGlkNp4eb41Zh3LcuvRX1jQEAAACgZ2qS/vTTXmAY98lfdpsdVMKp99+1qnZxP28Y172fGNJYZqxtGPf+zH1ljEzkZ6DP6A4HoF84SwXQV3ZYSkPj0vQ9fxi3saZOcH0UABBeOtE+jPtXr41rJBsykFspScVd+7ORlq6+E1zgJqRGGHf30H5GqzDuwuaC9sp7kZ8BAACAeGBHBQDibuJGcBg3d0269RGb8PAzXF2T2x0gh+wOh5jwbqJ2uaIhAAA9s7scHMbdW5OefmFf+g0h6VpzL+8tB4Zxy2Y57FsDAAAAQM+UKmYzbJtOJnxh3G9+3NG//nkn+gMs0w7jBhX3K+VDTWkkDN0av9UM45qW6QvjfnzjY10YvBD9vdF/dIcD0C+cpQLot8GcHcZNpuyxN4ybytjFAwAACCGRkN6YzgWGcX/zywu6ey0XfvKaaf/eCONmx5zvvGvqbPj5n+08CwzjPl5/rEcbj8K/NwAAAGKHdBUAxJmRkXLXnXEp7w/jui8mAK20O0CO0B0OMeHdRO1iRUMAAHrGLEvbPzjjyZv+MO78Z/bFloiW95a1mF9sjr1h3K3ilraL25HnBwAAAIBuMy27A1c6aXdI8YZx3Zcyw6tJz78LDuOufCuVdkPNmk1lj4RxF7YWfGFc96VMnFV0hwPQZ5ylAuiHhCFdfjMgjDsg3f7kaPEAAAA6kE0bGh5MNcc/br3whXHf+cV49AcYqfZh3Jn3jn7fgVK1pHzZLuaWSqZahnHdBbMBAACAIJwqAUCcGa6gbSkvrXxzfBg3ZHcvxMTKt8EHyBG7wyFGOtlEjVDREACAnnF3pp28KY3POuNmGLe+pk6Fv8iyWlgNDONuHGzo4dJDWWJ9BQAAAOB0SSfsMG5Qh5Qx13cdq5Sk4q792Uj7w7hLX9u/ImqEcYM6pBTKhcjz4xSgOxyAfuEsFUC/pLNSvfiMrKo/jHvnU2nkUv/eDwBwZhmJRPPzj1sv9B+b+82xN4xbNsOucxPS1N3ge2Sz70tX3w45r2TWG0ekkindmbwTGMYdzYyGnh8AAADxQiAXAOCEcc2KPfaGcatl6QVVeeFRyh+95NTqAPmE3eHwqutgEzVCRUMAAF6KdmHcsSvSuXCXeStWRUuFpea4VRj3dz/8TmWT9RUAAACA0yWRkN6YzgWGcf/qtXGNZCMEcusXJmWk7eJ+3jCuez8xpE7CuAubC9or70V+BvqM7nAA+oWzVAB9VQ9LWVVp9ZE/jOteUwMAEEG7MO7m/qG2CofhJk0PSgMjznhnMbjATUiNMO5IxnmGN4x77+K9I98DAAAArRDIBYC4Oyy0D+M++9IJFgANpV3n87EHyNG7wyEGvJuoXapoCABAz03cCA7j5q5Jtz6SEuG2XdxB29mx2cAwbiaZif7+AAAAANBl2bSh4cFUc+wN4/7mlxd091ou+gOMlB3GDSrulw0//7OdZ80wbiqZ8oVxH68/1qONR9HeGacD3eEA9AtnqQD6zTLtMO7Bjj1uFcYt5fvzbgCAM21l5yAwjLu+V9I/f7cmq1YLN7H7fH1nUdr83hl719RmuPusiURCtyduB4Zx3516V3OTc+HeGQAAALFEIBcA4qxmSWtPnDDu0Lg/jLvwuZT/qW+viDOg3QFyhO5wiAnvJmoXKxoCANAzRkbKXXfGpbw/jOteU0cwOzar66POM7xh3EtDlzQxOBF5fgAAAADoNiORaH7+ceuFL4zrvpQZXkKauhscxp157+j3HShVS8qX7QBCo0OKN4zrvpSJs4rucAD6jLNUAH1Rk55/FxzGXfn2aPEAAAA6UDYt/Xn7RXP8+uSwL4z7T49XVK5a0R/SLoxbWJf2N0JNmTWyGk4PN8etwrjugtkAAABAEAK5ABBnlaJkVu3PQ+PS9D1/GLdxMSFkdy/ExMx7wQfIEbvDIWa6XNEQAICeMlxB21JeWvnm+DBuLfwh48zITGAYd+rclD64/oGSrK8AAAAAnEI/br0I7JBSNiNcxkwPSgNO9xJfGHf2fenq26GnNWumJCeMG9QhZTQzGnp+nCJ0hwPQL5ylAuiXSkkq7tqfjbR/7bP0tf0LAICQ3EHb1yeH9YsL55rjRhj3sGL/O5lUhHXu7nLwPbK9NenpF6HP4t3n68t7y4Fh3MbZPAAAAHAcdnQBINZq9m+NMG4yZY+9YdxURhqmKi88srmjl5xaHSCfsDscYqDdJmqEioYAALwUjTCuWbHH3rVPtSy9CPdnWMbIaHpkujluFcb9cPZDpY10V34EAAAAAOimlZ2DwDDu5v6htgoRiu+5Q0o7i/4wrns/MaROwrj3Lt478j3OGrrDAegTzlIB9FO9+IyMtHT1HX8Y172mBgAggnZh3MtjWU0OD4Sb1CxL2z8448mbxxS4iR6YXd5b1mJ+sTn2hnG3ilvaLm5Hnh8AAADxQCAXAOJuMNcmjDsg3f5EMkJujuDVlx1zPrc7QI7QHQ4x4N1E7VJFQwAAeu6w0D6M++xLZ23UoXTSCdoWyoXAMK7Fn48AAAAATpGyaenP2y+aY28Yd32vpH/+bk1WrRb9ITuLwcX9zHB/B0skEro9cTswjPvu1Luam5yL+sY4DegOB6BfOEsF0G9Gyg7juv//kTeMm8297LcCALwCXps4FxjGnT4/qN++cVmJRCLcxO7OtJM3pfFZZ+xdU6fC32ddLawGhnE3Djb0cOmhLLE+BwAAQDACuQAQZwlDuvymE8a1qv4w7p1PpZFL/XtHnH7tDpAjdIdDTHg3Ubtc0RAAgJ6oWdLaEyeMOzTuX/ssfC7lf4r8iEK5oPnN+WPDuBWzQlVeAAAAAKdKuepcVHx9ctgXxv2nxytH/p3QdpeDw7iFdWk/3D501shqOD3cHC/vLfvCuO5LmTij6A4HoN84SwXQFwlp6m5wGHfmvaPfAwDQgUwqqavjQ83xXrHiC+N+cndaGeMEEYV2YdyxK9K5i6GmrFgVLRWWmuNWYVx3wWwAAAAgCIFcAIizdFZKGvZnqyqtPvKHcd0XEwCvwnr7A+QI3eEQMz2oaAgAQM9UipJZtT8PjUvT9/xh3MaaOhF+22W/sq/5zXlVLfsZrcK4Xy1/pbLFQSAAAACA0+f1yeHADimZVITjabMsbf/gjL1h3L016ekXobsLJl1/Z1veWw7skMJlzDOO7nAA+oWzVAD9kh6UBkacsXftM/u+dPXtl/1WAIBXgDtou1es6N+Wf/aHcev7P7VaLfwDJm4E3yPLXZNufRT6LN69tzM7NhsYxs0kM+HfGwAAALFCIBcAYi1h/9YI4x7s2ONWYdxS/uW/Hk4389C+5BR0gHzC7nCIgXabqBEqGgIA0Fv1Q8NGGDeZssfeMG4qIw2H+zPMqll6uv00MIz7YPGB1g/Wu/KTAAAAAEA3vTZxLjCMe3ksq8nhCMX33GHYyZv+MO78Z/bfySJqF8bdKm5pu7gdeX70G93hAPQJZ6kA+skdUtpZ9Idx3WtqAAAiaIRxK5Z9fu4N45ZNS5v7IQvPGBkpd90Zl/LBBW4imB2b1fVR5xneMO6loUuaGJyIPD8AAADigUAuAMSdZbYP4658K5V2+/J6OMX2N5xLTscdIJ+gOxxiwLuJ2qWKhgAA9Nxgrk0Yd0C6/YlkhLtoXjJLzTBubiDXMoy79mJNkpRkSwcAAADAKZJJJXV1fKg59oZxp88P6rdvXFYikYj+kMmbwcX9UuHDvquF1cAw7sbBhh4uPZSlcN13cYrQHQ5Av3CWCuA02FmUNr93xt4wrkmHbgBAePvFanAYt2rp9398rnI15H6K4QralvLSyjfHh3Fr4fdqZkZmAsO4U+em9MH1D5RkfQ4AAIA2Uv1+AQBAP9Wk599JlaI9NNL+MO7S1/YvwKuxqdXuADlCdzjEhHcTtVVFw+JOf94NAIDjJAzp8ptOGNeq+sO4dz6VIlwyr9XsA8vcQE5zF+aODeNmjAxVeQEAAACcKhnDuai4V6z4wrif3J3W7kH0LraauBEcxh27IhV3Q01ZsSpaKixpoF5MaXZs1hfGdV/KxBnl7Q5XeO6MG4EU9z8DgG7hLBVAv+0uS/kVZ+wN4xbW7eIBAACEYNZq+uPqrpL1vaDzQ2lfGPeLJ6t6ni9Ff0gjjGtW7HGrNfWLcH+GZYyMpkemm+NWYdwPZz/U7uFu9PcGAABAbFDCBQDirFJyLqgYaenqO/4wrrtKOOA1dqXNAXK07nCImR5UNAQAoGfSWSlp2J+tqrT6yB/Gda+pQxrLjGnuwpyM+jNahXHvz9xXxl3YAgAAAABOib1iRf+2/LMvjNu4lNkoRBSKkZFyTvcSXxg3d0269VHo7oLuoO3s2Gxgh5RMkr+DnXl0hwPQD5ylAugXsyxt/+CMvWufvTXp6RecxQMAQitVTFXq+zvnh9K6cy3nC+Ou/mw3iElGKGKtw0L7MO6zL519oQ6lk+nm50K50DKM2yiYbfHnIwAAANqgQy4AxFnNtH9vhHGzY8533jBuNvcy3wxnQWrAvuQUdIAcsTscYuSwIG0+62pFQwAAequ+tmmEcQ92pNxM6zBuKR9qZiNh6Nb4rcAw7sc3PlZCrK8AAAAAnD77xar+faOgimVfyvSGccumpc39CKFHd0GiUt4fxp37e6m4E/m924VxLw1d0l55L/L8OAXoDgegl/7f/4P/n5kV+9fEL6Un/2D/s7v/hbNUAC+Pq/iMJm/6w7jzn9ln8QAAhNSotdYI46aSrcO4mVRSF0ZCFp6pWdLaEylRL5A9NN66wE3+p8jvXygXNL85r5vnb0ryh3ErZkXbxe3I8wMAACAe6JALAHFnpNqHcWfeO/o9IEnnLrYP456gOxxioLGJ2uWKhgAA9JxlOmFcqfXaZ+VbqbQbatpsKtsM45qW2TKMe3HoYjd+AgAAAADoKrNW0x9Xd48P41Yt/f6Pz1WunqDDSClvd0jxhnEb+4kRupfMjMwEhnGnzk3pg+sfKBmy+y5OEbrDAeiXdFaq7/XJqnKWCqA/Jm9K47POuBnGra+pU3ToBgCENzYYHMYdSCf1t29OKWOE3E+pFCWzan8eGpem7x1/PzHCXs1+ZV/zm/OqWvYzWoVxv1r+SmWLohUAAAAIxskhAMRaQpq6GxzGnX1fuvr2S34vnAmNTa1Owrghu8MhJrybqF2uaAgAQG/UpOffOWFcI+1f+yx9bf+KyLRMLWwtBIZxC+VC5PkBAAAAoNtKFVOVeouU80NpXxj3iyerep4vRX/AYcEO4wYV93sRrsNpxshoemS6OS6UC74wrvtSJs4ousMB6Jt651urahf34ywVwMs2cSM4jDt2xS7EDgBACEYyoV9dGW2GcauWP4z7d29d1eRwlKIP9fa7jTBuMmWPffcTM9JwuD/DrJqlp9tPA8O4DxYfaP1gPcJ7AwAAIG4I5AJAnKUHpYERZ7yz6A/jui8mAF6dhHEjdIdDXHg2UbtY0RAAgJ6plKTirv3ZSEtX3/GHcd1r6pAaYdzdQ/sZrcK4C5sL2ivvRX4GAAAAAHRbPYur80N2hxRvGLdxKTOZSESY3JLWngSHcZ996QQLOpROOkHbQrmg+c35Y8O4Ft1Tzz66wwHoB8u0w7iN4n6cpQJ4WYyMlLvujL1rn9w16dZHnMUDAELLpg0ZrjDu/F92fWHcS6PZ6A8YzLUJ4w5Itz+RjHB/jy+ZpWYYNzeQaxnGbRTMThKvAAAAQBusGAEgztwb6zuL0ub3ztgbxjXDXWRBDNQs+5JTUBj3hN3hEANtN1HDVzQEAKCnaqb9eyOMmx1zvvOGcbO50NM/23kWGMZ9vP5YjzYehX9vAAAAAOixsUE7jNvokOIN42ZSSV0YiRB6rBQl074wqaFxfxh34XMp/1Pk926EcYM6pGwXtyPPj1OA7nAA+qImPf8uOIzLWSqAXjEyzudS3h/Gda+pAQAIoVFqrRHG/fnALqDWKoxbKFVCTm5Il9907pFZ1dbNQkYuhX7vWr2aXG4gp7kLc8eGcTNGRhODE6HnBwAAQLwQyAUAtA/jFtal/Y2X/lo45V5sOJecjjtAPkF3OMSAdxO1SxUNAQDoOSPVPow7897R7ztQqpaUL+clSalkqmUY9w9rfzjJmwMAAABATxjJhH51ZfTYMO5AOqm/fXNKGSPK8XS9/e7QuF3czxvGbewnRujutV/ZbxvG/Wr5K5WtcoT3xqlAdzgA/VIpScVd+7OR5iwVQH+U8tLKN8eHcWtW/94NAHBmmR2EcZ/8ZVf5YshAbjorJQ37s1WVVh8FNwsJaSwzprkLczLqz2gVxr0/c18Zg6IVAAAACJbq9wsAAPpsd1nKrzhjbxh3b016+gWb8PCrHkrp4c7CuBG6wyEGvJuorSoaJhLH/+8BAOiLhDR1NziMO/u+NP6a9Hwh1MxmvftuKpnSnck7gWHc0cxohHcHAAAAgN7Ipg0Z9TBu1fKHcf/uras60U7fYM4O4x5b3C8jDYfrcGrVLD3dfiojYe9R5gZyvjDug8UHWj9YP8mbo9866Q5X3OnPuwF4tdX3+mSk7eJ+nKUCeNkOC9LmM8msh6G8Ydxq2S7EDgBACDVJf/ppT6WKfZ80nUz4wrjf/Lijf/1zlL9r13ePGmHcgx0pN9P6fmIpH2pmI2Ho1vitwDDuxzc+VuJkO1gAAACICcq8AkCcmWVp+wdnPHnTH8ad/8zehAdaSWXah3EjdIdDXHg2UbtY0RAAgJ5JD0oDI854Z9EfxnWvqUNqhHFHMs4zvGHcexfvHfkeAAAAAPqtcVWxWu+Q4g3jui9lhp/ckC6/GRDGHZBufyIZA6GmLZmlZmfc3EBOcxfmfGHcxqXMJMfqZx/d4QD0g5Gyw7hBxf04SwXQCzVLWnsSHMZ99qWzNgIAoEOlitnsfJtOJvTr6+d9Ydx/+fet6A+wTCeMK7W+R7byrVTaDTVtNpVthnFNy2wZxnUXzAYAAACCcHIIAHFmuoK2kzel8Vln3Azj1jffU+EusiAGEkn7klNQGHf2fenq2y/5xXCmdLKJGrKiIQAAPZVwbaXsLEqb3ztjbxjXDHeRJZFI6PbE7cAw7rtT72puci7sWwMAAABAz5n1MO7PB/alzFZh3EKpEn7idFaqX5iUVfWHce98Ko1cCj1trVaT5IRxgzqkTAxOhH9vnB6HBTuMS3c4AC9VQpq6GxzG5SwVQK9UipJpF5/R0Lh/7bPwuZT/qX/vBwA4s0zL3k9phHFHB9PN77xh3DHXd52pSc+/c+6RGenWzUKWvo76+jItUwtbC4Fh3EK5EHl+AAAAxAOBXABA+zDu2BXpHNW/4DF88eglp1YHyCfoDoc48GyidqmiIQAAL0W7MG5hXdoPd5k3a2Q1nB5ujluFcd+69FbUNwYAAACAnqlJ+tNPe4Fh3Cd/2W12UAmn3n/XqtrF/bxhXPd+YkhjmbG2Ydz7M/eVMTKRn4E+ozscgH5JD0oDTuE9zlIBvFx2WEpD49L0PX8Yt7GmTnB9FAAQXjrRPoz7V6+NayQbMpBbKUnFXfuzkZauvhPcLCSkRhh399B+Rqsw7sLmgvbKe5GfAQAAgHhgRwUA4m7iRnAYN3dNuvURm/DwM1xdk9sdIIfsDoeY8G6idrmiIQAAPbO7HBzG3VuTnn5hX/oNIelacy/vLQeGcctmOexbAwAAAEDPlCpmM2ybTiZ8YdxvftzRv/55J/oDLNMO4wYV9yvlQ01pJAzdGr/VDOOalukL435842NdGLwQ/b3Rf3SHA9Av7vP1nUXOUgG8fIM5O4ybTNljbxg3lbELsQMAEEIiIb0xnQsM4/7mlxd091ou/OQ10/69EcbNjjnfee8nZsPP/2znWWAY9/H6Yz3aeBT+vQEAABA7pKsAIM6MjJS77oxLeX8Y130xAWilXRg3Qnc4xIR3E7WLFQ0BAOgZsyxt/+CMJ2/6w7jzn9kXWyJa3lvWYn6xOfaGcbeKW9oubkeeHwAAAAC6zbTsDlzppN0hxRvGdV/KDK8mPf8uOIy78q1U2g01azaVPRLGXdha8IVx3ZcycVbRHQ5An+0sBhf34ywVQC8kDOnymwFh3AHp9idHC7EDANCBbNrQ8GCqOf5x64UvjPvOL8ajP8BItQ/jzrx39PsOlKol5ct2MbdUMtUyjOsumA0AAAAE4VQJAOLMcAVtS3lp5Zvjw7ghu3shJla+DQ7jRuwOhxjpZBM1QkVDAAB6xt2ZdvKmND7rjJth3PqaOhX+IstqYTUwjLtxsKGHSw9lifUVAAAAgNMlnbDDuEEdUsZc33WsUpKKu/ZnI+0P4y59bf+KqBHGDeqQUigXIs+PU4DucAD6ZXc5OIzLWSqAXklnpXrxGVlVfxj3zqfSyKX+vR8A4MwyEonm5x+3Xug/NvebY28Yt2yGXecmpKm7wffIZt+Xrr4dcl7JrDeOSCVTujN5JzCMO5oZDT0/AAAA4oVALgDACeOaFXvsDeNWy9ILqvLCo5Q/esmp1QHyCbvD4VXXwSZqhIqGAAC8FO3CuGNXpHPhLvNWrIqWCkvNcasw7u9++J3KJusrAAAAAKdLIiG9MZ0LDOP+1WvjGslGCOTWL0zKSNvF/bxhXPd+YkidhHEXNhe0V96L/Az0Gd3hAPSLWZa2f3DGnKUCeKnqYSmrKq0+8odx3WtqAAAiaBfG3dw/1FbhMNyk6UFpYMQZ7ywGNwsJqRHGHck4z/CGce9dvHfkewAAAKAVArkAEHeHhfZh3GdfOsECoKG063w+9gA5enc4xIB3E7VLFQ0BAOi5iRvBYdzcNenWR1Ii3LaLO2g7OzYbGMbNJDPR3x8AAAAAuiybNjQ8mGqOvWHc3/zygu5ey0V/gJGyw7hBxf2y4ed/tvOsGcZNJVO+MO7j9cd6tPEo2jvjdKA7HIB+cRfVm7zJWSqAl88y7TDuwY49bhXGLeX7824AgDNtZecgMIy7vlfSP3+3JqtWCzex+3x9Z1Ha/N4Ze+8nmuHusyYSCd2euB0Yxn136l3NTc6Fe2cAAADEEoFcAIizmiWtPXHCuEPj/jDuwudS/qe+vSLOgHZh3Ajd4RAT3k3ULlY0BACgZ4yMlLvujEt5fxjXvaaOYHZsVtdHnWd4w7iXhi5pYnAi8vwAAAAA0G1GItH8/OPWC18Y130pM7yENHU3OIw7897R7ztQqpaUL9sBhEaHFG8Y130pE2cV3eEA9NnkzeDifpylAuiJmvT8u+Aw7sq3RwuxAwDQgbJp6c/bL5rj1yeHfWHcf3q8onLViv6QdmHcwrq0vxFqyqyR1XB6uDluFcZ1F8wGAAAAghDIBYA4qxQls2p/HhqXpu/5w7iNiwkhu3shJmbeCw7jRuwOh5jpckVDAAB6ynAFbUt5aeWb48O4tfCHjDMjM4Fh3KlzU/rg+gdKsr4CAAAAcAr9uPUisENK2YxwGTM9KA043Ut8YdzZ96Wrb4ee1qyZkpwwblCHlNHMaOj5cYrQHQ5Av0zcCA7jcpYKoFcqJam4a3820v61z9LX9i8AAEJyB21fnxzWLy6ca44bYdzDiv3vZFIR1rm7y8H3yPbWpKdfhD6Ld5+vL+8tB4ZxG2fzAAAAwHHY0QWAWKvZvzXCuMmUPfaGcVMZaZiqvPDI5o5ecmp1gHzC7nCIgXabqBEqGgIA8FI0wrhmxR571z7VsvQi3J9hGSOj6ZHp5rhVGPfD2Q+VNtJd+REAAAAAoJtWdg4Cw7ib+4faKkQovucOKe0s+sO47v3EkDoJ4967eO/I9zhr6A4HoE+MjJRzCu9xlgrgpaoXn5GRlq6+4w/jutfUAABE0C6Me3ksq8nhgXCTmmVp+wdnPHnzmGYh0QOzy3vLWswvNsfeMO5WcUvbxe3I8wMAACAeCOQCQNwN5tqEcQek259IRsjNEbz6smPO53YHyBG6wyEGvJuoXapoCABAzx0W2odxn33prI06lE46QdtCuRAYxrX48xEAAADAKVI2Lf15+0Vz7A3jru+V9M/frcmq1aI/ZGcxuLifGe7vYIlEQrcnbgeGcd+deldzk3NR3xinAd3hAPSL4QralvKcpQJ4+YyUHcZ13+3whnGzuZf9VgCAV8BrE+cCw7jT5wf12zcuK5FIhJvY3Zl28qY0PuuMvfcTU+Hvs64WVgPDuBsHG3q49FCWWJ8DAAAgGIFcAIizhCFdftMJ41pVfxj3zqfSyKX+vSNOv3Zh3Ajd4RAT3k3ULlc0BACgJ2qWtPbECeMOjfvXPgufS/mfIj+iUC5ofnP+2DBuxaxQlRcAAADAqVKuOhcVX58c9oVx/+nxypF/J7Td5eAwbmFd2g+3D501shpODzfHy3vLvjCu+1Imzii6wwHot1LeLu7HWSqAlyohTd0NDuPOvHf0ewAAOpBJJXV1fKg53itWfGHcT+5OK2OcIKLQLow7dkU6dzHUlBWroqXCUnPcKozrLpgNAAAABCGQCwBxls5KScP+bFWl1Uf+MK77YgLgVVhvH8aN0B0OMdODioYAAPRMpSiZVfvz0Lg0fc8fxm2sqRPht132K/ua35xX1bKf0SqM+9XyVypbHAQCAAAAOH1enxwO7JCSSUU4njbL0vYPztgbxt1bk55+Ebq7YNL1d7blveXADilcxjzj6A4HoF8OC3YYt1Hcj7NUAC9LelAaGHHG3rXP7PvS1bdf9lsBAF4B7qDtXrGif1v+2R/Gre//1Gq18A+YuBF8jyx3Tbr1UeizePfezuzYbGAYN5PMhH9vAAAAxAqBXACItYT9WyOMe7Bjj1uFcUv5l/96ON3MQ/uSU1AY94Td4RAD7TZRI1Q0BACgt+qHho0wbjJlj71h3FRGGg73Z5hVs/R0+2lgGPfB4gOtH6x35ScBAAAAgG56beJcYBj38lhWk8MRiu+5w7CTN/1h3PnP7L+TRdQujLtV3NJ2cTvy/Og3usMB6JOaJa09CQ7jcpYKoFfcIaWdRX8Y172mBgAggkYYt2LZ5+feMG7ZtLS5H7LwjJGRctedcSkf3CwkgtmxWV0fdZ7hDeNeGrqkicGJyPMDAAAgHgjkAkDcWWb7MO7Kt1Jpty+vh1Nsf8O55HTcAfIJusMhBrybqF2qaAgAQM8N5tqEcQek259IRriL5iWz1Azj5gZyLcO4ay/WJElJtnQAAAAAnCKZVFJXx4eaY28Yd/r8oH77xmUlEonoD5m8GVzcLxU+7LtaWA0M424cbOjh0kNZCtd9F6cI3eEA9EulKJn2Xp+GxjlLBdAfO4vS5vfO2BvGNenQDQAIb79YDQ7jVi39/o/PVa6G3E8xXEHbUl5a+eb4MG4t/F7NzMhMYBh36tyUPrj+gZKszwEAANBGqt8vAADop5r0/Dv7MFCSjLQ/jLv0tf0L8GpsarUL40boDoeY8G6itqpoWNzpz7sBAHCchCFdftMJ41pVfxj3zqdShEvmtZp9YJkbyGnuwtyxYdyMkaEqLwAAAIBTJWM4FxX3ihVfGPeTu9PaPYjexVYTN4LDuGNXpOJuqCkrVkVLhSUN1IspzY7N+sK47kuZOKO83eEKz51xI5Di/mcA0DX2Xp+Gxu3ifpylAnjZdpel/Ioz9oZxC+t2IXYAAEIwazX9cXVXyfpe0PmhtC+M+8WTVT3Pl6I/pBHGNSv2uNX9xBfh/gzLGBlNj0w3x63CuB/Ofqjdw93o7w0AAIDYoIQLAMRZpeRcUDHS0tV3/GFcd5VwwGvsSpswbrTucIiZHlQ0BACgZ9JZKWnYn62qtPrIH8Z1r6lDGsuMae7CnIz6M1qFce/P3FfGXdgCAAAAAE6JvWJF/7b8sy+M27iU2ShEFIqRkXJO9xJfGDd3Tbr1Uejugu6g7ezYbGCHlEySv4OdeXSHA9APgzk7jNso7sdZKoCXxSxL2z84Y+/aZ29NevoFZ/EAgNBKFVOV+v7O+aG07lzL+cK4qz/bDWKSEYpY67DQPoz77EtnX6hD6WS6+blQLrQM4zYKZlv8+QgAAIA26JALAHFWM+3fG2Hc7JjznTeMm829zDfDWZAasC85BYVxI3aHQ4wcFqTNZ12taAgAQG/V1zaNMO7BjpSbaR3GLeVDzWwkDN0avxUYxv34xsdKiPUVAAAAgNNnv1jVv28UVLHsS5neMG7ZtLS5HyH06C5IVMr7w7hzfy8VdyK/d7sw7qWhS9or70WeH6cA3eEA9EPCkC6/GRzG5SwVQK+4is9o8qY/jDv/mf3/lwAACKlRa60Rxk0lW4dxM6mkLoyELDxTs6S1J/ZaWpKGxls3C8n/FPn9C+WC5jfndfP8TUn+MG7FrGi7uB15fgAAAMQDHXIBIO6MVPsw7sx7R78HJOncxfZh3BN0h0MMNDZRu1zREACAnrNMJ4wrtV77rHwrlXZDTZtNZZthXNMyW4ZxLw5d7MZPAAAAAABdZdZq+uPq7vFh3Kql3//xucrVE3QYKeXtDineMG5jPzFC95KZkZnAMO7UuSl9cP0DJUN238UpQnc4AP2Szkr1vT5ZVc5SEY5l2meo7l+F561/hSwMiZiZvCmNzzrjZhi3vqZOhQtKmZapilU58mvzYLPlr0K50MUfBABwmowNBodxB9JJ/e2bU8oYIfdTKkXJrNqfh8al6XvH30+MsFezX9nX/Oa8qpb9jFZh3K+Wv1LZomgFAAAAgtEhFwBiLSFN3Q0O486+L42/Jj1feMnvhlOvsanVSRiXQ0C00thETRk9qWgIAEBv1KTn39l/jkmSkfavfZa+tn9FZFqmFrYWND08Lal1GJeLLAAAAABOk1LFVKVW04DsDineMO4XT1b1PF+K/oDDgrT5LLi434twHU4zRkbTI9PNcaFc8IVxP5z9ULuHu9HfG/1HdzgAfVPvfGtV7eJ+uRl7zFkq2rFMZ/9Z9RZ0CUP65v/jnNHXLHvtUz2Uhiak/+F/ocg6/CZuBIdxx65Ixd2OpzMtU8Vq8cg/yxgZ/eN//8fmuGyWtV3cliVL57Pn9T+/+T9rJDNykp8CAHDKGMmEfnVltBnGrVr+MO7fvXW1sRoOqb72aYRxk/WYg+9+YkYaDlfI2qpZerr9VEa9+26rMO6DxQdaP1iP9OYAAACIFwK5ABBn6UFpwLXxvbNoV1BtaFQJd/8zwK2TMG6E7nCIC88mahcrGgIA0DOVkn1BJTVgh3GvvuMP47oL3ITUCOPuHu5qeni6ZRh3YXNBe+W96D8DAAAAAHRZrb7Vd37I7pDiDeM2LmUmExGuY9Ysae2JHUSRWodxn33pBAs6lE6mm58L5YLmN+d18/xNSf5LmRbdU8++LneHA4COWKYdxj3YsQO5nKWiE411x/BFychIgznp8pvSr/+L/c8ba5/ygaSkVPzZDvASyIWbkZFy152xd+2Tuyb94q+lJ//Q8ZSW7P82LwxeUNpIa2ZkRtMj0/po9iNJ0lZxSw+XHmp0YFSlakkvyi9UqpYI5ALAKyabNmS4wrjzf9nV1fNDkpww7qXRrDb2IhZmG8y1CeMOSDf/s/T9fw01bcksqWpVZRiGcgO5lmHctRdrkqSkuKsGAACAYARyASDO3CG3nUVp83vpyq/tcSOM22CGu8iCGKhZ9kFfqR4GaXWAfMLucIiBtpuo4SsaAgDQUzXT/r0RxnVfcvKGcbO50NM/23mmkmkfTrYK4z5ef6xHG48ivDgAAAAA9NbYoB3GbXRI8YZxM6mkLoxECD1WipJZlVKGXdzPG8Zd+FzK/xT5vRth3KpVldS6Q8p2cTvy/DgFutwdDgA6U5Oef+d0OuUsFaHU7EDl6JRzljpy2Vn7lPakgeH6mqjW75fFaWRknM+lvD+MO/f3UnEn0tRpI63/NP6fdH3UDvxODk1q42BD/+tP/6vSybTSybQuDV2isCgAvKIapdYaYdyfDyq6ev5oGLehUKqEnNywC5E07pFZ1dbNQiIUfKvVq8nlBnKauzB3bBg3Y2Q0MTgRen4AAADECyVcAABOGLfBG8YtrEv7Gy/9tXDKvdhwLjkdd4B8gu5wiAHvJmqrioa3P5EMOhMAAE4ZI9U+jDvzXuiOBKVqSflyXpKUSqZahnH/sPaHk7w5AAAAAPSEkUzoV1dGjw3jDqST+ts3p5QxohysIGB8AAEAAElEQVRP10MmQ+N2IMUbxm3sJybCz71f2W8bxv1q+SuVrXKE98ap0El3uFsfRfrvBwACVUpO2N9Ic5aK8DrpDsdZKtop5aWVb/xh3MaautGROYSZkZlmGFeSNg429Lsffqeyaa+Zp85N6YPrHyjJ+goAXlmmK4wrtQ7jPvnLrvLFkIHcdFZKGvZnqyqtPvKHcd1r6pDGMmOauzAno/6MVmHc+zP3lXEXtgAAAABaoEMuAMTd7rKUX3HG3jDu3pr09ItIm/B4xVUPpfRwZ2HcCN3hEAPeTdQuVTQEAKC3EtLU3eAw7uz70vhr0vOFUDOb9e67qWRKdybvBIZxRzOjEd4dAAAAAHojmzZk1MO4Vcsfxv27t67qRDt9bQMpGWn44rH/81asmqWn209lJOw9ytxAzhfGfbD4QOsH6yd5c/RbD7vDAUCg+l6fjLRd3I+zVITRw+5wiJHDgrT5TDLrYShvGLdatguxh5AxMpoemW6OC+WCL4z74eyH2j3c7cZPAAA4hWqS/vTTnkoV+z5pOpnwhXG/+XFH//rnKH/Xrq9tGmHcgx0pN9P6fmIpH2pmI2Ho1vitwDDuxzc+VuJkO1gAAACICcqQAUCcmWVp+wdnPHnTH8ad/8zehAdaSWXah3EjdIdDXHg2UbtY0RAAgJ5JD0oDI854Z9EfxnWvqUNqhHFHMs4zvGHcexfvHfkeAAAAAPqtcVWxWu+Q4g3jui9lhp/cE0jpUne4kllqdsbNDeQ0d2HOF8ZtXMpMcqx+9vWgOxwAtGWk7DBuUHE/zlLRSo+7wyEGapa09iQ4jPvsS2dt1KF0Mt38XCgXNL857wvjNtbUFusrAHgllSpms/NtOpnQr6+f94Vx/+Xft6I/wDKdMK7Ueu2z8q1U2g01bTaVbYZxTctsGcZ1F8wGAAAAgnByCABxZrqCtpM3pfFZZ9wM49Y331PhLrIgBhJJ+5JTUBh39n3p6tsv+cVwpnSyiRqyoiEAAD2VcG2l7CxKm987Y28Y1wx3kSWRSOj2xO3AMO67U+9qbnIu7FsDAAAAQM+Z9TDuzwf2pcxWYdxCqRJ+Ym8gpVV3uJFLoaet1WqSnDBuUIeUicGJ8O+N0+OwYIdxu9gdDgDaS0hTd4PDuJyl4lgtusNJnKWic5WiZNrFZzQ07l/7LHwu5X+KPH0jjNsocOMN41bMiraL2yf6EQAAp5Np2fspjTDu6KBTrMEbxh1zfdeZmvT8O2ftY6RbNwtZ+jrq68u0TC1sLQSGcQvlQuT5AQAAEA8EcgEA7cO4Y1ekc1T/gsfwxaOXnFodIJ+gOxziwLOJ2qWKhgAAvBTtwriFdWk/3GXerJHVcHq4OW4Vxn3r0ltR3xgAAAAAeqYm6U8/7QWGcZ/8ZbfZQSUcTyCli93hxjJjbcO492fuK2NkIj8Dfdaj7nAA0FZ6UBpwCu9xlorQetQdDnFhh6U0NC5N3/OHcRtr6kT466P7lf22Ydyvlr9S2SoHTQMAOMPSifZh3L96bVwj2ZCB3EpJKu7an420dPWd4GYhITXCuLuH9jNahXEXNhe0V96L/AwAAADEQ6rfLwAA6LOJG8Fh3Nw16Rd/LT35h/68H04vw9U1ud0BcsjucIiJxiZqaqAnFQ0BAOiZ3WUpv+KMvWufvTXp6Rf2pd8Qkq6LL8t7y9o82GyOvWHcsslFFgAAAACnR6liKl+saCBlKJ1M+MK43/y4o3/98070B7gDKbmZrnSHMxKGbo3faoZxTcv0hXE/vvGxEo1AMM6mRne4lNGT7nAAcCx3yG1nUSo8d8acpaKtemHjStEecpaKKAZzdhg3Wb8i6g3jpjJ2IfYQrJqlp9tPZSTsNXRuIOcL4z5YfKD1g/Vu/RQAgFMmkZDemM4FhnF/88sLmhkf0p9+ChlsrZn2740wbnbM+c57PzGbC/3uz3aeqWSWJLUO4z5ef6xHG49CzwsAAID4oUMuAMSZkZFy151xKe8P47ovJgCttAvjRugOh5jwbqJ2saIhAAA9Y5al7R+c8eRNfxh3/jP7YktEy3vLWswvNsfeMO5WcUvbxe3I8wMAAABAt5mW3YErnbQ7pHjDuO5LmeHVAyld7g6XTWWPhHEXthZ8YVz3pUycVb3rDgcAHdlZlDa/d8acpaITPe4OhxhIGNLlNwPCuAPS7U+OFmLvQMksNTvj5gZymrsw5wvjNtbUSa6mAsArKZs2NDzo9AP7ceuFL4z7zi/Goz/ASLUP4868d/T7DpSqJeXLdjG3VDLVMoz7h7U/RH9vAAAAxAq7HgAQZ4YraFvKSyvfHB/GDdndCzGx8m1wGDdidzjESCebqBEqGgIA0DPuzrSTN6XxWWfcDOPW19SpcBdZJGm1sBoYxt042NDDpYeyxPoKAAAAwOmSTthh3KAOKWOu7zrmDaR0uTtcI4y7e2g/o1UYt1AuRJ4fp0APusMBQEd2l4PDuJyl4jg97g6HGEhnpXrxGVlVfxj3zqfSyKXQ09ZqdrGTRhi3UeDGG8bNGBlNDE6c/OcAAJw6RiLR/Pzj1gv9x+Z+c+wN45bNsOvchDR1N3jtM/u+dPXtkPNKZn19lUqmdGfyTmAYdzQzGnp+AAAAxAuBXACAE8Y1K/bYG8atlqUXVOWFRyl/9JJTqwPkE3aHw6uug03UCBUNAQB4KdqFcceuSOfCXeatWBUtFZaa41Zh3N/98DuVTdZXAAAAAE6XREJ6YzoXGMb9q9fGNZKNEMj1BlK62B2ukzDuwuaC9sp7kZ+BPutRdzgAaMssS9s/OGPOUhFWj7rDIS7qYSmrKq0+8odx3WvqkMYyY23DuPdn7ivjbhIAAHjltAvjbu4faqtwGG7S9KA0MOKMdxaDm4WE1AjjjmScZ3jDuPcu3jvyPQAAANAKgVwAiLvDQvsw7rMvnWAB0FDadT4fe4AcvTscYsC7idqlioYAAPTcxI3gMG7umnTrIykRbtvFHbSdHZsNDONmklxkAQAAAHB6ZNOGhgdTzbE3jPubX17Q3Wu56A/oJJASoTvcs51nzTBuKpnyhXEfrz/Wo41H0d4Zp0OPusMBQFvuonqTNzlLRUi96w6HGLFMO4x7sGOPW4VxS/lQUxoJQ7fGbzXDuKZl+sK4H9/4WBcGL3TlRwAAnE4rOweBYdz1vZL++bs1WfXO6h1zn6/vLEqb3ztj7/1EM9x91kQiodsTtwPDuO9Ovau5yblw7wwAAIBYIpALAHFWs6S1J04Yd2jcH8Zd+FzK/9S3V8QZ0C6MG6E7HGLCu4naxYqGAAD0jJGRctedcSnvD+O619QRzI7N6vqo8wxvGPfS0CVNDE5Enh8AAAAAus1IJJqff9x64Qvjui9lhtdBICVCd7hStaR82Q4gNDqkeMO47kuZOKt61x0OADoyeTO4uB9nqWilx93hEAc16fl3wWHclW+PFmLvQDaVPRLGXdha8IVx3WtqAMCrp2xa+vP2i+b49clhXxj3nx6vqFy1oj+kXRi3sC7tb4SaMmtkNZwebo5bhXHdBbMBAACAIARyASDOKkXJrNqfh8al6Xv+MG7jYkLI7l6IiZn3gsO4EbvDIWa6XNEQAICeMlxB21JeWvnm+DBuLfwh48zITGAYd+rclD64/oGSrK8AAAAAnEI/br0I7JBSNiNcxvQGUrrUHc6smZKcMG5Qh5TRzGjo+XGK9KA7HAB0ZOJGcBiXs1Qcp4fd4RATlZJU3LU/G2n/2mfpa/tXRI0w7u6h/YxWYdxCuRB5fgDA6eUO2r4+OaxfXDjXHDfCuIcV+9/JpCKsc3eXg9c+e2vS0y9Cn8W7z9eX95YDw7iNs3kAAADgOOzoAkCs1ezfGmHcZMoee8O4qYw0TAVLeGRzRy85tTpAPmF3OMRAu03UCBUNAQB4KRphXLNij71rn2pZehHuz7CMkdH0yHRz3CqM++Hsh0ob6a78CAAAAADQTSs7B4Fh3M39Q20VIgRGvIGULnaH6ySMe+/ivSPf46zpTXc4AGjLyEg5p/AeZ6mIpAfd4RAT9eIzMtLS1Xf8YVz3mjqkTsK4C5sL2ivvRX4GAOD0axfGvTyW1eTwQLhJzbK0/YMznrx5TLOQ6IHZ5b1lLeYXm2NvGHeruKXt4nbk+QEAABAPBHIBIO4Gc23CuAPS7U8kI+TmCF592THnc7sD5Ajd4RAD3k3ULlU0BACg5w4L7cO4z7501kYdSiedoG2hXAgM41r8+QgAAADgFCmblv68/aI59oZx1/dK+ufv1mTVatEf0uXucIlEQrcnbgeGcd+deldzk3NR3xinQY+7wwHAsQxX0LaU5ywV4fWoOxxixEjZYVz33Q5vGDebCz3ts51nzTBuKpnyhXEfrz/Wo41H0d4ZAHAmvDZxLjCMO31+UL9947ISiUS4id2daSdvSuOzzth7PzEV/j7ramE1MIy7cbChh0sPZYn1FQAAAIIRyAWAOEsY0uU3nTCuVfWHce98Ko1c6t874vRrF8aN0B0OMeHdRO1yRUMAAHqiZklrT5ww7tC4f+2z8LmU/ynyIwrlguY3548N41bMClV5AQAAAJwq5apzUfH1yWFfGPefHq8c+XdCaxdIidAdLmtkNZwebo6X95Z9YVz3pUycUT3sDgcAHSnl7eJ+nKUijJfQHQ6vuoQ0dTc4jDvz3tHvO1CqlpQv5yXZYdw7k3d8YVz3mhoA8OrJpJK6Oj7UHO8VK74w7id3p5UxThBRaBfGHbsinbvY+n97jIpV0VJhqTluFcZ1F8wGAAAAghDIBYA4S2elpGF/tqrS6iN/GNd9MQHwKqy3D+NG6A6HmOlBRUMAAHqmUpTMqv15aFyavucP4zbW1Inw2y77lX3Nb86ratnPaBXG/Wr5K5UtDgIBAAAAnD6vTw4HdkjJpCIcT3sDKV3qDpd0/Z1teW85sEMKlzHPuB51hwOAtg4Ldhi3UdyPs1R0qsfd4RAD6UFpYMQZe9c+s+9LV98OPa1ZL3bSCOOOZJxneMO4o5nR0PMDAE4/d9B2r1jRvy3/7A/j1vd/arVa+AdM3Ahe++SuSbc+Cn0W797bmR2bDQzjZpKZ8O8NAACAWCGQCwCxlrB/a4RxD3bscaswbin/8l8Pp5t5aF9yCgrjnrA7HGKg3SZqhIqGAAD0Vv3QsBHGTabssTeMm8pIw+H+DLNqlp5uPw0M4z5YfKD1g/Wu/CQAAAAA0E2vTZwLDONeHstqcjhCYMQbSOlyd7h2Ydyt4pa2i9uR50e/9aY7HAC0VbOktSfBYVzOUtFOD7rDISbcIaWdRX8Y172mDqmTMO69i/eOfA8AePU0wrgVyz4/94Zxy6alzf2QhWeMjJS77oxL+eBmIRHMjs3q+qjzDG8Y99LQJU0MTkSeHwAAAPFAIBcA4s4y24dxV76VSrt9eT2cYvsbziWn4w6QT9AdDjHg3UTtUkVDAAB6bjDXJow7IN3+RDLCXTQvmaVmGDc3kGsZxl17sSZJSrKlAwAAAOAUyaSSujo+1Bx7w7jT5wf12zcuK5FIRH9ID7rDrRZWA8O4Gwcberj0UJbCdd/FKdKj7nAA0FalKJn2Xp+GxjlLRXg96g6HmNlZlDa/d8beMK4ZLiiVSCR0e+J2YBj33al3NTc5F/WNAQBnwH6xGhzGrVr6/R+fq1wNuZ9iuIK2pby08s3xYdxa+L2amZGZwDDu1LkpfXD9AyVZXwEAAKCNVL9fAADQTzXp+Xf2YaAkGWl/GHfpa/sX4NXY1GoXxo3QHQ4x4d1EbVXRsLjTn3cDAOA4CUO6/KYTxrWq/jDunU+lCJfMazX7wDI3kNPchbljw7gZI0NVXgAAAACnSsZwLiruFSu+MO4nd6e1exC9i23bQMrYFam4G2rKilXRUmFJA/ViSrNjs74wrvtSJs4ob3e4wnNn3AikuP8ZAHSNvdenoXG7uB9nqQij0+5wnKUiyO6ylF9xxt4wbmHdLsQeQtbIajg93Bwv7y1r82CzOW4UuHH/MwDAq8Ws1fTH1V0l63tB54fSvjDuF09W9Txfiv6QRhjXrNjjVvcTX4T7MyxjZDQ9Mt0ctwrjfjj7oXYPd6O/NwAAAGKDEi4AEGeVknNBxUhLV9/xh3HdVcIBr7ErbcK40brDIWZ6UNEQAICeSWelpGF/tqrS6iN/GNe9pg5pLDOmuQtzMurPaBXGvT9zXxl3YQsAAAAAOCX2ihX92/LPvjBu41JmoxBRKN5ASpe6w7mDtrNjs4EdUjJJ/g525nW5OxwAdGQwZ4dxG8X9OEtFp3rcHQ4xYJal7R+csXfts7cmPf0i9H8/7o6By3vLWswvNseNMG4DhW0A4NVUqpiq1Pd3zg+ldedazhfGXf3ZbhCTjFDEWoeF9mHcZ186a6MOpZPp5udCudAyjNsomG2xvgIAAEAbdMgFgDirmfbvjTBudsz5zhvGzeZe5pvhLEgN2JecgsK4EbvDIUYOC9Lms65WNAQAoLfqa5tGGPdgR8rNtA7jlvKhZjYShm6N3woM435842MlxPoKAAAAwOmzX6zq3zcKqlj2pUxvGLdsWtrcjxB69AZSutwdrl0Y99LQJe2V9yLPj1OgB93hAKCthCFdfjM4jMtZKtrpQXc4xIQ7DDt50x/Gnf/M/u8nonZh3K3ilraL25HnBwCcXo1aa40wbirZOoybSSV1YSRk4ZmaJa09sdfSkjQ03rpZSP6nyO9fKBc0vzmvm+dvSvKHcStmhT/DAAAA0BYdcgEg7oxU+zDuzHtHvwck6dzF9mHcE3SHQww0NlG7XNEQAICes0wnjCu1XvusfCuVdkNNm01lm2Fc0zJbhnEvDl3sxk8AAAAAAF1l1mr64+ru8WHcqqXf//G5ytUTdBjpQXe4mZGZwDDu1LkpfXD9gyOdwHDG9Kg7HAC0lc5K9b0+WVXOUhFej7rDIWYmb0rjs864Gcat/3eTCt+he7WwGhjG3TjY0MOlh7LE+goAXlVjg8Fh3IF0Un/75pQyRsj9lEpRMqv256Fxafre8fcTI+zV7Ff2Nb85r6plP6NVGPer5a9UtujyDgAAgGCcHAJArCWkqbvBYdzZ96Wrb7/k98KZ0NjU6iSMG7I7HGLCu4na5YqGAAD0Rk16/p0TxjXS/rXP0tf2r4hMy9TC1kJgGLdQLkSeHwAAAAC6rVQxVam3SDk/lPaFcb94sqrn+VL0B3QSSAnZHS5jZDQ9Mt0cF8oFXxjXfSkTZ1SPu8MBwPHqnW+tql3cj7NUhOEtbMxZKqKYuBEcxh27YhdiD6FiVbRUWGqOZ8dmfWFc95oaAPDqMZIJ/erKaDOMW7X8Ydy/e+uqJofDF32Q6u13G2HcZMoe++4nZqThcH+GWTVLT7efBoZxHyw+0PrBeoT3BgAAQNwQyAWAOEsPSgMjznhn0R/GdV9MCMG0TFWsSvPX5sHmsb8IE5xhnYRxI3SHQ1x4NlG7WNEQAICeqZSk4q792UhLV9/xh3Hda+qQGmHc3UP7Ga3CuAubC9or70V+BgAAAAB0Wz2Lq/NDdocUbxi3cSkzmUhEmNwTSOlSd7h00gnaFsoFzW/OHxvGteieevb1oDscALRlmXYYt1Hcj7NUdKrH3eEQA0ZGyl13xt61T+6adOuj0P/9uIO2s2Ozuj7qPMMbxs0kM9HfHwBwamXThgxXGHf+L7u+MO6l0Wz0Bwzm2oRxB6Tbn0hGuL/Hl8xSM4ybG8i1DOM2CmYniVcAAACgjVS/XwAA0EfujfWdRWnze+nKr+2xN4xrdn6RxbRMvai80Ln0OSXrz/jH//6PKpQLR4IDo5lRjWRGlEqm9OmtTzWSGTluSpxGNcu+5FSq/9+01QHyCbvDIQbabqKGr2gIAEBP1Uz790YYNzvmfOcN42Zzoad/tvNMJdPuGtUqjPt4/bEebTyK8OIAAAAA0Ftjg3YYt9EhxRvGzaSSujASIfTYCKSkjJ50h2uEcYM6pGwXtyPPj1Ogk+5wjeJbANA1Nen5d/afYxJnqQipd93hEBOGKwxbyvvDuHN/LxV3Ik/fLox7aegShUUB4BXVKLXWCOP+fFDR1fOtw7iFUiXk5IZ0+U1n7WNVWzcLiVDwrVavJpcbyGnuwtyxYdyMkdHE4ETo+QEAABAvlHABADhh3AZvGLewLu1vdDydJUvn0uf0/rX39dvXfqvfvvZb3Tp/S8lEUrmBnHIDOf3Ntb/R//TG/6S/uf43qlpVlaql7v08eDlebDiXnI47QD5BdzjEgHcTtUsVDQEA6Dkj1T6MO/Pe0e87UKqWlC/nJUmpZKplGPcPa384yZsDAAAAQE8YyYR+dWX02DDuQDqpv31zShkjyvG0J5DSxe5w+5X9tmHcr5a/UtkqB02D06xH3eEAoK1KyQn7G2nOUhFej7rDIWZKeWnlG38Yt7Gmrlmhp5wZmQkM406dm9IH1z9oFvAHALx6TFcYV2odxn3yl13liyEDuemslDTsz1ZVWn3kD+O619QhjWXGNHdhTkb9Ga3CuPdn7itj0OUdAAAAweiQCwBxt7ss5VecsTeMu7cmPf0i9CZ8MpHUUHpII5kRLe8tq1Qt6Vz6nCTp3al39dalt5r/bmNTHmdM9VBKD3cWxo3QHQ4x4N1E7VJFQwAAeishTd0NDuPOvi+NvyY9Xwg1s1nvvptKpnRn8k5gGHc0Mxrh3QEAAACgN7JpQ0Y9jFu1/GHcv3vrqk6009c2kBK+O5xVs/R0+6mMhL1HmRvI+cK4DxYfaP1g/SRvjn7rcXc4ADhWfa9PRtou7sdZKsLoYXc4xMhhQdp8Jpn1MJQ3jFst24XYQ8gYGU2PTDfHhXLBF8b9cPZD7R7uduMnAACcQjVJf/ppT6WKfZ80nUz4wrjf/Lijf/1zlL9r19c2jTDuwY6Um2l9P7GUDzWzkTB0a/xWYBj34xsfK3GyHSwAAADEBGXIACDOzLK0/YMznrzpD+POf2Zvwke0vLesxfxic+wN424Vt7Rd3I48P/oslWkfxo3QHQ5x4dlE7WJFQwAAeiY9KA2MOOOdRX8Y172mDqkRxh3JOM/whnHvXbx35HsAAAAA6LfGVcVqvUOKN4zrvpQZfnJPIKVL3eFKZqnZGTc3kNPchTlfGLdxKTPJsfrZ14PucADQlpGyw7hBxf04S0UrPe4OhxioWdLak+Aw7rMvnbVRh9LJdPNzoVzQ/Oa8L4zbWFNbrK8A4JVUqpjNzrfpZEK/vn7eF8b9l3/fiv4Ay3TCuFLrtc/Kt1JpN9S02VS2GcY1LbNlGNddMBsAAAAIwskhAMSZuzPt5E1pfNYZN8O49c33VLiLLJK0WlgNDONuHGzo4dJDWWIT/kxKJO1LTkFh3Nn3patvv+QXw5nSySZqyIqGAAD0VMK1lbKzKG1+74y9YVwz3EWWRCKh2xO3A8O47069q7nJubBvDQAAAAA9Z9bDuD8f2JcyW4VxC6VK+Im9gZRW3eFGLoWetlarSXLCuEEdUiYGJ8K/N06Pw4Idxu1idzgAaC8hTd0NDuNylopjtegOJ3GWis5VipJpF5/R0Lh/7bPwuZT/KfL0jTBuo8CNN4xbMSsU5weAV5Rp2fspjTDu6KBTrMEbxh1zfdeZmvT8O2ftY6RbNwtZ+jrq68u0TC1sLQSGcQvlQuT5AQAAEA8EcgEA7cO4Y1ekc+Gqf1WsipYKS81xqzDu7374XbNSJs6g4YtHLzm1OkA+QXc4xIFnE7VLFQ0BAHgp2oVxC+vSfrjLvFkjq+H0cHPcKozrXlMDAAAAwGlRk/Snn/YCw7hP/rLb7KASjieQ0sXucGOZsbZh3Psz95UxMpGfgT7rUXc4AGgrPSgNOIX3OEtFaD3qDoe4sMNSGhqXpu/5w7iNNXUi/PXR/cp+2zDuV8tfqWxxHwgAXlXpRPsw7l+9Nq6RbMhAbqUkFXftz0ZauvpOcLOQkBph3N1D+xmtwrgLmwvaK+9FfgYAAADiIdXvFwAA9NnEjeAwbu6a9Iu/lp78Q6hp3UHb2bHZwDBuJslFljPJcHVNbneAHLI7HGKisYmaGuhJRUMAAHpmd1nKrzhj79pnb016+oV96TeEpOviy/LesjYPNptjbxiXwjYAAAAATpNSxVS+WNFAylA6mfCFcb/5cUf/+ued6A9wB1JyM13pDmckDN0av9UM45qW6QvjfnzjYyUagWCcTY3ucCmjJ93hAOBY7pDbzqJUeO6MOUtFW/XCxpWiPeQsFVEM5uwwbrJ+RdQbxk1l7ELsIVg1S0+3n8pI2Gvo3EDOF8Z9sPhA6wfr3fopAACnTCIhvTGdCwzj/uaXFzQzPqQ//RQy2Foz7d8bYdzsmPOd935iNhf63Z/tPFPJLElqHcZ9vP5YjzYehZ4XAAAA8UOHXACIMyMj5a4741LeH8Z1X0yIYHZsVtdHnWd4w7iXhi5pYnAi8vw4BdqFcSN0h0NMeDdRu1jREACAnjHL0vYPznjypj+MO/+ZfbElouW9ZS3mF5tjbxh3q7il7eJ25PkBAAAAoNtMy+7AlU7aHVK8YVz3pczw6oGULneHy6ayR8K4C1sLvjCu+1ImzqredYcDgI7sLEqb3ztjzlLRiR53h0MMJAzp8psBYdwB6fYnRwuxd6BklpqdcXMDOc1dmPOFcRtr6iRXUwHglZRNGxoedPqB/bj1whfGfecX49EfYKTah3Fn3jv6fQdK1ZLyZbuYWyqZahnG/cPaH6K/NwAAAGKFXQ8AiDPDFbQt5aWVb44P44bs7iVJMyMzgWHcqXNT+uD6B0c6geGMWfk2OIwbsTscYqSTTdQIFQ0BAOgZd2fayZvS+KwzboZx62vqVLiLLJK0WlgNDONuHGzo4dJDWWJ9BQAAAOB0SSfsMG5Qh5Qx13cd8wZSutwdrhHG3T20n9EqjFsoFyLPj1OgB93hAKAju8vBYVzOUnGcHneHQwyks1K9+Iysqj+Me+dTaeRS6GlrNbvYSSOM2yhw4w3jZowMxfkB4BVlJBLNzz9uvdB/bO43x94wbtkMu85NSFN3g9c+s+9LV98OOa9k1tdXqWRKdybvBIZxRzOjoecHAABAvJCAAgA4YVyzYo+9YdxqWXoRripvxshoemS6OW4Vxv1w9sNmpUycQaX80UtOrQ6QT9gdDq+6DjZRI1Q0BADgpWgXxh27Ip0Ld5m3YlW0VFhqjluFcd1ragAAAAA4LRIJ6Y3pXGAY969eG9dINsKZgDeQ0sXucJ2EcRc2F7RX3ov8DPRZj7rDAUBbZlna/sEZc5aKsHrUHQ5xUQ9LWVVp9ZE/jOteU4c0lhlrG8a9P3NfGXeTAADAK6ddGHdz/1BbhcNwk6YHpYERZ7yzGNwsJKRGGHck4zzDG8a9d/Heke8BAACAVgjkAkDcHRbah3GffekECzqUTjqXagrlQmAY16Li79lU2nU+H3uAHL07HGLAu4napYqGAAD03MSN4DBu7pp06yMpEW7bxR20nR2bDQzjZpJcZAEAAABwemTThoYHU82xN4z7m19e0N1ruegP6CSQEqE73LOdZ80wbiqZ8oVxH68/1qONR9HeGadDj7rDAUBb7qJ6kzc5S0VIvesOhxixTDuMe7Bjj1uFcUv5UFMaCUO3xm81w7imZfrCuB/f+FgXBi905UcAAJxOKzsHgWHc9b2S/vm7NVn1zuodc5+v7yxKm987Y+/9RDPcfdZEIqHbE7cDw7jvTr2rucm5cO8MAACAWCKQCwBxVrOktSdOGHdo3B/GXfhcyv8U+RGFckHzm/PHhnErZkXbxe2T/BTot3Zh3Ajd4RAT3k3ULlY0BACgZ4yMlLvujEt5fxjXvaaOYHZsVtdHnWd4w7iXhi5pYnAi8vwAAAAA0G1GItH8/OPWC18Y130pM7wOAikRusOVqiXly3YAodEhxRvGdV/KxFnVu+5wANCRyZvBxf04S0UrPe4OhzioSc+/Cw7jrnx7tBB7B7Kp7JEw7sLWgi+M615TAwBePWXT0p+3XzTHr08O+8K4//R4ReXqCZq0tAvjFtal/Y1QU2aNrIbTw81xqzCuu2A2AAAAEIRALgDEWaUomVX789C4NH3PH8ZtXEwI2d1LkvYr+5rfnFfVsp/RKoz71fJXKlvloGlwms28FxzGjdgdDjHT5YqGAAD0lOEK2pby0so3x4dxa+EPGWdGZgLDuFPnpvTB9Q+UZH0FAAAA4BT6cetFYIeUshnhMqY3kNKl7nBmzZTkhHGDOqSMZkZDz49TpAfd4QCgIxM3gsO4nKXiOD3sDoeYqJSk4q792Uj71z5LX9u/ImqEcXcP7We0CuMWyoXI8wMATi930Pb1yWH94sK55rgRxj2s2P9OJhVhnbu7HLz22VuTnn4R+izefb6+vLccGMZtnM0DAAAAx2FHFwBirWb/1gjjJlP22BvGTWWk4XAVLK2apafbTwPDuA8WH2j9YL0rPwn6IJs7esmp1QHyCbvDIQbabaJGqGgIAMBL0QjjmhV77F37VMvSi3B/hmWMjKZHppvjVmFc95oaAAAAAE6TlZ2DwDDu5v6htgoRAiPeQEoXu8N1Esa9d/Heke9x1vSmOxwAtGVkpJxTeI+zVETSg+5wiIl68RkZaenqO/4wrntNHVInYdyFzQXtlfciPwMAcPq1C+NeHstqcngg3KRmWdr+wRlP3jymWUj0wOzy3rIW84vNsTeMu1Xc0nZxO/L8AAAAiAcCuQAQd4O5NmHcAen2J5IRbnOkZJaaYdzcQK5lGHftxZokKckfR2dTdsz53O4AOUJ3OMSAdxO1SxUNAQDoucNC+zDusy+dtVGH0kknaFsoFwLDuBZ/PgIAAAA4RcqmpT9vv2iOvWHc9b2S/vm7NVm1WvSHdLk7XCKR0O2J24Fh3Hen3tXc5FzUN8Zp0OPucABwLMMVtC3lOUtFeD3qDocYMVJ2GNd9t8Mbxs3mQk/7bOdZM4ybSqZ8YdzH64/1aONRtHcGAJwJr02cCwzjTp8f1G/fuKxEIhFuYndn2smb0visM/beT0yFDPtKWi2sBoZxNw429HDpoSyxvgIAAEAwElAAEGcJQ7r8phPGtar+MO6dT6WRS6GnrtUv1eQGcpq7MHdsGDdjZDQxOHHynwX90y6MG6E7HGLCu4na5YqGAAD0RM2S1p44Ydyhcf/aZ+FzKf9T5EcUygXNb84fG8atmBWq8gIAAAA4VcpV56Li65PDvjDuPz1eOfLvhNYukBKhO1zWyGo4PdwcL+8t+8K47kuZOKN62B0OADpSytvF/ThLRRgvoTscXnUJaepucBh35r2j33egVC0pX85LssO4dybv+MK47jU1AODVk0kldXV8qDneK1Z8YdxP7k4rY5wgotAujDt2RTp3sfX/9hgVq6KlwlJz3CqM6y6YDQAAAAQhkAsAcZbOSknD/mxVpdVH/jCu+2JCSGOZMc1dmJNRf0arMO79mfvKuKsD42wprLcP40boDoeY6UFFQwAAeqZSlMyq/XloXJq+5w/jNtbUifDbLvuVfc1vzqtq2c9oFcb9avkrlS0OAgEAAACcPq9PDgd2SMmkIhxPewMpXeoOl3T9nW15bzmwQwqXMc+4HnWHA4C2Dgt2GLdR3I+zVHSqx93hEAPpQWlgxBl71z6z70tX3w49rVkvdtII445knGd4w7ijmdHQ8wMATj930HavWNG/Lf/sD+PW938aTV1CmbgRvPbJXZNufRT6LN69tzM7NhsYxs0kuc8KAACAYARyASDWEvZvjTDuwY49bhXGLeVDzWwkDN0avxUYxv34xse6MHjhxD8F+sQ8tC85BYVxT9gdDjHQbhM1QkVDAAB6q35o2AjjJlP22BvGTWWk4XB/hlk1S0+3nwaGcR8sPtD6wXpXfhIAAAAA6KbXJs4FhnEvj2U1ORwhMOINpHS5O1y7MO5WcUvbxe3I86PfetMdDgDaqlnS2pPgMC5nqWinB93hEBPukNLOoj+M615Th9RJGPfexXtHvgcAvHoaYdyKZZ+fe8O4ZdPS5n7IwjNGRspdd8alfHCzkAhmx2Z1fdR5hjeMe2nokiYGJyLPDwAAgHggkAsAcWeZ7cO4K99Kpd1Q02ZT2WYY17TMlmHci0McDJ1p+xvOJafjDpBP0B0OMeDdRO1SRUMAAHpuMNcmjDsg3f5EMsJdNC+ZpWYYNzeQaxnGbaypk2zpAAAAADhFMqmkro4PNcfeMO70+UH99o3LSiQS0R/Sg+5wq4XVwDDuxsGGHi49lKVw3XdxivSoOxwAtFUpSqa916ehcc5SEV6PusMhZnYWpc3vnbE3jGuGC0olEgndnrgdGMZ9d+pdzU3ORX1jAMAZsF+sBodxq5Z+/8fnKldD7qcYrqBtKS+tfHN8GLcWfq9mZmQmMIw7dW5KH1z/QEnWVwAAAGgj1e8XAAD0U016/p19GChJRtofxl362v4VkWmZWtha0PTwtKTWYdxCuRB5fvRRY1OrXRg3Qnc4xIR3E7VVRcPiTn/eDQCA4yQM6fKbThjXqvrDuHc+lSJcMq/V7APL3EBOcxfmjg3jZowMVXkBAAAAnCoZw7mouFes+MK4n9yd1u5B9C62bQMpY1ek4m6oKStWRUuFJQ3UiynNjs36wrjuS5k4o7zd4QrPnXEjkOL+ZwDQNfZen4bG7eJ+nKUijE67w3GWiiC7y1J+xRl7w7iFdbsQewhZI6vh9HBzvLy3rM2Dzea4UeDG/c8AAK8Ws1bTH1d3lazvBZ0fSvvCuF88WdXzfCn6QxphXLNij1vdT3wR7s+wjJHR9Mh0c9wqjPvh7IfaPdyN/t4AAACIDUq4AECcVUrOBRUjLV19xx/GdVcJD6kRxm1sUrQK4y5sLmivvBf5GeizsSttwrjRusMhZnpQ0RAAgJ5JZ6WkYX+2qtLqI38Y172mDmksM6a5C3My6s9oFca9P3NfGXdhCwAAAAA4JfaKFf3b8s++MG7jUmajEFEo3kBKl7rDuYO2s2OzgR1SMkn+Dnbmdbk7HAB0ZDBnh3Ebxf04S0WnetwdDjFglqXtH5yxd+2ztyY9/SL0fz/ujoHLe8tazC82x40wbgOFbQDg1VSqmKrU93fOD6V151rOF8Zd/dluEJOMUMRah4X2YdxnXzprow6lk+nm50K50DKM2yiYbbG+AgAAQBt0yAWAOKuZ9u+NMG52zPnOG8bN5kJP/2znmUqmXemsVRj38fpjPdp4FOHFcSqkBuxLTkFh3Ijd4RAjhwVp81lXKxoCANBb9bVNI4x7sCPlZlqHcUv5UDMbCUO3xm8FhnE/vvGxEmJ9BQAAAOD02S9W9e8bBVUs+1KmN4xbNi1t7kcIPXoDKV3uDtcujHtp6BKFRc+6HnSHA4C2EoZ0+c3gMC5nqWinB93hEBPuMOzkTX8Yd/4z+7+fiNqFcbeKW9oubkeeHwBwejVqrTXCuKlk6zBuJpXUhZGQhWdqlrT2xF5LS9LQeOtmIfmfIr9/oVzQ/Oa8bp6/Kckfxq2YFf4MAwAAQFt0yAWAuDNS7cO4M+8d/b4DpWpJ+bIdQEglUy3DuH9Y+8NJ3hz9du5i+zDuCbrDIQYam6hdrmgIAEDPWaYTxpVar31WvpVKu6GmzaayzTCuaZktw7juNTUAAAAAnBZmraY/ru4eH8atWvr9H5+rXD1Bh5EedIebGZkJDONOnZvSB9c/ONIJDGdMj7rDAUBb6axU3+uTVeUsFeH1qDscYmbypjQ+64ybYdz6fzep8B26VwurgWHcjYMNPVx6KEusrwDgVTU2GBzGHUgn9bdvTiljhNxPqRQls2p/HhqXpu8dfz8xwl7NfmVf85vzqlr2M1qFcb9a/kpliy7vAAAACMbJIQDEWkKauhscxp19X7r6duiZzXr33VQypTuTdwLDuKOZ0dDz4xRobGp1EsYN2R0OMeHdRO1yRUMAAHqjJj3/zgnjGmn/2mfpa/tXRKZlamFrITCMWygXIs8PAAAAAN1Wqpiq1FuknB9K+8K4XzxZ1fN8KfoDOgmkhOwOlzEymh6Zbo4L5YIvjOu+lIkzqsfd4QDgePXOt1bVLu7HWSrC8BY25iwVUUzcCA7jjl2xC7GHULEqWiosNcezY7O+MK57TQ0AePUYyYR+dWW0GcatWv4w7t+9dVWTw+GLPkj19ruNMG4yZY999xMz0nC4P8OsmqWn208Dw7gPFh9o/WA9wnsDAAAgbgjkAkCcpQelgRFnvLPoD+O6LyaE1AjjjmScZ3jDuPcu3jvyPc6YTsK4EbrDIS48m6hdrGgIAEDPVEpScdf+bKSlq+/4w7juNXVIjTDu7qH9jFZh3IXNBe2V9yI/AwAAAAC6rZ7F1fkhu0OKN4zbuJSZTCQiTO4JpHSpO1w66QRtC+WC5jfnjw3jWnRPPft60B0OANqyTDuM2yjux1kqOtXj7nCIASMj5a47Y+/aJ3dNuvVR6P9+3EHb2bFZXR91nuEN42aSmejvDwA4tbJpQ4YrjDv/l11fGPfSaDb6AwZzbcK4A9LtTyQj3N/jS2apGcbNDeRahnEbBbOTxCsAAADQBitGAIgz98b6zqK0+b0z9oZxzXAXWRKJhG5P3A4M47479a7mJufCvjVOi5plX3IKCuOesDscYqDtJmr4ioYAAPRUzbR/b4Rxs2POd94wbjYXevpnO88Cw7iP1x/r0caj8O8NAAAAAD02NmiHcRsdUrxh3EwqqQsjEUKP3kBKl7vDNcK4QR1StovbkefHKdCD7nAA0F5Nev5dcBiXs1Qcq3fd4RAThisMW8r7w7juNXUE7cK4l4YuaWJwIvL8AIDTq1FqrRHG/fnALqDWKoxbKFVCTm5Il9901j5WtXWzkJFLod+7Vq8mlxvIae7C3LFh3IyR4c8wAAAAtEUgFwDQPoxbWJf2N0JNmTWyGk4PN8etwrhvXXor6hvjNHix4VxyOu4A+QTd4RAD3k3ULlU0lOzughWr0vy1ebDZ8lehXOjezwMAiA8j1T6MO/Pe0e87UKqWlC/nJUmpZKplGNe9pgYAAACA08JIJvSrK6PHhnEH0kn97ZtTyhhRjqc9gZQudofbr+y3DeN+tfyVylY5aBqcZj3qDgcAbVVKUnHX/mykOUtFeD3qDoeYKeWllW+OD+PWrNBTzozMBIZxp85N6YPrHyjJ+goAXllmB2HcJ3/ZVb4YMpCbzkpJw/5sVaXVR8HNQkIay4xp7sKcjPozWoVx78/cV8agyzsAAACCpfr9AgCAPttdlvIrztgbxt1bk55+EXoT3r2xvry3rM2DzebYG8ZtbMrjjKkeSunhzsK4EbrDIQa8m6itKhomEsf/749hWqZeVF4onUwrm7I3ev/xv/+jrJql7eJ28/JcUkldGb6i//H2/3ikmzcAAMES0tTd4DDu7PvS+GvS84VQM5v17rupZEp3Ju8EhnFHM6MR3h0AAAAAeiObNmTUw7hVyx/G/bu3rir8Tp9L20BK+O5wVs3S0+2nMhL2HmVuIOcL4z5YfKD1g/WTvDn6rZPucMWd/rwbgFdbfa9PRtou7sdZKsLotDtchLNUxMhhQdp8Jpn1MJQ3jFst24XYQ8gYGU2PTDfHhXLBF8b9cPZD7R7uduMnAACcQjVJf/ppT6WKfZ80nUz4wrjf/Lijf/1zlL9r19c2jTDuwY6Um2l9P7GUDzWzkTB0a/xWYBj34xsfK3GyHSwAAADEBGXIACDOzLK0/YMznrzpD+POf2Zvwke0vLesxfxic+wN424Vt7Rd3I48P/oslWkfxo3QHQ5x4dlE7VJFQ0uW0sm0/mbmb/Tb136r3772W31y4xONZkY1lB5SbiCni0MX9Z9n/7NqqqlULXXp5wEAxEJ6UBpwFXLYWfSHcd1r6pAaYVx3sQhvGPfexXsUkwAAAABwqjSuKlbrHVK8YVz3pczwk3sCKV3qDlcyS83OuLmBnOYuzPnCuI1LmUmO1c++HnSHA4C2jJQdxg0q7sdZKlrpcXc4xEDNktaeBIdxn33prI06lE6mm58L5YLmN+d9YdzGmtpifQUAr6RSxWx2vk0nE/r19fO+MO6//PtW9AdYphPGlVqvfVa+lUq7oabNprLNMK5pmS3DuO6C2QAAAEAQTg4BIM7cnWknb0rjs864Gcatb76nwl1kkaTVwmpgGHfjYEMPlx7KEpvwZ1IiaV9yCgrjzr4vXX37Jb8YzpRONlFDVjSU7E3UkcyIRjIjGkoN6b89/2/ar+zrXPqczmfP69Nbn+r13Otd+iEAALGScG2l7CxKm987Y28Y1wx3kSWRSOj2xO3AMO67U+9qbnIu7FsDAAAAQM+Z9TDuzwf2pcxWYdxCqRJ+Ym8gpVV3uJFLoaet1WqSnDBuUIeUicGJ8O+N0+OwYIdxu9gdDgDaS0hTd4PDuJyl4lgtusNJXTtLRQxUipJpF5/R0Lh/7bPwuZT/KfL0jTBuo8CNN4xbMSsU5weAV5Rp2fspjTDu6KBTrMEbxh1zfdeZmvT8O2ftY6RbNwtZ+jrq68u0TC1sLQSGcQvlQuT5AQAAEA8EcgEA7cO4Y1ekc+Gqf1WsipYKS81xqzDu7374XbNSJs6g4YtHLzm1OkA+QXc4xIFnE7VLFQ3dOtlEBQAgknZh3MK6tB/uMm/WyGo4PdwctwrjutfUAAAAAHBa1CT96ae9wDDuk7/sNjuohOMJpHSxO9xYZqxtGPf+zH1ljEzkZ6DPetQdDgDaSg9KA07hPc5SEVqPusMhLuywlIbGpel7/jBuY02dCH99dL+y3zaM+9XyVypb3AcCgFdVOtE+jPtXr41rJBsykFspScVd+7ORlq6+E9wsJKTGPbLdQ/sZre6RLWwuaK+8F/kZAAAAiAcCuQAQdxM3gsO4uWvSrY9Cb8K7g7azY7OBYdxMkossZ5Lh6prc7gA5ZHc4xIR3E7VHFQ2DNlGpaAgAiGR3OTiMu7cmPf3CvvQbQtK15l7eWw4M41LYBgAAAMBpUqqYzbBtOpnwhXG/+XFH//rnnegP6CSQErI7nJEwdGv8VjOMa1qmL4z78Y2PdWHwQvT3Rv/1uDscABzLfb6+s8hZKkLqfXc4xMBgzg7jJlP22BvGTWXsQuwhWDVLT7efNsO4uYGcL4z7YPGB1g/Wu/VTAABOmURCemM6FxjG/c0vL+jutVz4yWum/XsjjJsdc77z3k/Mhp//2c6zwHtkj9cf69HGo/DvDQAAgNghkAsAcWZkpNx1Z1zK+8O47osJEcyOzer6qPMMbxj30tAlTQxORJ4fp0C7MG6E7nCICe8mahcrGkrtN1GpaAgAiMQsS9s/OOPJm/4w7vxn9sWWiJb3lrWYX2yOvWHcreKWtovbkecHAAAAgG4zLbsDVzppd0jxhnHdlzLD8wRSutQdLpvKHgnjLmwt+MK47v1EnFW96w4HAB3ZWQwu7sdZKlrpcXc4xEDCkC6/GRDGHZBuf3K0EHsHSmbpSBh37sKcL4zbWFMnuZoKAK+kbNrQ8GCqOf5x64UvjPvOL8ajP8BItQ/jzrx39PsOlKol5ct2MbdUMtUyjOsumA0AAAAEYdcDAOLMcAVtS3lp5Zvjw7ghu3tJ0szITGAYd+rclD64/sGRTmA4Y1a+DQ7jRuwOhxjpZBM1QkXDTjZRqWgIAIjE3Zl28qY0PuuMm2Hc+po6Fe4iiyStFlYDw7gbBxt6uPRQllhfAQAAADhd0gk7jBvUIWXM9V3HvIGULneHa4Rxg4r7FcqFyPPjFOhBdzgA6MjucnAYl7NUHKfH3eEQA+msVC8+I6vqD+Pe+VQauRR62lrNLnbSCOM2Ctx4w7gZI0NxfgB4RRmJRPPzj1sv9B+b+82xN4xbNsOucxPS1N3gtc/s+9LVt0POK5n19VUqmdKdyTuBYdzRzGjo+QEAABAvJKAAAE4Y16zYY28Yt1qWXoSrypsxMpoemW6OW4VxP5z9sFkpE2dQKX/0klOrA+QTdofDq66DTdQIFQ2lcJuoAABE0i6MO3ZFOhfuMm/FqmipsNQctwrjutfUAAAAAHBaJBLSG9O5wDDuX702rpFshDMBbyCli93hOgnjLmwuaK+8F/kZ6LMedYcDgLbMsrT9gzPmLBVh9ag7HOKiHpayqtLqI38Y172mDmksM9Y2jHt/5r4y7iYBAIBXTrsw7ub+obYKh+EmTQ9KAyPOeGcxuFlISI17ZCMZ5xnee2T3Lt478j0AAADQCoFcAIi7w0L7MO6zL51gQYfSSedSTaFcCAzjWlT8PZtKu87nYw+Qo3eHQwx4N1G7VNGwoZNNVCoaAgAimbgRHMbNXZNufSQlwm27uIO2s2OzgWHcTJKLLAAAAABOj2za0PBgqjn2hnF/88sLunstF/0BnQRSInSHe7bzrBnGTSVTvjDu4/XHerTxKNo743ToUXc4AGjLXVRv8iZnqQipd93hECOWaYdxD3bscaswbikfakojYejW+K1mGNe0TF8Y9+MbH+vC4IWu/AgAgNNpZecgMIy7vlfSP3+3JqveWb1j7vP1nUVp83tn7L2faIa7z5pIJHR74nbgPbJ3p97V3ORcuHcGAABALBHIBYA4q1nS2hMnjDs07g/jLnwu5X+K/IhCuaD5zfljw7gVs6Lt4vZJfgr0W7swboTucIgJ7yZqFysadrKJSkVDAEAkRkbKXXfGpbw/jOteU0cwOzar66POM7xh3EtDlzQxOBF5fgAAAADoNiORaH7+ceuFL4zrvpQZXgeBlAjd4UrVkvJlO4DQKO7nDeO69xNxVvWuOxwAdGTyZnBxP85S0UqPu8MhDmrS8++Cw7gr3x4txN6BbCp7JIy7sLXgC+O619QAgFdP2bT05+0XzfHrk8O+MO4/PV5RuXqCJi3twriFdWl/I9SUWSOr4fRwc9wqjOsumA0AAAAEIZALAHFWKUpm1f48NC5N3/OHcRsXE0J295Kk/cq+5jfnVbXsZ7QK4361/JXKVjloGpxmM+8Fh3EjdodDzHS5oqHU2SYqFQ0BAJEYrqBtKS+tfHN8GLcW/pBxZmQmMIw7dW5KH1z/QEnWVwAAAABOoR+3XgR2SCmbES5jegMpXeoOZ9ZMSU4YN6i432hmNPT8OEV60B0OADoycSM4jMtZKo7Tw+5wiIlKSSru2p+NtH/ts/S1/SuiRhh399B+RqswbqFciDw/AOD0cgdtX58c1i8unGuOG2Hcw4r972RSEda5u8vBa5+9NenpF6HP4t3n68t7y4Fh3MbZPAAAAHAcdnQBINZq9m+NMG4yZY+9YdxURhoOV8HSqll6uv00MIz7YPGB1g/Wu/KToA+yuaOXnFodIJ+wOxxioN0maoSKhlK4TVQAACJphHHNij32rn2qZelFuD/DMkZG0yPTzXGrMK57TQ0AAAD8/9m79/A47vpe/O+d2atuu9bFsizbiuUkNo5ly7ET27lffJykSVxToBBKc06bUu49XE6b9Nc2bR84LaUtPC0PLZdD20MDodAUA04Jxj0QCCTg2LEsxyiEKNZasnW3tCtrV7s7M78/Zmd2dmc1uzO7a62079fzmOx45ZlxMmi/+n6/78+HqJoMT89bhnEn5hYwGXUQGMkNpJSxO1wxYdxdq3dlvU/LTWW6wxERFSR6gVCm8B7XUsmRCnSHoxqRLj4D0QOsu8EcxjWOqW0qJozbP9GPSCLi+BpERFT9CoVx1wT9aGvw2TuplACmXssct21epFmI88BsOBLG4Oygfpy7j2wyNomp2JTj8xMRERFRbWAgl4io1gVCBcK4PmDrIUC0NzkSl+J6GDfkC+UN4168fBEAIPDjaHnyBzOvCy0gO+gORzUgdxK1TBUNjQpNorKiIRERObIQLRzGHfh2ZmxUJI+QCdpGE1HLMK7M8RUREREREVWRhCTj9anL+nFuGHcsEsfTpy9CVhTnFylzdziXy4WtLVstw7h7O/aip63H6R1TNahwdzgiokWJhqBtfJZrqWRfhbrDUQ0R3WoY17i3IzeM6w/ZPu3A9IAexnULblMY9+TYSZwYP+HsnomIaFnY2FJvGcbtXBXAvdvWwOVy2TuxcR9X22aguTtznLs/0W0z7AtgJDpiuY9sfH4cR4eOQgbHV0RERERkjQkoIqJa5hKBNdszYVw5ZQ7j7ngIaGy3fWolvakm5Auhp7Vn0TCuV/SiJdBS+t+Flk6hMK6D7nBUI3InUctc0bDQJCorGhIRkSOKDFw8lQnj1jWbxz79XwNmLzi+RDQRRd9E36Jh3KSU5GcYERERERFVlUQqs1Hx6rYGUxj3qZPDWV9jW6FAioPucH7RjwZPg34cjoRNYVzjfCItUxXsDkdEVJT4rFrcj2upZMcV6A5HK50L6Oi1DuN27ct+vwjxVByziVkAahh3R9sOUxjXOKYmIqKVx+sWsK65Tj+OxJKmMO6h3k54xRIiCoXCuMG1QP3q/H92EUk5iaHokH6cL4xrLJhNRERERGSFgVwiolrm8QOCqL6WU8DICXMY17gxwaagN4ie1h6I6WvkC+Me6DoAr7E6MC0v0bHCYVwH3eGoxlSgomExk6isaEhERI4kY4CUUl/XNQOdu8xhXG1M7bI/7TKXnEPfRB9SsnqNfGHcY+FjSMhcCCQiIiIioupzdVuDZYcUr9vB8nRuIKVM3eEEw89s4UjYsrgfN2MucxXqDkdEVNBCVA3jasX9uJZKxapwdziqAZ4A4GvMHOeOfbrvANbttn1aKV3sRAvjNnoz18gN4zZ5m2yfn4iIqp8xaBuJJfFS+JI5jJue/9GautjSssl67BNaD2x50PZavHFupzvYbRnG9Qrcz0pERERE1hjIJSKqaS71H1oYd35aPc4Xxo3P2jqz6BKxpXmLZRj34KaDaA20lvy3oCUiLaibnKzCuCV2h6MaUGgS1UFFQ8DeJCoREZE96UVDLYwruNXj3DCu2ws02PsMkxUZZ6fOWoZxjwwewdj8WFn+JkREREREROW0saXeMoy7JuhHW4ODwEhuIKXM3eEKhXEnY5OYik05Pj8ttcp0hyMiKkiRgYunrMO4XEulQirQHY5qhDGkND1oDuMax9Q2FRPG3bV6V9b7RES08mhh3KSsrp/nhnETkoyJOZuFZ0QvENqQOY7PWjcLcaA72I0NTZlr5O4ja69rR0ugxfH5iYiIiKg2MJBLRFTrZKlwGHf4RSA+Y+u0frdfD+NKspQ3jLu6jgtDy9rceGaT02ILyCV0h6MakDuJWqaKhkaFJlFZ0ZCIiBwJhAqEcX3A1kOAaG+jeVyK62HckC+UN4yrjakFTukQEREREVEV8boFrGuu049zw7idqwK4d9sauFwu5xepQHe4keiIZRh3fH4cR4eOQoa97rtURSrUHY6IqKBkDJDUuT7UNXMtleyrUHc4qjHTg8DEK5nj3DCuZC8o5XK5sLVlq2UYd2/HXvS09Ti9YyIiWgbmYinrMG5KxjNnRpFI2ZxPEQ37uOKzwPDxxcO4iv25mq7GLst9ZB31Hdi/YT8Ejq+IiIiIqAD3Ut8AEREtJQUYPa0uBgKA6DGHcYeeV385JMkS+if70dnQCSB/GDeaiDo+Py0hbVKrUBjXQXc4qhG5k6j5KhrGph2fvtAkantdOyKJiOPzExFRjXKJwJrtmTCunDKHcXc8BDjYZK4o6oJlyBdCT2vPomFcr+hlVV4iIiIiIqoqXjGzUTESS5rCuId6OzEz77yLbcFASnAtEJuxdcqknMRQdAi+dDGl7mC3KYxrnE+kZSq3O1x0NHOsBVKMv0dEVDbqXB/qmtXiflxLJTuK7Q5Xwloq1YCZMDA7nDnODeNGx9RC7Db4RT8aPA36cTgSxsT8hH6sFbgx/h4REa0skqLgzMgMhPRc0Ko6jymMe/jUCEZn484vooVxpaR6nG9/4mV7n2Fe0YvOxk79OF8Y94HuBzCzMOP8vomIiIioZrCECxFRLUvGMxtURA+w7gZzGNdYJdwmLYyrTVLkC+P2T/QzELecBdcWCOM66w5HNaYCFQ2LmURlRUMiInLE4wcEUX0tp4CRE+YwrnFMbVPQG0RPaw/E9DXyhXEPdB2AV2SXdyIiIiIiqj6RWBIvhS+ZwrjapkytEJEtuYGUMnWHMwZtu4PdlsX9vAJ/Blv2ytwdjoioKIGQGsbVivtxLZWKVeHucFQDpAQw9VrmOHfsE7kInD1s+/kxrq+HI2EMzg7qx1oYV8PCNkREK1M8KSGZnt9ZVefBjvUhUxh35JLaIEZwUMQaC9HCYdyBb2fGRkXyCB79dTQRzRvG1QpmyxxfEREREVEB7JBLRFTLFEn9pxbG9Qcz7+WGcf0h26cfmB5AXFIrneUL454cO4kT4ycc3DhVBbdP3eRkFcZ12B2OashCFJgYKGtFQ6C4SVRWNCQiImfSYxstjDs/DYS68odx47O2ziy6RGxp3mIZxj246SBc4PiKiIiIiIiqz1wshVfHo0jK6qbM3DBuQpIxMecg9JgbSClzd7hCYdz2unYWFl3uKtAdjoioIJcIrNluHcblWioVUoHucFQjjGHYts3mMG7fk+rz41ChMO5kbBJTsSnH5yciouql1VrTwrhuIX8Y1+sW0Npos/CMIgMXT6ljaQCoa87fLGT2guP7jyai6Jvow+ZVmwGYw7hJKcnPMCIiIiIqiC3BiIhqneguHMbt2pf9fhHiqThmE2oAwS2484ZxX7j4Qil3TkutfnXhMG4J3eGoBmiTqGWuaGikTaKyoiEREZWVLGXCuED+sc/wi0B8xtZp/W6/HsaVZClvGNc4piYiIiIiIqoWkqLgzMjM4mHclIxnzowikSphPq4C3eG6Grssw7gd9R3Yv2F/VicwWmYq1B2OiKggjx9Iz/VBTnEtleyrUHc4qjFtm4Hm7syxHsZNPzdu+x26R6IjlmHc8flxHB06ChkcXxERrVTBgHUY1+cRcP/2DnhFm/MpyRggpdTXdc1A567F9yc6mKuZS86hb6IPKVm9Rr4w7rHwMSRkdnknIiIiImvskEtEVNNcQEevdRi3+w6geSMw2m/rzFK6+65bcGNH2w7LMG6Tt8nBvdOS0ya1ignj2uwORzVCm0R1ixWpaDiXnMNrM69ZTqKyoiEREdmnAKOn1c8xABA95rHP0PPqL4ckWUL/ZD86GzoB5A/jRhNRx+cnIiIiIiIqt3hSQlJR4IPaISU3jHv41AhGZ+POL7AQBSYGytodzit60dnYqR9HE1FTGPeB7gcwszDj/L5p6VW4OxwR0eLSnW/llFrcL9SlHnMtlYpxBbrDUQ1o2WQdxg2uBWIztk6ZlJMYig7BJ6pB3u5gtymMaxxTExHRyiMKLly3tkkP46Zkcxj3Tdev00bDNqXb72phXCEdczDtT/QCDfYKWcuKjLNTZyGmx1f59pEdGTyCsfkxR3dORERERLWFpXyJiGqZJwD4GjPH04PmMK5xY4JNWhi30Zu5Rm4Yd9fqXVnv0zJTTBjXQXc4qhU5k6hlrGioTaKyoiEREZVdMp7ZoCJ6gHU3mMO4xjG1TVoYV9vwnS+M2z/Rj0gi4vgaRERERERE5aakp/pW1akdUnLDuNqmTMHlYDumFkgpc3c4j+DRX0cTUfRN9JnCuNp8oszuqctfBbrDEREVJEtqGHd+Wj3mWioVq8Ld4agGiF4gtCFznDv2Ca0Htjxo+/kxBm27g93Y0JS5Rm4Y1yt4nd8/ERFVLb9HhGgI4/adnzGFcdub/M4vEAgVCOP6gK2HANHez/FxKa7vIwv5QnnDuBcvXwQACIxXEBEREVEB7JBLRFTlJFmBrO1kSRuP5K8i7/eKaPJ78r6Xl3FifXoQmHgFWLtTPc4N40r2NrK4XC5sbdlqGcbd27EX6xvXY+DSgK1zU5VQZHWTUzwdBsm3gFxidziqAQUnUe1XNAQyk6iiKC46icqKhkRE5Igiqf/Uwrj+YOa93DCuP2T79APTA4hL6ng/Xxj35NhJnBg/4eDGiYiIiIiIKisYUMO4WoeU3DCu1y2gtdFB6FELpLjFinSH08K4VsX9pmJTjs9PVaAC3eGIiApTgNHT6ucYwLVUsqly3eGoRoiGMGx81hzG7fl1IDbt+PSFwrjtde0sLEpEtEJppda0MO6l+STWrcofxo3GkzZPLgJrtmfGPnIqf7MQBwXflPQe3JAvhJ7WnkXDuF7Ri5ZAi+3zExEREVFtYSCXiKiKSbKC+UQq6/e8bgFf/mlYP05IMiajC5AVBc31Xnzg7mvshXKBTBhXkxvGjY4Bc+O2TukX/WjwNOjH+cK417dfj4n5CXv3StXj8jiQmAd8DYsvIJfQHY5qQO4kar6Khpt/BXjlP22futhJVFY0JCIiR0R34TBu1z5gtN/WaeOpOGYTs/CJPrgFd94wrnFMTUREREREVC1EwYXr1jYtGsb1eQQcuK4dR192UiQvJ5BSxu5wc8k5vDbzmmUY91j4GBJywuo0VM2K6Q531W3AqS8vzf0R0cqVjKthf7dPLe7HtVSyq5jucA7XUqmGxGeB4eNA+zb1WAvjamNqRbZ9yq7GLsswbkd9B/as2YPDrx0u9e6JiKhKSbKMvvNRXJpXA7f5wrinzs9gNmYzkOvxA4KovpZTwMgJINSlHhv3J0ZHHd130BtET2sPxPQ18oVx71x/J75//vuOzk9EREREtYOBXCKiKqZ1xl3d6IfH7cLGlnqsa67Dr+3sBABMzC3g6dMXEQx4MJ+QMLeQQjwh2QvkzoSB2eHMcW4YN3IROHvY9iS8YNj4Eo6Es4K3WhhXo03K0zKTWgA8RYZxHXSHoxqQO4lapoqGmmImUVnRkIiI7HMBHb3WYdzuO4DmjbYDuVK6+65bcGNH2w7LMG6Tt8nBvRMREREREVWG3yNCTIdxU7I5jPum69fB+Uwfigik2O8OJysyzk6dhehS5w9DvpApjHtk8AjG5p2EiKlqVLg7HBHRotJzfRA9anE/rqWSHRXsDkc1ZCEKTAwAUjoMlRvGTSXUQuw2eEUvOhs79eNoImoK4z7Q/QBmFmbK8TcgIqIqpAB4+UIE8aS6n9QjuExh3OPnpvGz1538rJ0e22hh3PlpNZCbb39ifNbWmUWXiC3NWyz3kR3cdBCu0mawiIiIiKhGsCUYEdEy4HG7cF1HEFvXBtHk92B1kx8KgGd/MQGPKKDe50Z3Wz3aGnz2TiwlgKnXMsdtm81h3L4n1Ul4h8KRMAZnB/Xj3DDuZGwSU7Epx+enJeb2Fg7jdu3LDqwQ6XImUXMXkI3PlU3FTKIe6DoAr3EzFhERUTE8AcDXmDmeHjSHcY1japu0MG6jN3ON3DDurtW7st4nIiIiIiJaatpWxZQso+/8jCmMa9yUaf/kOYGUfN3hth4CRHtrJHEprnfGDflC6GntMYVxtflEgcvqy5/WHS43jFtCdzhJlpCUk/qvifmJvL+iiWgZ/yJEtKyIbjWMa1Xcz8FaajQRXfR7Dr8HrRD5usOVcS2VaoAiAxdPWYdxB76dGRsVySNkGgREE1H0TfSZwrjamFp2ML4iIqLqF09Keudbj+DCzg2rTGHc516ddH4BWcqEcYH8Y5/hF4H4jK3T+t1+fR+ZJEt5w7jGgtlERERERFbYIZeIaBnY2FKPq1rr9eOxSBxPnRzGQrrKWOeqAG7a1IKvvzi82CnyM3ambdsMNHdnjvUwbnry3W0z7AtgJDqC0flR/Tg3jDs+P46jQ0chg5Pwy5JLUDc5WYVxHXaHoxpinEQtU0VDoLhJVFY0JCIiR1yGTdjTg8DEK8DanepxbhhXsreRxeVyYWvLVssw7t6OvVjfuB4Dlwac3D0REREREVHFSLKMvvNRXJpPYt2q/GHcaDxp/8S5gZQydYdTFAVAJoxrVdyvJdBi/76pelSgO5wkS1iQFhBwBwCogZO/P/n3+pqXV1CfG8ElwC248dCWh1hci6jmuICOXuswroO11Ggiis+d/hwuxS9BgICWQEtWAdpoIopIIqIfr6lfg/9x3f/g96Blp3Ld4ahGJGOAlALcIlDXbB779H8NmL3g+PRaGFcrcJMbxk1KSRbnJyJaoSRZnU/RwrhNgUyxhtwwbtDwXnEUYPS0+jkGAKInf7OQoeed3j4kWUL/ZD86G9SO7/nCuCxqQ0RERESFMJBLRFTlvG4B65rr9ONILGkK4x7q7cTMvPMutgXDuMG1QGzG1imTchJD0SH40hXp84Vxv/Xat/RKmbQMNawGGtszx/kWkLv2AdHR3D9JlJYziVqmioZGVpOoE/MTJdw7ERHVPC2Mq8kN40bHgDl7m3n9oh8Nngb9OF8Y9/r26/kZRkREREREVUcB8PKFCOLptYt8YdxT52f0Dir25ARSQl3qsXE+0eE8dNAbLBjGvXP9nfj++e87Oj9VAa07nCsd6i5TdzgZMgLuAG5bdxtkyDg7dRZNviYAQHtdO/Zv2A+P6MF0fBrfG/oe4qk4w3BEtcYTAHyG/9+XaS01norjUvwSGjwNOHT1IbQGWvX3+if6cWL8BEK+EADgmlXX4MLcBX4PWq4q1B2OaoUalkJdM9C5yxzG1QrcGIuQFmkuOYfXZl6zDOMeCx9DQuZ+ICKilcrjKhzGvXFjM16+EMn3xxeXjKv7VN0+NYy77gbrZiE2afvIZhZm0NnQmTeM2z/Rn1XghoiIiIgoHwZyiYiqnFfMTH5HYkm8FL6ELR3qgr4WxvW61a/Rqrnb0rLJOowbWg9cdRtw6su2TmsM2nYHuy3DuF7Ba/rztAyIhq7Jiy0ga2x2h6MakTuJWqGKhlaTqKxoSEREjsyEgdnhzHHu2CdyETh7WN30a4Ng2PgSjoSzgre5BW5Y2IaIiIiIiKpJPClhNpaEzy3CI7hMYdzj56bxs9ennV/AGEgpU3c40SViS/MWPYwryZIpjHtw00G4YL/7LlWRCneHkyHjtZnXILpE1Hvq2R2OiDKMIbfpwezgbYlrqQIEHLr6EN7Q8gb9906OncTApQHUe+oBqPOJ6xvX4+u/+LqTu6clV/nucFQDAiE1jCukt4jmhnHdXrUQuw2yohYiEdPFTkK+kGnsc2TwCMbmx8r1tyAioirjcgHbOkOWYdxbrmlFV3Od/UCuIqn/1MK4/mDmvdz9if6Q7XsfmB5AXIoDyN8Z9+TYSZwYP2H7vERERERUe+yXOCMioiWhhXGTshq6zQ3jJiQZE3M2Q4+iFwhtyBzHZ81hXOPGBAe6g93Y0JS5Rm4Yt72uHS2BFsfnpypQKIzroDsc1YjcSdQyVjQE1EnUmYUZAPknUVnRkIiIHJESwNRrmeO2zeYwbt+T6sYWh8KRMAZnB/Xj3DDuZGySm3mJiIiIiKiqSOm1C4+gdkjJDeMaN2Xalw6klLk7nN/tzwrj9k/2m8K4xvlEWq4q1x1OC6SwOxwRWZoeBCZeyRyXYS21JdCS1Rn35NhJvHDxBf04dz6RliGtsDFQsbVUWuFcIrBmu0UY1wdsPZRdiL0IcSmuj31CvhB6WntMYVxtTC1wayoR0Yrk94hoCGT6gZ2bvGwK495wVbPzC4juwmHcrn3Z7xchnopjNqEWc3ML7rxhXOOYmoiIiIjICmc9iIiWgblYyjqMm5LxzJlRJFL2OnBBNARt47PA8PHFw7g2u3sBQFdjl2UYt6O+A/s37M/qBEbLzPCL1mFch93hqIYUM4nqoKJhMZOorGhIRESOGDvTtm0Gmrszx3oYNz2mdtvbyAIAI9ERyzDu+Pw4jg4dhQyOr4iIiIiIqLp4XGoY16pDStDwXtFyAyll7g6nhXGtivtFE1HH56cqUIHucIA5kMLucERkMhO2DuM6XEv1Gtb5C4VxExKLAixLFe4ORzXA4wfSxWcgp8xh3B0PAY3ttk+rKOq+JS2MqxW4yQ3jekUvi/MTEa1Qosulvz43eRm/nJjTj3PDuAnJ7pq2C+jotR77dN8BrNtt87yAlB5fuQU3drTtsAzjNnmbbJ+fiIiIiGoLE1BERFVOUhScGZnRw7ir6jymMO7hUyMYnY07v4gWxpWS6nFuGDeVAC7bq8rrFb3obOzUj/OFcY0bE2gZis9mb3LKt4BcYnc4WumKmER1UNEQsDeJSkRE5EihMG5wLVBvbzNvUk5iKDqkH+cL4xrH1ERERERERNXC5QK2dYYsw7g3bmxGo9/BmkBuIKWM3eGKCeP2T/Qjkog4vgYtsQp1hwPMgRR2hyOiLFICmHotc1yBtdRCYdzJ2CSmYlOOz09LrELd4ahWpMNScgoYOWEO4xrH1DYFvcGCYdwDXQeyigcQEdHKUyiMOzG3gMnogr2TegKArzFzPD1o3SzEJm0fWaM3c43cMfWu1buy3iciIiIiyocrP0REVS6elJBUMmHcHetDpjDuyKUYAEAwVB8r2kK0cBh34NuZYEGRPEJmU000EbUM48rsnro8xWcyrxddQHbeHY5qQO4kapkqGmqKmURlRUMiInKkZZN1GDe0HtjyIOCyN+1iDNp2B7stw7hegRtZiIiIiIioevg9IhoCbv04N4x7yzWt6F0fcn6BYgIpDrrDDUwP6GFct+A2hXFPjp3EifETzu6ZqkOFusNpigmksDscUY0yFtVr21z2tdT+iX7LMO74/DiODh2FDK7FL0+V6w5HNUSW1DDu/LR6nC+MG5+1dUrRJWJL8xZ97CPJkmnsc3DTQbQGWsvyVyAiouo0PD1vGcYdi8Tx9OmLkNP7XotmXF+fHgQmXskc5+5PlOztZ3W5XNjastVyH9nejr3oaeuxd89EREREVJMYyCUiqnLanIQWxnUL+cO4XreA1kabC3WKDFw8lQnj1jWbw7j9XwNmLzi+/2giir6JvkXDuEkpyaq8y12hMK6D7nBUI3InUctY0bCYSVRWNCQiIkdELxDakDmOz5rDuMYxtQPdwW5saMpcIzeM217Xzs28RERERERUVURDwdBzk5dNYVzjpkz7igikOOgOF0/FMZtQAwhacb/cMK5xPpGWq8p1h8sNpLA7HBHl1bbZurifg7XUaCKaVTAiXxjXOJ9Iy1CFu8NRLVCA0dPWYdzhF7MLsRfB7/ZnhXH7J/tNYVzjmJqIiFaehCTj9anL+vHVbQ2mMO5TJ4eRSJVQGKZQGDc6BsyN2zqlX/SjwdOgH+cL4xrH1EREREREVhjIJSJaBoIB6zCuzyPg/u0d8Io2v60nY4CUUl/XNQOdu8xhXG1jgs3uXgAwl5xD30QfUrJ6jXxh3GPhY0jIXAhctrr2WYdxHXaHoxpT5oqGQHGTqKxoSEREjhg30cZngeHji4dxFfuLjF2NXZZh3I76DuzfsB8Cx1dERERERFSFzk1etuyQkpAcbMbMDaSUqTucpEgAMmFcq+J+Td4m2+enKlKB7nCAOZDC7nBEZNKyyTqM63AtNZKI6K8LhXG9AosCLEsV7A5HNSIZB2Iz6mvRYx77DD2v/nJIC+POLKjXyBfGjSaijs9PRETVyxi0vbqtAVe11uvHWhh3Ial+jdftYE17Jmw99olcBM4etr0Wb1xfD0fClmFcFrYhIiIiokK4e5OIqMqJggvXrW3Sw7gp2RzGfdP169DWYLM7LgAg3X5XC+MKbvU4N4zr9gIN9ipYyoqMs1NnLcO4RwaPYGx+zMF9U1Xwh7I3OeVbQC6xOxzVgEKTqA4qGgL2JlGJiIgc0cK4UlI9zh37pBLAZXufYV7Ri87GTv04XxjXOKYmIiIiIiKqJsPT85Zh3Im5BUxGHQRGcgMpZewOV0wYd9fqXVnv03JTme5wRuwOR0R5iV4glCm8V4m11EJh3Pa6drQEWhyfn6pABbrDUY1IF5+B6AHW3WAO4xrH1DYVE8btn+jPKh5AREQrT6Ew7pqg3/6eVikBTL2WOW7bvEizEOeB2XAkjMHZQf04d0w9GZvEVGzK8fmJiIiIqDYwkEtEVOX8HhGiIYzbd37GFMZtb/I7v0AgVCCM6wO2HgJEe5MjcSmuh3FDvlDeMK62MUHgx9Hy5A9mXhdaQHbQHY5qQO4kapkqGhoVmkRlRUMiInJkIVo4jDvw7czYqEgeIRO0jSailmFcmeMrIiIiIiKqIglJxutTl/Xj3DDuWCSOp09fhKwozi9S5u5wLpcLW1u2WoZx93bsRU9bj9M7pmrA7nBEtFREQ9A2Plv2tdRdq3dZhnE76juwf8P+rCK2tMxUqDsc1RDRrYZxjXs7csO4/pDt0w5MD+hjH7fgNo19To6dxInxE87umYiIloWNLfWWYdzOVQHcu20NXC6XvRMb93G1bQaauzPHufsT3fYb2IxERyz3kY3Pj+Po0FHI4PiKiIiIiKxx1pWIqMppUxJaGPfSvLrpP18YNxpP2jy5CKzZngnjyilzGHfHQ0Bju+37VtKbakK+EHpaexYN43pFL6vyLneFwrgOusNRjcidRC1zRcNCk6isaEhERI4oMnDxVCaMW9dsHvv0fw2YveD4EtFEFH0TfYuGcZNSkp9hRERERERUVRKpzEbFq9saTGHcp04OZ32NbYUCKQ66w/lFPxo8DfpxOBI2hXGN84m0TFWwOxyQHUhhdzgiyis+qxb3K+NaapO3KatgRL4wrnE+kZahK9AdjlY6F9DRax3G7dqX/X4R4qk4ZhOzANQw7o62HaYwrnFMTUREK4/XLWBdc51+HIklTWHcQ72d8IolRBQKhXGDa4H61fn/7CKSchJD0SH9OF8Y1zimJiIiIiKywkAuEdEyIBURxj11fgazMZuBXI8fEET1tZwCRk6Yw7jGjQk2Bb1B9LT2QExfI18Y90DXAXiN1YFpeYmOFQ7jOugORzWmAhUNi5lEZUVDIiJyJBkDpJT6uq4Z6NxlDuNqY2oH3SfmknPom+hDSlavkS+Meyx8DAmZC4FERERERFR9rm5rsOyQ4nU7WJ7ODaSUqTucsWNgOBK2LO7HzZjLXIW6w+UGUtgdjohMFqJqGFcr7lemtVRjd/dCYVyZ3VOXpwp3h6Ma4AkAvsz3CtPYp/sOYN1u26eV0sVOtDCu8ftRbhi3ydtk+/xERFT9jEHbSCyJl8KXzGHc9PyP1tTFlpZN1mOf0Hpgy4O21+KNczvdwW7LMK5X4H5WIiIiIrLGQC4RUZVTALx8IaKHcT2CyxTGPX5uGj97fdrB2dP9d7Uw7nz6HPnCuPFZW2cWXSK2NG+xDOMe3HQQrYFWB/dNVUFaUDc5WYVxS+wORzWg0CSqg4qGgL1JVCIiInvSi4ZaGFdwq8e5YVy3F2iw9xkmKzLOTp21DOMeGTyCsfmxsvxNiIiIiIiIymljS71lGHdN0I+2BgeBkdxASpm7wxUK407GJjEVm3J8flpqlekOB5gDKewOR0RZFBm4eMo6jFviWmqhMG5SSvIzbLmrQHc4qhHGkNL0oDmMaxxT21RMGHfX6l1Z7xMR0cqjhXGTsrp+nhvGTUgyJuZsNvEQvUBoQ+Y4PmvdLMSB7mA3NjRlrpE7pm6va0dLoMXx+YmIiIioNjCQS0RU5eJJSe986xFc2LlhlSmM+9yrk84vIEuFw7jDLwLxGVun9bv9ehhXkqW8YVzjxgRahubGM5ucFltALqE7HNWA3EnUMlU0NCo0icqKhkRE5EggVCCM6wO2HgJEexvN41JcD+OGfKG8YVxtTC1wSoeIiIiIiKqI1y1gXXOdfpwbxu1cFcC929bA5XI5v0gFusONREcsw7jj8+M4OnQUMthdcNmqUHc4DbvDEdGikjFAUuf6UNdc9rXUydhkwTDusfAxJGQWqF22KtQdjmrM9CAw8UrmODeMK9kLSrlcLmxt2Wo59tnbsRc9bT1O75iIiJaBuVjKOoybkvHMmVEkUjbnU0TDPq74LDB8fPEwrmJ/rqarsctyH1lHfQf2b9gPgeMrIiIiIiqAI0YioionpScttDBuU8Cjv5cbxg0a3iuOAoyezoRxRY85jDv0vPrLIUmW0D/ZbxnGjSaijs9PS0ib1CoUxnXQHY5qRO4kapkrGhaaRGVFQyIicsQlAmu2Z8K4csocxt3xENDYbvvUiqKO/UO+EHpaexYN43pFLz/DiIiIiIioqnjFzLJzJJY0hXEP9XZmfY1thQIpDrrDJeUkhqJD+nF3sNsUxjXOJ9IyVcHucMUEUtgdjqiWqXN9qGtWi/uVcS01ISVwdOioZRj3yOARjM2PleVvQkvgCnSHoxowE7YO40bH1ELsNvhFPxo8DfpxOBI2hXGNY2oiIlp5JEXBmZEZPYy7qs5jCuMePjWC0dm484toYVxJbWSTd3/iZXufYV7Ri87GTv04XxjXOKYmIiIiIrLCQC4R0TLgcRUO4964sRmNfpuTAck4EJtRX4seYN0N5jCucWOCTVoYd2ZBvUa+MG7/RD8iiYjja9ASC64tEMZ11h2OakwFKhoWM4nKioZEROSIxw8IovpaTgEjJ8xhXOOY2qagN4ie1h6I6WvkC+Me6DoAr8iNVkREREREVH0isSReCl8yh3HTmzK1QkS25AZSytQdzhi07Q52Wxb38wr8GWzZK3N3OMAcSGF3OCIyCYTUMK5W3K9Ma6lTsamCYVxtPlHg1rDlqcLd4agGSAlg6rXMce7YJ3IROHvY9vNjXF8PR8IYnB3Uj3PDuCxsQ0S0MsWTEpJKJoy7Y33IFMYduRQDAAgul/0LLEQLh3EHvp0ZGxXJI2T21kYTUcswrszxFREREREV4F7qGyAiImsuF7CtM2QZxr3lmlZ0Ndfh5Qs2g62KpP5TC+P6g5n3csO4/pDtex+YHkBcUiud5Qvjnhw7iRPjJ2yfl6qE26ducrIK4+54SH2IiRazEAUmBspa0RAobhJVKxZARERkT3pso4Vx56eBUFf+MG581taZRZeILc1bLMO4BzcdhAscXxERERERUfWZi6Xw6nhU75CSG8ZNSDIm5uyHHk2BlHzd4WLTju+7UBi3va6dhUWXu5kwMDucOS5DdzjAHEiZmJ/Qj7VAivH3iKjGuERgzXbrMK7DtVQZakCgUBjXK3rREmgp/e9CS6cC3eGoRhjDsG2bzWHcvifV58ehQmHcydgkpmJTjs9PRETVS6u1poVx3UL+MK7XLaC10WYTD0UGLp5Sx9IAUNecv1nI7AXH9x9NRNE30YfNqzYDyD+m5mcYERERERXCMohERFXO7xHREMjUTzg3edkUxr3hqmbnFxDdhcO4Xfuy3y9CPBXHbEINILgFd94wrrFKOC1D9asLh3FL6A5HNUCbRC1zRUMjbRKVFQ2JiKisZCkTxgXyj32GXwTiM7ZO63f79TCuJEt5w7jGMTUREREREVG1kBQFZ0ZmFg/jpmQ8c2YUiVQJ83EV6A7X1dhlGcbtqO/A/g37s4KXtMxUqDucEbvDEVFeHj+QnuuDnCr7Wmp7XXvBMO6BrgPwiuzyvmxVqDsc1Zi2zUBzd+ZYD+Omnxu3zaAUgJHoiOXYZ3x+HEeHjurFA4iIaOUJBqzDuD6PgPu3d8Ar2pxPScYAKaW+rmsGOnctvj/RwVzNXHIOfRN9SMnqNfKFcY+FjyEh8+d4IiIiIrLGlUMioionGirinpu8jF9OzOnHuWHchGR3MtsFdPRah3G77wDW7bZ5XkBKd991C27saNthGcZt8jbZPj9VAW1Sq5gwrs3ucFQjcidRy1zRsJhJVFY0JCIi+xRg9HQmjCt6zGOfoefVXw5JsoT+yX7LMG40EXV8fiIiIiIionKLJyUk0y1SVtV5TGHcw6dGMDobd36BYgIpNrvDeUUvOhs79eNoImoK4xrnE2mZqnB3uEKBFHaHI6pl6XV+OaUW9yvjWqpX8GL/hv2WYdyDmw6iNdBa8t+ClkhuYeMKrKVSDWjZZB3GDa5VC7HbkJSTGIoO6cfdwW5TGNc4piYiopVHFFy4bm2THsZNyeYw7puuX4e2BvtFH4B0+10tjCukG9mY9id6gQZ7n2GyIuPs1FnLfWRHBo9gbH7MwX0TERERUa1hIJeIaJkoFMadmFvAZNRm5VNPAPA1Zo6nB81hXOPGBJu0MG6jN3ON3DDurtW7st6nZaaYMK6D7nBUK3ImUctY0bCYSVRWNCQiIkeScSA2o74WPcC6G8xhXOOY2iYtjDuzoF4jXxi3f6IfkUTE8TWIiIiIiIjKLZ3Fxao6tUNKbhhX25QpGIqQFn/ynEBKmbrDeYRM0DaaiKJvom/RMK5cQvdUqhIV6A6XG0hhdzgiMpElNYyrFfcr01pqS6ClYBjXOJ9Iy1CFu8NRDRC9QGhD5jh37BNaD2x50PbzYwzadge7saEpc43cMK5XYIduIqKVyO8RIRrCuH3nZ0xh3PYmv/MLBEIFwrg+YOshQLT3c3xciuv7yEK+UN4wrjamFhivICIiIqICOGIkIloGhqfnLcO4Y5E4nj59EbK246VYxon16UFg4pXMcW4YV7K3kcXlcmFry1bLMO7ejr3oaeuxd89UPRRZ3eRkFcYtsTsc1YCCk6j2KxoCxU2isqIhERE5okjqP7Uwrj+YeS83jOsP2T79wPSAZRj35NhJnBg/Yf++iYiIiIiIKiwYUMO4WoeU3DCu1y2gtdFBd5TcQEqZu8NpYVyr4n7scLrMVaA7HGAOpLA7HBFlU4DR09ZhXIdrqUJ6nb+YMG40EXX+V6AlVLnucFQjREMYNj5rDuMax9QOFArjtte1oyXQ4vj8RERUvbRSa1oY99K8WkAtXxg3Gk/aPLkIrNmeGfvIqfzNQhrbbd+3kt5bG/KF0NPaY1nghp9hRERERFQIA7lERFUuIcl4feqyfnx1W4MpjPvUyWEkUiVU1y4Uxo2OAXPjtk7pF/1o8DTox/nCuMaNCbQMXR7PbHJabAG5hO5wVANyJ1HLVNEQKH4SlRUNiYjIEdFdOIzbtS/7/SLEU3HMJmYBAG7BnTeMaxxTExERERERVQtRcOG6tU2LhnF9HgH3b++AV3QyH5cTSCljd7i55FzBMO6x8DEkZIYql60KdYczYnc4IsorGQdiM+pr0VP2tdRiwrj9E/2IJCKOr0FLrELd4ajGxGeB4eOLh3EV+3uNuhq7LMc+HfUd2L9hv148gIiIVh6piDDuqfMzmI3ZDOR6/IAgqq/lFDBywrpZiE1BbxA9rT0Q09fIN6Y+0HUAXpE/xxMRERGRNfdS3wAREVkzBm2vbmvAVa31+rEWxl1Iql/jdTuYzJ4JA7PDmePcMG7kInD2sO1JeOPEejgSxsT8hH6cG8ZldfBlKrUAeBqKC+M66A5HNSB3EjVfRUOXa/E/X0Axk6isaEhERPa5gI5e6zBu9x1A80ZgtN/WmaV091234MaOth2WYdwmb5ODeyciIiIiIqoMv0eEmA7jpmRzGPdN16+D85k+FBFIsd8dTlZknJ06C9Glzh+GfCFTGPfI4BGMzY+Vcue01IrpDhebdnz6QoGU9rp2huGIalV6rg+iRy3uV8a1VFmRcSx8DHPJOQD5w7gnx07ixPgJhzdPS67Y7nAlrKVSDViIAhMDgJQOQ+WGcVMJtRC7DV7Ri87GTv04moiawrgPdD+AmYWZcvwNiIioCikAXr4QQTy9Z9UjuExh3OPnpvGz1538rJ0e22hh3PlpINSVf39ifNbWmUWXiC3NWyz3kR3cdBCu0mawiIiIiKhGsAwZEdEyUSiMuyboR1uDzcqnUgKYei1z3LbZHMbte1KdhHcoHAljcHZQP84N407GJjEVm3J8flpibm/hMK6D7nBUK3ImUctY0bCYSVRWNCQiIkc8AcDXmDmeHjSHcY1japu0MG6jN3ON3DDurtW7st4nIiIiIiJaatpWxVS6Q0puGNe4KdP+yXMCKWXqDheX4npn3JAvhJ7WHlMYV5tPFLisvvxVoDtcbiCF3eGIyER0q2Fcq+J+DtZSp2JTesGIxcK4xvlEWoYq3B2OaoAiAxdPWYdxB76dGRsVySN49NfRRBR9E32mMK42ppYdjK+IiKj6xZOS3vnWI7iwc8MqUxj3uVcnnV9AljJhXCD/2Gf4RSA+Y+u0frdf30cmyVLeMK5xTE1EREREZIUrP0REy8DGlnrLMG7nqgDu3bYGLrvVT42dads2A83dmWM9jJuefHfbDPsCGImOWIZxx+fHcXToKGRwEn5ZcgnqJierMG73HcC63Vf4xmhZKWYS1WZFQ6C4SdTWQGvJt09ERDXIuIl2ehCYeCVznBvGlextZHG5XNjastUyjLu3Yy962nrs3jUREREREVHFSekw7qV5dVNmvjBuNJ60f+LcQEq+7nCN7bZPqygKgEwY16q4X0ugxf59U/VYiKph3DJ2hwPMgZR83eG0QAoR1SIX0NFrHcZ1uJaakNXvNcWEcZu8TbbPT9UgT3c4oGxrqVQDkjFAUovPoK7ZPPbp/xowe8Hx6bUwrlbgJnfsk5SSLM5PRLRCSbI6n6KFcZsCmZ97c8O4wYDdn4kVYPR0ZuwjevI3Cxl63untQ5Il9E/2W4Zxo4mo4/MTERERUW1gIJeIqMp53QLWNdfpx5FY0hTGPdTbCa9Ywrf0QmHc4Fqg3l71r6ScxFB0SD/OF8Y1bkygZahhdfYmp3wLyA67w0UTUUzMTxT1ixNgy1nOJGqZKhoaFTOJSkRE5EihMG50DJizt5nXL/rR4GnQj/OFcY1jaiIiIiIiomqhAHj5QsQyjHvq/IzeQcWenEBKGbvDBb3BgmHcA10H4BW9jq9BS6xC3eGM2B2OiPLyBABfpvBeOddSgeLCuLtW78oq/kfLTIW6w1GtUMNSqGsGOneZw7jamNplf6/RXHKuYBj3WPiYXjyAiIhWHo+rcBj3xo3NaPTbDOQm40BsRn0teoB1N1g3C7FJ20c2s6BeI9+Yun+iH5FExPE1iIiIiKg2uJf6BoiIyJoxaBuJJfFS+BK2dKhVbPUwrlv9Gq2auy0tm6zDuKH1wFW3Aae+bOu0xqBtd7DbMozrFbiRZVkSDV2TCy0g2+gOF01E8fnTn4foErM2OUUT0azJriZvExq9jXALbjy05SEuJi9H2iSq21fRioYzCzPobOhkRUMiIiqfmTAwO5w5zh37RC4CZw+rm35tEAwbX8KRMCbmJ/Tj3DAuC9sQEREREVE1iSclzMaS8LlFeASXKYx7/Nw0fvb6tPMLGAMpoa6ydIcTXSK2NG/Rw7iSLJnCuAc3HYRLCwTT8qR1h3OLFekON5ecw2szr7E7HBGZGUNu04NAdDRzXMJaKgAIEHCg64BlGHdvx16sb1yPgUsDdu+cqkK6sHEyph5WYC2VakAgpIZxhfQW0dwwrturFmK3QVZknJ06C9GljqFDvpBp7HNk8AjG5sfK9bcgIqIq43IB2zpDlmHcW65pRVdzHV6+YDPYqkjqP7Uwrj+YeS93f6I/ZPveB6YHEJfiABYvcHNi/ITt8xIRERFR7WGHXCKiZUIL4yZlNXSbG8ZNSDIm5mxW7xa9QGhD5jg+aw7jGjcmONAd7MaGpsw1csO47XXtaAm0OD4/VYFCYVyb3eHiqThEl4j7Nt6Ht1z7Frzl2rdgy6otEFwCQr4QQr4Q7l5/N35722/j7g13IyWnEE/Fy/bXoSsodxK1jBUNAXUSlRUNiYio7KQEMPVa5rhtszmM2/ekurHFoXAkjMHZQf04N4w7GZvkZl4iIiIiIqoqUnrtwiOoHVJyw7jGTZn2pQMpZe4O53f7s8K4/ZP9pjCucT6RlqvKdYfTAinsDkdElqYHgYlXMsclrqUCQEugBa2BVv04XxjXOJ9Iy1CFu8NRDXCJwJrtFmFcH7D1UHYh9iLEpbg+9gn5Quhp7TGFcbUxtcCtqUREK5LfI6IhkOkHdm7ysimMe8NVzc4vILoLh3G79mW/X4R4Ko7ZhFrMzS2484ZxjWNqIiIiIiIrnPUgIloG5mIp6zBuSsYzZ0aRSNnrwAVD91HEZ4Hh44uHcW129wKArsYuyzBuR30H9m/Yn9UJjJaZ4Retw7gOu8N5RS+a/c1oq2vD+eh5DFwaQL2nHvWeety94W7c1XUX2ura0OxvZne45a6YSVQHFQ2LmURlRUMiInLEOPZo2ww0d2eO9TBuekzttreRBQBGoiOWYdzx+XEcHToKGfbH50RERERERJXkcalhXKsOKUHDe0XLDaSUuTucFsa1Ku4XTUQdn5+qQAW6wwHmQAq7wxGRyUzYOoxbwlqqplAYl2upy1SFu8NRDfD4gXTxGcgpcxh3x0NAY7vt0yqKum9JC+NqBW5yw7he0cvi/EREK5Tocumvz01exi8n5vTj3DBuQrK7pu0COnqtxz7ddwDrdts8LyClx1duwY0dbTssw7hN3ibb5yciIiKi2sIEFBFRlZMUBWdGZvQw7qo6jymMe/jUCEZnS+gQqoVxpaR6nBvGTSWAy/aq8npFLzobO/XjfGFc48YEWobis9mbnPItIJfYHa7QAjK7wy13RUyiOqhoCNibRCUiInKkUBg3uBaot7eZNyknMRQd0o/zhXGNY2oiIiIiIqJq4XIB2zpDlmHcGzc2o9HvYE0gN5BSxu5wxYRx+yf6EUlEHF+DlliFusMB5kAKu8MRURYpAUy9ljnmWirZVaHucFQr0mEpOQWMnDCHcY1japuC3mDBMO6BrgNZxQOIiGjlKRTGnZhbwGR0wd5JPQHA15g5nh60bhZik7aPrNGbuUbumHrX6l1Z7xMRERER5cOVHyKiKhdPSkgqmTDujvUhUxh35FIMACAYqo8VbSFaOIw78O1MsKBIHiGzqSaaiFqGcWUH3XepCsRnMq8XXUB23h2uf6LfcgGZ3eFWgNxJ1DJVNNQUM4nKioZERORIyybrMG5oPbDlQcBlb9rFGLTtDnZbhnG9AjeyEBERERFR9fB7RDQE3Ppxbhj3lmta0bs+5PwCxQRSHHSHG5ge0MO4bsFtCuOeHDuJE+MnnN0zVYcKdYfTFBNIYXc4ohplLKrXtplrqWRT5brDUQ2RJTWMOz+tHucL48ZnbZ1SdInY0rxFH/tIsmQa+xzcdBCtgday/BWIiKg6DU/PW4ZxxyJxPH36IuT0vteiGdfXpweBiVcyx7n7EyV7+1ldLhe2tmy13Ee2t2Mvetp67N0zEREREdUkBnKJiKqcNiehhXHdQv4wrtctoLXR5kKdIgMXT2XCuHXN5jBu/9eA2QuO7z+aiKJvom/RMG5SSrIq73JXKIzroDtcNBHN2uTE7nArVO4kahkrGhYzicqKhkRE5IjoBUIbMsfxWXMY1zimdqA72I0NTZlr5I592uvauZmXiIiIiIiqimgoGHpu8rIpjGvclGlfEYEUB93h4qk4ZhNqAEEr7pcbxjXOJ9JyVbnucLmBFHaHI6K82jZbF/fjWirlU+HucFQLFGD0tHUYd/jF7ELsRfC7/Vlh3P7JflMY1zimJiKilSchyXh96rJ+fHVbgymM+9TJYSRSJRSGKRTGjY4Bc+O2TukX/WjwNOjH+cK4xjE1EREREZEVBnKJiJaBYMA6jOvzCLh/ewe8os1v68kYIKXU13XNQOcucxhX25hgs7sXAMwl59A30YeUrF4jXxj3WPgYEjIXApetrn3WYVyH3eEiiYj+utACMrvDrQBlrmgIFDeJyoqGRETkiHETbXwWGD6+eBhXsb/I2NXYZRnG7ajvwP4N+yE4GJ8TERERERFV2rnJy5YdUhKSg82YuYGUMnWHkxQJQCaMa1Xcr8nbZPv8VEUq0B0OMAdS2B2OiExaNlmHcbmWSoupYHc4qhHJOBCbUV+LHvPYZ+h59ZdDWhh3ZkG9Rr4wbjQRdXx+IiKqXsag7dVtDbiqtV4/1sK4C0n1a7xuB2vaM2HrsU/kInD2sO21eOP6ejgStgzjsrANERERERXC3ZtERFVOFFy4bm2THsZNyeYw7puuX4e2BpvdcQEA6fa7WhhXcKvHuWFctxdosFfBUlZknJ06axnGPTJ4BGPzYw7um6qCP5S9ySnfAnKJ3eEKLSCzO9wKUGgS1UFFQ8DeJCoREZEjWhhXSqrHuWOfVAK4bO8zzCt60dnYqR/nC+Max9RERERERETVZHh63jKMOzG3gMmog8BIbiCljN3hignj7lq9K+t9Wm4q0x3OiN3hiCgv0QuEMoX3uJZKjlSgOxzViHTxGYgeYN0N5jCucUxtUzFh3P6J/qziAUREtPIUCuOuCfrt72mVEsDUa5njts2LNAtxHpgNR8IYnB3Uj3PH1JOxSUzFphyfn4iIiIhqAwO5RERVzu8RIRrCuH3nZ0xh3PYmv/MLBEIFwrg+YOshQLQ3ORKX4noYN+QL5Q3jahsTBH4cLU/+YOZ1oQVkB93hdq3eZbmAzO5wK0DuJGqZKhoaFZpEZUVDIiJyZCFaOIw78O3M2KhIHiETtI0mopZhXLmEz0ciIiIiIqJyS0gyXp+6rB/nhnHHInE8ffoiZEVxfpEyd4dzuVzY2rLVMoy7t2Mvetp6nN4xVQN2hyOipSIagrbxWa6lkn0V6g5HNUR0q2Fc496O3DCuP2T7tAPTA/rYxy24TWOfk2MncWL8hLN7JiKiZWFjS71lGLdzVQD3blsDl8tl78TGfVxtm4Hm7sxx7v5Et/0GNiPREct9ZOPz4zg6dBQyOL4iIiIiImucdSUiqnLalIQWxr00r276zxfGjcaTNk8uAmu2Z8K4csocxt3xENDYbvu+lfSmmpAvhJ7WnkXDuF7Ry6q8y12hMK6D7nBN3qasTU7sDrdC5U6ilrmiYaFJVFY0JCIiRxQZuHgqE8atazaPffq/BsxecHyJaCKKvom+Rcc+SSnJzzAiIiIiIqoqiVRmo+LVbQ2mMO5TJ4ezvsa2QoEUB93h/KIfDZ4G/TgcCZvCuMb5RFqmKtgdDsgOpLA7HBHlFZ9Vi/txLZXsuALd4WilcwEdvdZh3K592e8XIZ6KYzYxC0AN4+5o22EK4xrH1EREtPJ43QLWNdfpx5FY0hTGPdTbCa9YQkShUBg3uBaoX53/zy4iKScxFB3Sj/OFcY1jaiIiIiIiKwzkEhEtA1IRYdxT52cwG7MZyPX4AUFUX8spYOSEOYxr3JhgU9AbRE9rD8T0NfKFcQ90HYDXWB2YlpfoWOEwroPucMaOBIUWkNkdbgWoQEXDYiZRWdGQiIgcScYAKaW+rmsGOneZw7jamNpB94m55Bz6JvqQktVr5AvjHgsfQ0LmQiAREREREVWfq9saLDukeN0OlqdzAyll6g5n7BgYjoQti/txM+YyV6HucLmBFHaHIyKThagaxtWK+3EtlYpV4e5wVAM8AcCX+V5hGvt03wGs2237tFK62IkWxjV+P8oN4zZ5m2yfn4iIqp8xaBuJJfFS+JI5jJue/9GautjSssl67BNaD2x50PZavHFupzvYbRnG9Qrcz0pERERE1txLfQNERGRNAfDyhQji6UkLj+AyhXGPn5vGz16fdnD2dP9dLYw7Pw2EuvKHceOzts4sukRsad5iGcY9uOkgXHoPYKqUSDyJeEIq+HV+r4gmv40qydKCuslJC1TnW0AusTtcoQVkdoerPElWIBsmR8cj8UW/1vYzBBSeRA2uBWIz9s4Je5OoRES08uR+fgGLf4bZ//xKn1cL4wrpqZXcMK7bCzTYq8orKzLOTp2F6FLH0PnGPkcGj2BsfszWeYmIiIiIiK6EjS31lmHcNUE/InYLiwLmQEqZu8MVCuNOxiY5D11hlZ2HLrI73Gi/jXOqcgMp7A5HRFkUGbh4CkjP9XEtlRwppjucg7VUqg7FjoEcrcMbQ0rTg0B0NHOsFbgx/p4NxYRxd63ehYFLA47OT0REy4MWxk3K6mdZbhg3IcmYmLNXeAaiFwhtyBzHZ/M3C4k52Sur6g52Y0NT5hq5Y+r2unZEEhHH5yciIiKi2sBALhFRlYsnJczGkvC5RXgEF3ZuWGUK4z736qTzC8hSJowL5A/jDr8IxGdsndbv9uthXEmW8oZxV9etxsT8hPN7p4Ii8ST+4fu/hFcU4HKp4WdFUTAxt4BESt0EJbhcaG30od4r4uGbrip+IWduHPCvSk+ELbKAXEJ3uMnYJH584ceWC8jsDldZkqwgnpRQ5xUhKerrv3pGXTTzugW0NfiynquEJOO9d15d/DOUO4mar6LhVbcBp77s+O9QaBKVFQ2JiFYe9fMrhTqvOuWhAFmfYdrYR6vc6xFd9sZAABAIFQjj+oDNvwK88p+27j0uxZGSUxBFESFfKG8YVxtTC3DQVYqIiIiIiKhCvG4B65rr9OPcMG7nqgBu2tSCr7847PwiFegONxIdweh8JoiQG8Ydnx/H0aGjkMHugpVinIdOSDISKVn/GT4Y8KDR8PN6QpIhyQref5eNeehiusM1b3QUyAXYHY6ILCRjgJQC3KJa3I9rqcvWg59+ruiv/fYHbinfhYvpDlfiWiotHUlWMJ9IZf3eZ599zTT2mYwuIFTnwQfuvsZ+KBdQw7gTrwBrd6rHWhhXvxF7QSmXy4WtLVstxz57O/ZifeN6BnKJiFawuVgKr45HFw/jpmQ8c2ZU359YNNGwjys+CwwfB9q3qce5+xMV+3M1XY1dlvvIOuo7sGfNHhx+7bDtcxMRERFRbWEgl4ioyknpSQstjNsUyEyw54ZxgwG7k+8KMHpaXQwEANFjDuMOPa/+ckiSJfRP9qOzoRNAdhhXE01EHZ+frMUTEryigPt6OtBS70VCUie75hMS6r3qJqn7t3dAcLnwzJlRxBNS8Ys42qRWoTCug+5wCSmBo0NH4RHUe2F3uKUhKwrqvCJu3NiMwfE5JBUFq+q8WBP0495ta/QgU0KS8dSJYUzMLNh7hnInUctc0bDQJCorGhIRrUzq55cbd25ZDb9HwMsXIpiNJbGqzquPfdoa1E3aU5cT+PqL5+19frlEYM32TBhXTpnDuDseAtJFK+xQ0pXwQ74Qelp7Fg3jekUvWgItts9PRERERERUKdpcIaB2SMkN4x7q7cTMfAmBoEKBFAfd4ZJyEkPRIfhE9WfE7mC3KYxrnE+kytDmoTevacRouivcqjovbtzYjN71If3rJuYW8PUT5xGNpWz+HF+57nDFBFLYHY6olqW7XtY1q8X9uJZKdlyB7nC0tLTOuKsb/fC4XdjYUo93375Jf39ibgFPn74Ijyhg+nLC3vhHMxMGZg0FcXLDuNExtRC7DX7RjwZPg34cjoSzCvFrBW5YnJ+IaOWSFAVnRmYgpOeCVtV5TGHcw6dGMDqbv/N7UbQwrpRUj/PtT7xs7zPMK3rR2dipH+cL4z7Q/QBmFmac3zcRERER1Qy2UyEiWgY8rsJh3Bs3NmdVyixKMp7ZoCJ6gHU3mMO4xirhNmlhXG2SIl8Yt3+in4G4CnO5XGip9yJU58VPXptCNJ5Cvc+N5gYv/vtNV+G6tUG01DvsEhpcWyCM6wO2HgJEe50JpmJTltWc2R3uypEUBYPjcxBEAT63iGvXNOLhfVdh3ao6rG7yZz1XjmmTqLkLyCVUNCxmEnX/hv0QHFQcJyKi5cHvETA4cRnxpAyfW8wa+6xu8mN1kx/np+cxG0vaO7HHDwii+lpOASMnzGFc45japqA3iJ7WHojpa+QL4x7oOgCvyC7vRERERERUfSKxJF4KXzKFcbVNmVohIltyAyn5usNtedB2d0Fj0LY72G1Z3M8r8GewSkpIMkYjcfjcInxuEfdsW4MD163Rf35XADz7iwm4S5nP1brDaUrsDgeYAyn5usP1tPU4uVsiWikCITWMqxX341oqFStfd7gyrqVS9fC4XbiuI4ithrULbezjEQXUeUV9LG2LlACmXssc5459IheBs4dtPz/G9fVwJIzB2UH9WAvjaljYhohoZYonJSTT8zur6jzYsT5kCuOOXFIbxAgOilhjIVo4jDvw7czYqEhaMRtAbSCTL4yrjalljq+IiIiIqAB2yCUiqnIuF7CtM2QZxr3lmlZ0Ndfh5Qs2g62KpP5TC+P6g5n3csO4/pDtex+YHkBcUiud5Qvjnhw7iRPjJ2yfl+xLSNmTXT6PgDddvw7tTX79a6Jxm2EUt0/d5GQVxnXYHU6GOqlVaAGZ3eEqT5tE9WHxioYlT6JODJS1oiFQ3CQqKxoSEa1cCoCXL0QQT28A9wgu09jn+Llp/Ox1J90D0p93Whh3fhoIdeUP48ZnbZ1ZdInY0rzFMox7cNNBuODgM5eIiIiIiKjC5mIpvDoeRVJWN2XmhnETkoyJOfuhR1Mgpczd4QqFcdvr2llYtMISqcxG16vbGnDDVc368VgkntVx2VEgpQLd4QBzIIXd4Ygoi0sE1my3DuNyLZUKqUB3OKouG1vqcVVrvX6cO/ZZE/QjYrewKKAGcjVtm81h3L4n1efHoUJh3MnYJKZiU47PT0RE1UurtaaFcd1C/n1kXreA1kZ7hWegyMDFU+pYGgDqmvM3C5m94Pj+o4ko+ib6sHnVZgD5x9T8DCMiIiKiQlgGkYioyvk9IhoCmfoJ5yYvm8K4xo0JtonuwmHcrn3Z7xchnopjNqEGENyCO28Y11glnCpHURQ8c2bUMox76vyM/e5w9asLh3FL6A7XXtdecAGZ3eEqL3cSdbEwbkmTqGWuaGikTaKyoiERUW2JJyV9bOMRXNi5YZUpjGscU9smS5kwLpB/7DP8IhCfsXVav9uvh3ElWcobxjWOqYmIiIiIiKqFpCg4MzKzeBg3JeOZM6NZwUvbKtAdrquxyzKM21Hfgf0b9mcFL6lyrm5rKBhIaWuwOQ9doe5wRuwOR0R5efxAeq4PcoprqWRfhbrDUfXwugWsa67Tj3PHPp2rArh32xq4nBTG1rRtBpq7M8d6GDf93Lhtjq0AjERHLMc+4/PjODp0VC8eQEREK08wYB3G9XkE3L+9A17R5nxKMgZIKfV1XTPQuWvx/YkO5mrmknPom+hDSlavkS+Meyx8DAmZP8cTERERkTWuHBIRVTnRMLF+bvIyfjkxpx/nhnETkt3JbBfQ0Wsdxu2+A1i32+Z5ASndfdctuLGjbYdlGLfJ22T7/FS8ibkFjM6qnYrzhXEdd4fTJrWKCePa7A7nFbzYv2G/5QLywU0H0RpotX/fZNsVm0Qtc0XDYiZRWdGQiGhlktIbwLUwblMg0zk9N4wbNLxXHAUYPZ0J44oe89hn6Hn1l0OSLKF/st8yjBtNRB2fn4iIiIiIqNziSQnJdHW/VXUeUxj38KkRfZ7akWICKTa7w3lFLzobO/XjaCJqCuMa5xOpsgp1h3McSKlwd7hCgRR2hyOqZenvV3JKLe7HtVSyI7ewcQXWUmnpGdfXI7GkaexzqLfT/hq8Ucsm6zBucK1aiN2GpJzEUHRIP+4OdpvCuMYxNRERrTyi4MJ1a5v0fWQp2byP7E3Xr7NfUAsAkO4coYVxhXQjG9P+RC/QYO8zTFZknJ06a7mP7MjgEYzNjzm4byIiIiKqNQzkEhEtE4XCuBNzC5iM2qx86gkAvsbM8fSgOYxr3JhgkxbGbfRmrpEbxt21elfW+1R+WseBxcK4JXWHKyaM66A7XEugpeACMrvDXRm5k6j5wrhlm0QtY0XDYiZRWdGQiGhl87gKh3Fv3NiMRr/NjdXJOBCbUV+LHmDdDeYwrnFMbZMWxp1ZUK+Rb+zTP9GPSCLi+BpERERERETlls7iYlWdWtwvN4yrzScKTrp75QZSytQdziNkfh6MJqLom+hbNIwrl9A9lQorpjtcyYGUCnSHyw2ksDscEZnIkhrG1Yr7cS2VilXh7nBUXSKxJF4KXzKPfdJjakUbbNsheoHQBsNFcsY+ofXAlgdtPz/GoG13sBsbmjLXyA3jegV26CYiWon8HhGiIYzbd37GtI/MuD/RtkCoQBjXB2w9BIj2fo6PS3F9H1nIF8obxtXG1ALjFURERERUAEeMRETLwPD0vGUYdywSx9OnL0K2OwlvnFifHgQmXskc54ZxJXsbWVwuF7a2bLUM4+7t2Iueth5790yOeN2Fw7i2u8MpsrrJySqM67A7nJB+NotZQGZ3uMrKnUTNF8at7CSq/YqGQHGTqKxoSES0crlcwLbOkGUY95ZrWtG7PmT/5Iqk/lML4/qDmfdyw7h+++cfmB6wDOOeHDuJE+Mn7N83ERERERFRhQUDahh3seJ+XreA1kYHhf1yAyll7g6nhXGtivuxw2llFdUdrpRASgW6wwHmQAq7wxFRNgUYPW0dxuVaKi2qct3hqLrMxVJ4KXwJSVn9b5479klIMibmbBbnB9RAriY+aw7jGsfUDhQK47bXtaMl0OL4/EREVL20UmtaGPfSvFpALd8+smg8afPkIrBme2bsI6fyNwtpbLd939p8QsgXQk9rj2WBG36GEREREVEhDOQSEVW5hCTj9anL+vHVbQ2mMO5TJ4f1LqiOFArjRseAuXFbp/SLfjR4GvTjfGFc48YEqhzB5cL92zssw7iOusNdHs9sclpsAbmE7nDFLCCzO1zl5U6iWoVxS55ELVNFQ6D4SVRWNCQiWpn8HhENAbd+fG7ysimMaxxT2ya6C4dxu/Zlv1+EeCqO2cQsAMAtuPOGcY1jaiIiIiIiomohCi5ct7Zp0TCuzyPg/u0dDjuc5gRSytgdbi45VzCMeyx8DAmZocoroVB3OEeBlAp1hzNidzgiyisZB2Iz6mvRw7VUsq9C3eGoekiKgjMjM4uHcVMynjkzWtp+oPgsMHx88TCuYv/cXY1dlmOfjvoO7N+wXy8eQEREK49URBj31PkZzMZs7iXz+AFBVF/LKWDkhHWzEJuC3iB6Wnsgpq+Rb0x9oOsAvCJ/jiciIiIia+7CX0JEREvJOLF+dVsDrmqt14+1MK62MUGblLdlJgzMDmeOc8O4kYvA2cO2J+GNE+vhSBgT8xP6cW4Yl9XBK6u10Ye2hswiXL7ucF3NdXj5gs3F2NQC4GkoLoxrszucrMg4Fj6GuaTaGZrd4ZaWOokaxaX5JNatquAkar6Khi7X4n++gGImUVnRkIhoZRINnx/nJi/jlxNz6OlUw7G5YdyEZHeziQvo6LUO43bfATRvBEb7bZ1ZSnffdQtu7GjbYRnGbfI22bxvIiIiIiKiyvF7RIjpMG5KNodx33T9Ojif6UMRgRT73eFkRcbZqbMQXer8YcgXMoVxjwwewdj8WCl3TkWai6Xw6ni0/IGUYrrDxaYd33ehQEp7XTvDcES1Kj3XB9GjFvfjWirZUWx3uBLWUmnpxZMSkooCH4BVdR7T2OfwqRGMzsadX2AhCkwMAFJ6HT83jJtKqIXYbfCKXnQ2durH0UTUFMZ9oPsBzCzMOL9vIiKqagqAly9EEE/vWfUILtM+suPnpvGz1538rJ0e22hh3PlpINSVf39ifNbWmUWXiC3NWyz3kR3cdBCu0mawiIiIiKhGsAwZEdEyUSiMuybozwpdFkVKAFOvZY7bNpvDuH1PqpPwDoUjYQzODurHuWHcydgkpmJTjs9PhRk7DuQL45bUHc7tLRzGddAdbio2pW9yWmwBmd3hrgxtEtWqomHZJlHLWNGwmElUVjQkIlr5tDCuJnfsMzG3gMmozc46ngDga8wcTw+aw7jGMbVNWhi30Zu5Ru7YZ9fqXVnvExERERERLTVtq2Iq3SElN4xrnE+0f/KcQEqZusPFpbjeGTfkC6GntccUxtXmEwUuq1dUMd3hSg6kVKA7XG4ghd3hiMhEdKthXKviflxLpXwq3B2OqoOiDn2wqs6DHetDprGPNqYWnASvFRm4eMo6jDvw7czYqEgewaO/jiai6JvoM4VxtTG17GB8RURE1S+elPSmDR7BhZ0bVpn2kRn3J9omS5kwLpB/7DP8IhCfsXVav9uv7yOTZClvGNc4piYiIiIissKVHyKiZWBjS71lGLdzVQD3blsDl91JeGNn2rbNQHN35lgP46Yn3902w74ARqIjlmHc8flxHB06ChmchL8SCoVxbXeHcwnqJierMG73HcC63bbvNSGrz2YxC8jsDldZuZOo+cK4FZ9EtVnREChuErU10Or8vomIqOoNT89bhnHHInE8ffoiZG3HS7GMm2inB4GJVzLHuWFcyd5GFpfLha0tWy3DuHs79qKnrcfePRMREREREV0BUjqMa1XcLxpP2j9xbiAlX3e4xnbbp1XSPw9qYVyr4n4tgRb7901F07rDAYt3hyspkLIQVcO4ZewOB5gDKfm6w2mBFCKqRS6go9c6jMu1VFpUnu5wQNnWUql6BANqGNct5B/7eN0CWhvt79dBMgZIavEZ1DWbxz79XwNmLzi+by2MqxW4yR37JKUki/MTEa1QUrqYlhbGbQpkfu7N3UcWDNj9mVgBRk9nxj6iJ3+zkKHnnd4+JFlC/2S/ZRg3mog6Pj8RERER1QYGcomIqpzXLWBdc51+HIklTWHcQ72dWV1QbSsUxg2uBertVf9KykkMRYf043xhXOPGBKqsU+dnLMO4jrrDNazO3uSUbwG5hO5wxSwgsztc5eVOolqFcUueRC1TRUOjYiZRiYho5UlIMl6fuqwfX93WYArjPnVyGIlUCYVhCoVxo2PAnL3NvH7RjwZPg36cL4xrHFMTERERERFVCwXAyxcilmHcU+dn9OJ/9uQEUsrYHS7oDRYM4x7oOgCv6HV8DSqs2O5wjgIpFeoOZ8TucESUlycA+AzrmFxLJbsq1B2OqocouHDd2qZFw7g+j4D7t3c43A+UHmDVNQOdu8xhXG1M7bJ/7rnkXMEw7rHwMb14ABERrTweV+Ew7o0bm9Hot7mXLBkHYjPqa9EDrLvBulmITdo+spkF9Rr5xtT9E/2IJCKOr0FEREREtYGBXCKiKmecWI/EkngpfMkcxk1vTFDsdvcCgJZN1mHc0Hpgy4O2J+GNQdvuYLdlGNcrcCNLJUXjSfzs9Wn9uGzd4UTDppdCC8g2u8MJEHCg64DlAjK7w105V2wStUIVDa0mUVnRkIhoZTIGba9ua8BVrfX6sRbG1cbU2ljalpmwdRg3chE4e1jd9GuDYBhzhyNhyzAuC9sQEREREVE1iSclPWzrEVymMO7xc9NZ89S2FRNIsdkdTnSJ2NK8RQ/jSrJkCuMe3HQQrYFW5/dNRSvUHc5xIKXC3eGKCaSwOxxRjTKur08Pci2VbKp8dzhaen6PCDE99knJ5rHPm65fh7YGB91xNYGQGsYV3OpxbhjX7VULsdsgKzLOTp3Vxz4hX8g09jkyeARj82PO75uIiKqaywVs6wxZ7iO75ZpW9K4P2T+5Iqn/1MK4/mDmvdz9iX775x+YHrDcR3Zy7CROjJ+wf99EREREVHMYyCUiWia0MG4y3a0yN4ybkGRMzNms3i16gdCGzHF81hzGNW5McKA72I0NTZlr5IZx2+va0RJocXx+KszYcSBfGLfk7nCFwrgOusO1BFqyNjmxO9zSuaKTqGWsaAgUnkRlRUMiopWvUBh3TdBvfzOLlACmXssct202h3H7nlQ3tjgUjoQxODuoH+eOfSZjk9zMS0REREREVUVKr114BLW4X24Y1zifaF9OIKVM3eH8bn9WGLd/st8UxjXOJ1LlFNMdznkgpXLd4XIDKewOR0R5TQ9aF/fjWirlU+HucFQdXOl/pmQZfednTGMf45ja/slFYM12izCuD9h6KLsQexHiUjwrjNvT2mMK42pjaoFbU4mIViS/R0RDwK0fn5u8bNpHZtyfaJvoLhzG7dqX/X4R4qk4ZhNqMTe34M4bxjWOqYmIiIiIrLgLfwkRES21uVgKr45HFw/jpmQ8c2bUfqhSNARt47PA8HGgfZt6nBvGtdndCwC6Grssw7gd9R3Ys2YPDr922Pa5yb7FwrgldYcbfhEY7c8cl6k7nNfwbBZaQGZ3uMrKnUTNF8a94apmjEfizi5QzCSqg4qG2iSqT/QtOonKioZERCvbxpZ6yzBu56oAbtrUgq+/OGzvxMaxR9tmoLk7c6yHcdMFbtz2NwqPREcwOj+qH+eOfcbnx3F06ChklFBQhYiIiIiIqAI8LjWMa1XcL2h4r2haIMXtq0h3OC2MO7Mwg86Gzrxh3Ggi6vj8VFgx3eHam/zO56Er0B0OyARSRFFkdzgiym8mDMwa5h9trqW+9chbTb+XlJNwu9xo8jWh0duIcCSMgDugv8+11BWiwt3hqHpIsoy+81Fcmk9i3ar8YdxoPGlxhkV4/EC6+AzklDmMu+MhtTq3TYqi7lvSwrhagZvcMK5X9LI4PxHRCiUaPj/OTV7GLyfm0NOpjlVy9ycmJLtr2i6go9d67NN9B9C8MXvPYhGk9PjKLbixo22HZRi3ydtk876JiIiIqNawDBkRUZWTFAVnRmb0MO6qOo8pjHv41AhGZx1uQgAyYVwpPYmfG8ZNJYDL9qryekUvOhs79eN8YVzjxgSqrBs3NluGcR11h4vPZm9yyreAXGJ3uEJhXHaHq7zcSVSrioYVmUR1UNEQsDeJSkREK4/XLWBdc51+HIklTWHcQ72d8IolTIsUCuMG1wL19jbzJuUkhqJD+nG+MK5xTE1ERERERFQtXC5gW2fIMox748ZmNPodrAnkBlLK2B3OGMYF8nfG7Z/oRyQRcXwNKsxOdzjbgZQKdYcDzIEUdocjoixSAph6LXNcgbXUcCSMwdlB/ZhrqStMhbrDUfVQALx8IYJL8+r4Jt/Y59T5GczGHARytRGWnAJGTpjDuMYxtU1Bb7BgGPdA14GsQuxERLTyaGFcTe4+som5BUxGF+yd1BMAfI2Z4+lBcxjXOKa2SdtH1ujNXCN3H9mu1buy3iciIiIiyocrP0REVS6elJBUMmHcHetDpjCutjFBcFC9EgvRwmHcgW9nggVF8giZTTXRRNQyjCs76L5LxQsGPOhdH9KP83WHu3fbGrjsPj/xmczrRReQnXeH65/otwzjsjvclXVFJlHzVTRct9vZDaO4SVRWNCQiWpmMQdtILImXwpfMYdz0mFrbPGtLyybrMG5oPbDlQcBlb9rFGLTtDnZbhnG9AjeyEBERERFR9fB7RDQE3Ppxbhj3lmtas+apbSsmkOKgO9zA9IAexnULblMY9+TYSZwYP+HsnskWKR3GLXsgpZjucI3tju+7mEAKu8MR1ShjUb22zWVfSx2JjliGcbmWutwV2R2uhLVUWnrxpKSPbTyCyzT2OX5uGj97fdr5BWRJDePOp8+RL4wbn7V1StElYkvzFn3sI8mSaexzcNNBtAZand83ERFVveHpect9ZGOROJ4+fRGy3bV44/r69CAw8UrmOHd/omRvn5rL5cLWlq2W+8j2duxFT1uPvXsmIiIioprEQC4RUZXT5iS0MK5byB/G9boFtDbaXKhTZODiqUwYt67ZHMbt/xowe8Hx/UcTUfRN9C0axk1KSVblrTBjx4F8YdySu8MVCuM66A4XTUSzNjmxO9zSumKTqGWsaFjMJCorGhIRrXxaGDcpq59RuWHchCRjYs5mQQnRC4Q2ZI7js+YwrnFM7UB3sBsbmjLXyB37tNe1czMvERERERFVFdFQ8PHc5GVTGNc4n2hfEYEUB93h4qk4ZhNqAEEr7pcbxjXOJ1LlFNMdznkgpXLd4XIDKewOR0R5tW22Lu7nYC01KScxFB3Sj7mWugJVuDscVQcpvXbhEVzYuWGVaexjHFPbpwCjp63DuMMvZhdiL4Lf7c8K4/ZP9pvCuMYxNRERrTwJScbrU5f146vbGkz7yJ46OYxEqoTCMIXCuNExYG7c1in9oh8Nngb9OF8Y1zimJiIiIiKywkAuEdEyEAxYh3F9HgH3b++wH6pMxgAppb6uawY6d5nDuNrGBJvdvQBgLjmHvok+pGT1GvnCuMfCx5CQuRB4JSwaxi2lO1zXPuswrsPucJFERH9daAGZ3eEqK3cSNV8Yt+KTqDYrGgLFTaKyoiER0co2F0tZh3FTMp45M2r/M8y4iTY+CwwfXzyMq9j/fOxq7LIM43bUd2D/hv0QHIzPiYiIiIiIKu3c5GXL4n4JycE8Ym4gpUzd4SRFApAJ41oV92vyNtk+PxWvmO5wJQVSKtAdDjAHUtgdjohMWjZZh3EdrqUag7bdwW6upa5EFewOR9XF41LDuE2BTKH13LFP0PBe0ZJxIDajvhY95rHP0PPqL4e0MO7MgnqNfGHcaCLq+PxERFS9jOvrV7c14KrWev04d3+itjZvy0zYeuwTuQicPWx7Ld64vh6OhC3DuCxsQ0RERESFcPcmEVGVEwUXrlvbpIdxU7I5jPum69ehrcFmd1wAas1xZMK4gls9zg3jur1Ag70KlrIi4+zUWcsw7pHBIxibH3Nw32TXxNyCZRjXUXc4fyh7k1O+BeQSu8MVCuOyO1zl5U6i5gvjVnQS1UFFQ8DeJCoREa08kqLgzMiMHsZdVecxhXEPnxrB6Gzc+UW0MK6kbhg2jX1SCeCyvc8wr+hFZ2OnfpwvjGscUxMREREREVWT4el5yzDuxNwCJqMOAiO5gZQydocrJoy7a/WurPep/Ox0h7MfSKlMdzgjdocjorxELxDKFN6rxFpqd7Dbsrgf11JXgAp0h6Pq4XIB2zpDlmHcGzc2o9HvYE0gXXwGogdYd4M5jGscU9tUTBi3f6I/qxA7ERGtPIXCuGuCfvt7WqUEMPVa5rht8yLNQpwHZsORMAZnB/Xj3H1kk7FJTMWmHJ+fiIiIiGoDA7lERFXO7xEhGsK4fednTGFc48YE2wKhAmFcH7D1ECDamxyJS3E9jBvyhfKGcbWNCQI/jioqIcl4+vTFxcO4TrvD+YOZ14UWkB10h9u1epdlGJfd4a6sKzKJWqaKhkaFJlFZ0ZCIaGWKJyUklUwYd8f6kCmMq42pBZfL/gUWooXDuAPfzoyNiuQRMptqoomoZRhXLuHzkYiIiIiIqNwSkozXpy7rx7lh3LFIHE+fvgg5/bOaI2XuDudyubC1ZatlGHdvx170tPU4vWOyoZjucI4CKewOR0RLRTQEbeOzZV9L7Wrssgzjci11BahQdziqHn6PiIaAWz/OHfvcck0reteHnF9AdKthXOPejtwwrt/++QemB/Sxj1twm8Y+J8dO4sT4CWf3TEREy8LGlnrLfWSdqwK4d9sauOyuxRv3cbVtBpq7M8e5+xPd9hvYjERHLPeRjc+P4+jQUcjg+IqIiIiIrHHWlYioymlTEloY99K8uuk/Xxg3Gk/aPLkIrNmeCePKKXMYd8dDQGO77ftW0ptqQr4Qelp7Fg3jekUvq/JW2GR0QQ/b5gvjltwdrlAY10F3uCZvU9YmJ3aHW1pXbBK1zBUNC02isqIhEdHKpe3v1sK4biF/GNfrFtDaaHOhTpGBi6cyYdy6ZvPYp/9rwOwFx/cfTUTRN9G36NgnKSX5GUZERERERFXFWPDx6rYGUxj3qZPD9otCGhUKpDjoDucX/WjwNOjH4UjYFMY1zidS5RTTHc5xIKWC3eGA7EAKu8MRUV7xWbW4XxnXUr2iF52Nnfox11JXoCvQHY6WnmhYXz83edk09jGOqe1zAR291mHcrn3Z7xchnopjNjELQA3j7mjbYQrjGsfURES08njdAtY11+nHkVjStI/sUG8nvGIJEYVCYdzgWqB+df4/u4iknMRQdEg/zhfGNY6piYiIiIisMJBLRLQMSEWEcU+dn8FszGYg1+MHBFF9LaeAkRPmMK5xY4JNQW8QPa09ENPXyBfGPdB1AF5jdWAqO63jwGJh3JK6w0XHCodxHXSHM3YkKLSAzO5wlZU7iZovjFvxSVQHFQ2LmURlRUMiopUtGLAO4/o8Au7f3mH/MywZA6SU+rquGejcZQ7jamNqB90n5pJz6JvoQ0pWr5EvjHssfAwJmQuBRERERERUfa5ua7As7qfNT9uSG0gpU3c4Y8fAcCRsWdyPmzErq5jucCUFUirUHS43kMLucERkshBVw7hacb8yraV6hEzQNpqIci11JapwdziqLucmL+OXE3P6ce7YJyE5+P+xJwD4MvsuTGOf7juAdbttn1ZKFzvRwrjGvR25Ydwmb5Pt8xMRUfUzrq9HYkm8FL5k3keWnv/RmrrY0rLJeuwTWg9sedD2Wrxxbqc72G0ZxvUK3M9KRERERNbchb+EiIiWkgLg5QsRxNOTFh7BZQrjHj83jZ+9Pu3g7OkAphbGnZ8GQl35w7jxWVtnFl0itjRvsQzjHtx0EC44CIGSbWuCfsswrqPucNKCuslJC1TnW0AusTtcoTAuu8NVXu4kat4wbiUnUYNrgdiM7dPamUQlIqKVRxRcuG5tkx7GTcnmMO6brl/ncCSa/rzTwrhCemolN4zr9gIN9qryyoqMs1NnIbrUMXS+sc+RwSMYmx9zdOdERERERESVtLGl3jKMuyboR8RuYVHAHEgpc3e4QmHcydgk56ErLLc73Fgkrh+XHkgpsjvcaL/N85oDKewOR0RZFBm4eApIz/VVYi01moiib6IPm1dtBsC11BWpmO5wDtZSqXoMT8/jwuziY5+JuQVMRu2F9gFkh5SmB4HoaOZYK3Bj/D0bignj7lq9CwOXBhydn4iIlgctjJuUF2kWIsmYmLP5GSZ6gdCGzHF8Nn+zkJiTvbKq7mA3NjRlrpG7j6y9rh2RRMTx+YmIiIioNrBDLhFRlYsnJb3zrUdwYeeGVaYwrrFKuG2ylAnjAvnDuMMvAvEZW6f1u/16GFeSpbxhXOPGBKocr1vAvdvWLBrGddwdbm48s8lpsQXkErrDTcYmC4Zx2R3uyilU0bAsk6hlqmhoVGgSlRUNiYhWJr9HhGgI4/adnzGFcY1jatsCoQJhXB+w9RAg2it4EpfiemfckC+UN4yrjakFTukQEREREVEV8boFrGuu049zw7idqwK4d9sauFwlFOmsQHe4keiIZRh3fH4cR4eOQga7C14JhbrDOQqkVKg7nIbd4YhoUckYIKlzfahrLvta6lxyDn0Tffp8ItdSV6AKdYej6pGQZLw+dVk/zh37jEXiePr0RchOCmNrpgeBiVcyx1oYVyPZG1u5XC5sbdlqOfbZ27EXPW09Tu+YiIiWgblYyjqMm5LxzJlRJFI251NEwz6u+CwwfNwcxtXG1Ir9uZquxi7LfWQd9R3Yv2E/BI6viIiIiKgAdsglIqpyUnrSQgvjNgU8+nu5Ydyg4b3iKMDoaXUxEABEjzmMO/S8+sshSZbQP9mPzoZOAPnDuNFE1PH5qbC2Bp8ets0XxnXcHU6b1CoUxnXQHS4hJXB06Cg8gvpMszvc0pqLpfDqeLTyk6hlrmhYaBKVFQ2JiFYubWyjhXEvzSexblX+MG40brM7k0sE1mzPhHHllDmMu+MhwMEmc63bfMgXQk9rz6JhXK/oRUugxfb5iYiIiIiIKsVY8DESS5rCuId6OzEzX0IgqFAgxUF3uKScxFB0CL50MaXuYLcpjGucT6TKKtQdznEgpYLd4YoJpLA7HFEtS3+/qmtWi/uVcS1VVmScnToLMd19l2upK9AV6A5HS8+4vn51W4Np7PPUyWH7a/BGM2FgdjhznBvGjY6phdht8It+NHga9ONwJIyJ+Qn9WCtwY/w9IiJaWSRFwZmRGQjpuaBVdR7TPrLDp0YwavgZ3zYtjCul1/Lz7U+8bO8zzCt60dnYqR/nC+M+0P0AZhZmnN83EREREdUMlnAhIloGPK7CYdwbNzaj0W8zkJuMZzaoiB5g3Q3mMK6xSrhNWhhXm6TIF8btn+hnIK7CtI4Di4VxS+oOF1xbIIzrrDvcVGzKsjMuu8NdOdokqlUYt2yTqGWsaFjMJCorGhIRrWySIYwL5B/7nDo/g9mYzUCuxw8I6kY3yClg5IQ5jGscU9sU9AbR09oDMX2NfGHcA10H4BXZ5Z2IiIiIiKpPJJbES+FLpjCuNp+oOOnulRtIKVN3OGPQtjvYbVnczyvwZ7BKKqY7XMmBlDJ3hwPMgRR2hyMik0BIDeNqxf3KtJYal+J6Z9yQL8S11JWowt3hqLpc3daAq1rr9WNt7KONqbWxtC1SAph6LXOcO/aJXATOHrb9/BjX18ORMAZnB/VjLYyrYWEbIqKVKZ6UkEzP76yq82DH+pBpH5m2P1FwUMQaC9HCYdyBb2fGRkXSGoMAagOZfGFcbUwtc3xFRERERAWwQy4RUZVzuYBtnSHLMO4t17Siq7kOL1+wGWxVJPWfWhjXH8y8lxvG9Yds3/vA9ADikhrSyxfGPTl2EifGT9g+L9mXkAqHcW13h3P71E1OVmFch93hZKiTWoXCuOwOV3naJKoPi1c0LHkSdWKgrBUNgeImUVnRkIho5VIAvHwhgnh6s4pHcJnGPsfPTeNnrzvpHpD+vNPCuPPTQKgrfxg3PmvrzKJLxJbmLZZh3IObDsIFB5+5REREREREFTYXS+HV8ejixf0kGRNz9kOPpkBKmbvDFQrjtte1s7BohRXTHa6kQEoFusMB5kAKu8MRURaXCKzZbh3GdbiWqhW4CPlC6Gnt4VrqSlaB7nBUXTa21FuGcdcE/YjYLSwKqIFcTdtmcxi370n1+XGoUBh3MjaJqdiU4/MTEVH10mqtaWFct5B/H5nXLaC10V7hGSgycPGUOpYGgLrm/M1CZi84vv9oIoq+iT5sXrUZQP79ifwMIyIiIqJCWAaRiKjK+T0iGgKZ+gnnJi+bwrjGjQm2ie7CYdyufdnvFyGeimM2oQYQ3II7bxjXWCWcKkdRFDxzZtQyjOuoO1z96sJh3BK6w7XXtRcM47I7XOXlTqIuFsYtaRK1zBUNjbRJVFY0JCKqLfGkpI9tPIILOzesMoVxjWNq22QpE8YF8o99hl8E4jO2Tut3+/UwriRLecO4xjE1ERERERFRtZAUBWdGZhYP46ZkPHNmtLQOpxXoDtfV2GUZxu2o78D+DfuzgpdUOYW6w60J+tHWYHMeukLd4YzYHY6I8vL4gfRcH+RU2ddSg94gelp7LIv7cS11matQdziqHl63gHXNdfpx7tinc1UA925bA5eTwtiats1Ac3fmWA/jpp8bt82xFYCR6Ijl2Gd8fhxHh47qhdiJiGjlCQasw7g+j4D7t3fAK9qcT0nGACmlvq5rBjp3Lb4/0cFczVxyDn0TfUjJ6jXyhXGPhY8hIfPneCIiIiKyxpVDIqIqJxom1s9NXsYvJ+b049wwbkKyO5ntAjp6rcO43XcA63bbPC8gpbvvugU3drTtsAzjNnmbbJ+fijcxt4DRWbVTcb4wruPucNqkVjFhXJvd4byCF/s37LcM4x7cdBCtgVb79022XbFJ1DJXNCxmEpUVDYmIViYpvQFcC+M2BTKd03PDuEHDe8VRgNHTmTCu6DGPfYaeV385JMkS+if7LcO40UTU8fmJiIiIiIjKLZ6UkExX91tV5zGFcQ+fGtHnqR0pJpBiszucV/Sis7FTP44moqYwrnE+kSqrUHc4x4GUCneHKxRIYXc4olqW/n4lp9TifmVcSxVdIrY0b7EM43ItdZnLLWxcgbVUWnrG9fVILGka+xzq7bS/Bm/Ussk6jBtcqxZityEpJzEUHdKPu4PdpjCucUxNREQrjyi4cN3aJn0fWUo27yN70/Xr7BfUAgCkO0doYVwh3cjGtD/RCzTY+wyTFRlnp85a7iM7MngEY/NjDu6biIiIiGoNA7lERMtEoTDuxNwCJqM2K596AoCvMXM8PWgO4xo3JtikhXEbvZlr5IZxd63elfU+lZ/WcWCxMG5J3eGKCeM66A7XEmgpGMZld7grI3cSNV8Yt2yTqGWsaFjMJCorGhIRrWweV+Ew7o0bm9Hot7mxOhkHYjPqa9EDrLvBHMY1jqlt0sK4MwvqNfKNffon+hFJRBxfg4iIiIiIqNzSWVysqlOL++WGcbX5RMFJd6/cQEqZusN5hMzPg9FEFH0TfYuGceUSuqdSYcV0hys5kFKB7nC5gRR2hyMiE1lSw7hacb8yraX63X49jCvJEtdSV6IKd4ej6hKJJfFS+JJ57JMeUyvaYNsO0QuENhgukjP2Ca0Htjxo+/kxBm27g93Y0JS5Rm4Y1yuwQzcR0Urk94gQDWHcvvMzpn1kxv2JtgVCBcK4PmDrIUC093N8XIrr+8hCvlDeMK42phYYryAiIiKiAjhiJCJaBoan5y3DuGOROJ4+fRGy3Ul448T69CAw8UrmODeMK9nbyOJyubC1ZatlGHdvx170tPXYu2dyxOsuHMa13R1OkdVNTlZhXIfd4YT0s1lMGJfd4SordxI1Xxi3spOo9isaAsVNorKiIRHRyuVyAds6Q5Zh3FuuaUXv+pD9kyuS+k8tjOsPZt7LDeP67Z9/YHrAMox7cuwkToyfsH/fREREREREFRYMqGHcxYr7ed0CWhsdFPbLDaSUuTucFsa1Ku7HDqeVVVR3uFICKRXoDgeYAynsDkdE2RRg9LR1GNfhWqpGK+7HtdSVqHLd4ai6zMVSeCl8CUlZ/W+eO/ZJSDIm5mwW5wfUQK4mPmsO4xrH1A4UCuO217WjJdDi+PxERFS9tFJrWhj30rxaQC3fPrJoPGnz5CKwZntm7COn8jcLaWy3fd/afELIF0JPa49lsxB+hhERERFRIQzkEhFVuYQk4/Wpy/rx1W0NpjDuUyeH9S6ojhQK40bHgLlxW6f0i340eBr043xhXOPGBKocweXC/ds7LMO4jrrDXR7PbHJabAG5hO5wxYRx2R2u8nInUa3CuCVPopapoiFQ/CQqKxoSEa1Mfo+IhoBbPz43edkUxjWOqW0T3YXDuF37st8vQjwVx2xiFgDgFtx5w7jGMTUREREREVG1EAUXrlvbtGgY1+cRcP/2DocdTnMCKWXsDjeXnCsYxj0WPoaEzFDllVCoO5yjQEqFusMZsTscEeWVjAOxGfW16Cn7WqoWxrUq7se11GWuQt3hqHpIioIzIzOLh3FTMp45M1rafqD4LDB8fPEwrmL/3F2NXZZjn476DuzfsF8vxE5ERCuPVEQY99T5GczGbO4l8/gBQVRfyylg5IR1sxCbgt4gelp7IKavkW9/4oGuA/CK/DmeiIiIiKy5C38JEREtJePE+tVtDbiqtV4/1sK42sYEbVLelpkwMDucOc4N40YuAmcP256EN06shyNhTMxP6Me5YVxWB6+s1kYf2hoyi3D5usN1Ndfh5Qs2F2NTC4Cnobgwrs3ucLIi41j4GOaSamdododbWuokahSX5pNYt6qCk6j5Khq6XIv/+QKKmURlRUMiopVJNHx+nJu8jF9OzKGnUw3H5oZxE5LdzSYuoKPXOozbfQfQvBEY7bd1ZindfdctuLGjbYdlGLfJ22TzvomIiIiIiCrH7xEhpsO4Kdkcxn3T9evgfKYPRQRS7HeHkxUZZ6fOQnSp84chX8gUxj0yeARj82Ol3DkVaS6Wwqvj0fIHUorpDhebdnzfhQIp7XXtDMMR1ar0XB9Ej1rcr4xrqQAwMD2AuBQHwLXUFanY7nAlrKXS0osnJSQVBT4Aq+o8prHP4VMjGJ2NO7/AQhSYGACk9Dp+bhg3lVALsdvgFb3obOzUj6OJqCmM+0D3A3qxACIiWnkUAC9fiCCe3rPqEVymfWTHz03jZ687+Vk7PbbRwrjz00CoK//+xPisrTOLLhFbmrdY7iM7uOkgXKXNYBERERFRjWAZMiKiZaJQGHdN0J8VuiyKlACmXssct202h3H7nlQn4R0KR8IYnB3Uj3PDuJOxSUzFphyfnwozdhzIF8YtqTuc21s4jOugO9xUbErf5LTYAjK7w10Z2iSqVUXDsk2ilrGiYTGTqKxoSES08mlhXE3u2GdibgGTUZuddTwBwNeYOZ4eNIdxjWNqm7QwbqM3c43csc+u1buy3iciIiIiIlpq2lbFVLpDSm4Y1zifaP/kOYGUMnWHi0txvTNuyBdCT2uPKYyrzScKXFavqGK6w5UcSKlAd7jcQAq7wxGRiehWw7hWxf0crKXGU3HMJtQAgltwcy11JapwdziqDoo69MGqOg92rA+Zxj7amFpwErxWZODiKesw7sC3M2OjInkEj/46moiib6LPFMbVxtSyg/EVERFVv3hS0ps2eAQXdm5YZdpHZtyfaJssZcK4QP6xz/CLQHzG1mn9br++j0ySpbxhXOOYmoiIiIjICld+iIiWgY0t9ZZh3M5VAdy7bQ1cdifhjZ1p2zYDzd2ZYz2Mm558d9sM+wIYiY5YhnHH58dxdOgoZHAS/kooFMa13R3OJaibnKzCuN13AOt2277XhKw+m8WEcdkdrrJyJ1HzhXErPolqs6IhUNwkamug1fl9ExFR1RuenrcM445F4nj69EXI2o6XYhk30U4PAhOvZI5zw7iSvY0sLpcLW1u2WoZx93bsRU9bj717JiIiIiIiugKkdBjXqrhfNJ60f+LcQEq+7nCN7bZPq6R/HtTCuFbF/VoCLfbvm4qmdYcDFu8OV1IgZSGqhnHL2B0OMAdS8nWH0wIpRFSLXEBHr3UY1+FaqpTuvqsV9+Na6kqUpzscULa1VKoewYAaxnUL+cc+XreA1kb7+3WQjAGSWnwGdc3msU//14DZC47vWwvjagVucsc+SSnJ4vxERCuUlC6mpYVxmwKZn3tz95EFA3Z/JlaA0dOZsY/oyd8sZOh5p7cPSZbQP9lvGcaNJqKOz09EREREtYGBXCKiKud1C1jXXKcfR2JJUxj3UG9nVhdU2wqFcYNrgXp71b+SchJD0SH9OF8Y17gxgSrr1PkZyzCuo+5wDauzNznlW0AuoTtcMWFcdoervNxJVKswbsmTqGWqaGhUzCQqERGtPAlJxutTl/Xjq9saTGHcp04OI5EqoTBMoTBudAyYs7eZ1y/60eBp0I/zhXGNY2oiIiIiIqJqoQB4+ULEMox76vyMXvzPnpxAShm7wwW9wYJh3ANdB+AVvY6vQYUV2x3OUSClQt3hjNgdjojy8gQAn2Eds8xrqVoY16q4H9dSl7kKdYej6iEKLly3tmnRMK7PI+D+7R0O9wOlB1h1zUDnLnMYVxtTu+yfey45VzCMeyx8TC/ETkREK4/HVTiMe+PGZjT6be4lS8aB2Iz6WvQA626wbhZik7aPbGZBvUa+fWT9E/2IJCKOr0FEREREtWHZBnKHh4fxyCOPoLe3F/v27cNf//VfQ5a5kEVEK49xYj0SS+Kl8CVzGDe9MUGx290LAFo2WYdxQ+uBLQ/anoQ3Bm27g92WYVyvwI0slRSNJ/Gz16f147J1hxMNm14KLSDb7A4nQMCBrgOWYVx2h7tyrtgkaoUqGlpNorKiIRHRymQM2l7d1oCrWuv1Yy2Mq42ptbG0LTNh6zBu5CJw9rC66dcGwTDmDkfClmFcFrYhIiIiIqJqEk9KetjWI7hMYdzj56az5qltKyaQYrM7nOgSsaV5ix7GlWTJFMY9uOkgWgOtzu+bilaoO5zjQEqFu8MVE0hhdziiGmVcX58eLOtaqsvlwtaWrZZhXK6lLneV7w5HS8/vESGmxz4p2Tz2edP169DW4KA7riYQUsO4gls9zg3jur1qIXYbZEXG2amz+tgn5AuZxj5HBo9gbH7M+X0TEVFVc7mAbZ0hy31kt1zTit71IfsnVyT1n1oY1x/MvJe7P9Fv//wD0wOW+8hOjp3EifET9u+biIiIiGrOsgzkKoqC97///Vi1ahWeffZZPPHEE/jOd76D//t//+9S3xoRUcVoYdxkultlbhg3IcmYmLNZvVv0AqENmeP4rDmMa9yY4EB3sBsbmjLXyA3jtte1oyXQ4vj8VJix40C+MG7J3eEKhXEddIdrCbRkbXJid7ilc0UnUctY0RAoPInKioZERCtfoTDumqDf/mYWKQFMvZY5bttsDuP2PalubHEoHAljcHZQP84d+0zGJrmZl4iIiIiIqoqUXrvwCGpxv9wwrnE+0b6cQEqZusP53f6sMG7/ZL8pjGucT6TKKaY7nPNASuW6w+UGUtgdjojymh60Lu7nYC3VL/rR4GnQj7mWugJVuDscVQdX+p8pWUbf+RnT2Mc4prZ/chFYs90ijOsDth7KLsRehLgUzwrj9rT2mMK42phaWJ5bU4mIqAC/R0RDwK0fn5u8bNpHZtyfaJvoLhzG7dqX/X4R4qk4ZhNqMTe34M4bxjWOqYmIiIiIrCzLWY/+/n688sor+OM//mMEg0Fs2rQJ73znO/HVr351qW+NiKgi5mIp6zBuSsYzZ0bthypFQ9A2PgsMH188jGuzuxcAdDV2WYZxO+o7sH/D/qxOYFQ5i4VxS+oON/yidRjXYXc4r+HZLLSAzO5wlZU7iZovjFvxSVQHFQ2LmURlRUMiopVtY0u9ZRi3c1UA925bA5fLtdgp8jOOPdo2A83dmWM9jJseU7vtbxQeiY5YhnHH58dxdOgoZJRQUIWIiIiIiKgCPC41jGtV3C9oeK9ouYGUMneH08K4VsX9oomo4/NTYcV0hyspkFKB7nCAOZDC7nBEZDITtg7jOlxLNa6vhyNhrqWuRBXuDkfVQ0qHcS/Nq4XW8419ovHkYn98cR4/kC4+AzllDuPueAhobLd9WkVR9y1pYVytwE1uGNcrelmcn4hohRIN6+vnJi/jlxNz+nHuPrKEZHdN2wV09FqPfbrvANbttnleQEqPr9yCGzvadliGcZu8TbbPT0RERES1xaVosyTLyFe/+lX8n//zf3Ds2DH9906fPo23vOUtOHHiBBoaGrK+vqenB5IkoaOjI/dURGU1FokX9XWOFoyjF4v7ukZ7z/n4fPGVVlkFvLLyPT+KAsAFCIZJDMEFhOq8eqVMBUAsISGZnrwIBjwQhZxQQb7nRzu5J6AeS+nQgOhRNyR46tTWmArUxZ6FqLqQo03Yp+V7hpR0tfGAOwBX+k79bj9iyZj+niiICLgDkBUZsVQM9Z56iC7RdC4qjSQrmI0l4XML8Hsy/34lRUEsIUEbBQjp/9QNPrf5+clHkdQQt6KozwkAuP3qwo1i+JrE5fQCsgL4V5men7z3rEi4nLyMgDuAlJzKWiT2it6ssG5KTmE+OY8mXxOfnxIs9vmlfZsIeES4XOrz5ELm+fB5BHhFdcFfVhRcTkhozH2GFvv8UhQAivo9SPtv521Qvxel4uqFoaiFA+QU4G0s6vsPoH4PUhQFoiDCBRe8ohf1nkwgKyElkJAS+tfx+SldxcZAxY5/AI6BlrFinx+ggs+QzecHKP4Z4vNTWYuOoQEEvKI+TNF+T/unKLgQ8IpQFAXzCSn/GGjRMbSifnZp42YA8DUAcnrsow2GXIL60lfcZ5g2ThZcgv55W++pzxr7yIqMWDIGGTI/w8qgKr7/APwMW6b4/FCpOI9IpaiK70EcQy9bVfH8ABX7HsTnp7Ks5hEVAAGPACH9s1W9141ESsaCoZCoR3QhJSvF/wymnVz7OczlUjt4+Rr16UN9PlH7usCqzHxj2mI/g7nggt/tR0pOQU4HobyCFwFPICvotJBawIK0wJ/BSlTsPHQiJeudcl0u9ed7bbOvrCiYW5DQ5Lc7D12X6YDrrQeS8+q8s3oVdZ46FXc8Dy26RHgED+o8dfr7sVQMkixxHrqMOIamSlAU9XtLMQSXC3lr+y06jwj1e4/2h3yN2Z0oi1hLLfQZJisyUnIKHkEtBsC11Mqw+v6j6P+jamvMX6TR/vOjqPPPoi/zDGWtpaZpa6m+xqLGQOrtmp/51kBr/vuGYL+oJWUpNAZyCy6ka/PD5xayxj4AEE9KWEjJxe8FMp7cE1CfHylh+P7iUsdDgqiuayTnix4DaeMaj+DJ+l5T56nTxz7qFVzwuX1YkBa4F6gMuBZPpeAYmkphtZ814BEhKwqSkvoh5hWFrH1kAJCUZMwnJJv7WZHZtwqo4xyXC/pEkNuvjo+U9GdYkWMg48/wPtEHF1z6z/DaPjKNR/AgpaT4GVailT4PDfB7EF0ZHR0deOKJJ5b6NoiIKI9lGcj9x3/8Rxw7dgxPPfWU/ntDQ0M4cOAAjh07hvXr12d9/e7du5FIJNDW1nalb5WIiIiIiIiIiIiIiIiIiIiIiIiIiIiIiIiIqCgM5BIRVS/3Ut+AE3Yr77344osVuhMiIiIiIiIiIiIiIiIiIiIiIiIiIiIiIiIiIiIiWumEpb4BJ5qbmzEzM5P1e5cuXdLfIyIiIiIiIiIiIiIiIiIiIiIiIiIiIiIiIiIiIiIql2UZyO3p6cGFCxf0EC4AnD59GldffTXq6+uX8M6IiIiIiIiIiIiIiIiIiIiIiIiIiIiIiIiIiIiIaKVZloHcN7zhDdi+fTs+9rGPIRKJ4JVXXsHnP/95/MZv/MZS3xoRERERERERERERERERERERERERERERERERERERrTAuRVGUpb4JJ0ZHR/H444/jpz/9Kerr6/H2t78d73//+5f6toiIiIiIiIiIiIiIiIiIiIiIiIiIiIiIiIiIiIhohVmWHXIBYM2aNfj85z+Pvr4+/OQnP2EYl4iIiIiIiIiuqMceewwf+tCHrtj17rnnHnz961+/YtejyuLzQ6Xg80Ol4jO08j355JO46667lvo2HLvrrrvw5JNPluVc//AP/4B3vOMdZTlXreDzk8Hnh6wcP34cPT09SCQSS30rRFRFPv3pT+PXf/3XAQD/8R//gZtvvnmJ74iWEz4/VCo+Q1QKPj9UCj4/VAo+P0RUrQ4fPlz0XDnnkomIiGrLsg3kEtWq/v5+vPe978WePXvQ29uLAwcO4G/+5m8wNze31LdGywSfISoFnx8qBZ8fKgWfHyoFnx8ql5mZmSUNE333u9/FW97yliW7PpWGzw+Vgs8PlYrPENWy9773vXjiiSeW+jZomeLzY9/58+fxzDPPFP3173vf+yw3tT322GPYunUrenp69F+7d+8ux62W7IYbbkB/fz+8Xu9S3wo5VO7nlVYGu88FkRGfHyoVnyEqBZ8fKgWfHyoFnx9aSoqi4Itf/CK2bdtWtiJ9tLw888wzOHjwIHp7e3H77bfjE5/4BCRJKsu5Dx06hP/3//5fUV/LuWQiIqLawkAu0TLy4x//GL/5m7+JnTt34rvf/S5eeukl/OM//iNeffVVPPTQQ4jFYkt9i1Tl+AxRKfj8UCn4/FAp+PxQKfj8UDm98MILjsNMqVSqzHdDyw2fHyoFnx8qFZ8hIiK6Uo4ePYrvfve7RX3t97//fbzwwgsFv+4973kP+vv79V8vvvhiqbcJgJ9xVJnnlZY/O88FUS4+P1QqPkNUCj4/VAo+P1QKPj+0lN71rnfhhRdeQFNT01LfCi2BM2fO4NFHH8VHPvIRnDx5El/4whdw+PBh/Ou//utS3xoRERGtcAzkEi0Tsizj8ccfx9vf/na8853vRCgUgsvlwqZNm/DpT38aly9fxuOPP443vOENiEajAIB4PI5t27bhr//6r/Xz/N3f/R3e//73AwB+9rOf4dd+7dewY8cO3HPPPfiXf/kXKIoCAPjUpz6F97znPfjCF76Am266CTfeeCP+6q/+6sr/xals+AxRKfj8UCn4/FAp+PxQKfj80GLOnDmDhx56CNdffz1uuukm/Omf/imSySR+8pOfYNeuXfjRj36EAwcOYOfOnfjd3/1dzM3N4Tvf+Q4+/OEP4/Tp0+jp6cH58+f18/3d3/0dbrzxRuzbtw//8i//ov/+XXfdhc997nPYv38//uzP/gwA8Oqrr+Lhhx/GDTfcgLvuuguf+MQnkEgkAKjP0MMPP4x/+Id/wJ49e3DLLbfgC1/4Qtb5tKq+kiThE5/4BPbu3Yvdu3fjf/7P/4nZ2dnK/8sjPj9UEj4/VCo+Q7SYvr4+vQL8b/3Wb2Fqakp/z2oMCwBf/vKXcdddd2Hnzp34tV/7Nfz4xz/W37v11lvxxS9+Ef/jf/wP9Pb24o1vfCPOnj0LQB1vf/zjH8ctt9yC3t5eHDx4ED/60Y/Kcl2jRCKBt7/97XjssccW/fs/99xzeOMb34idO3fi1ltvxd///d/r733605/Gr//6r9v4t1l7+Pzw+cnn1KlT+NVf/VXs3LkT7373u/HlL38Zt956K772ta/h7rvvxte//nXccsst2LNnDz7+8Y9DlmV88YtfxN/8zd/gmWeeQU9Pj2Unilgsho9+9KN45JFHynrfVvcHqB13//iP/xgPP/wwHnjgAQBAJBLBRz7yEezevRv79u3DBz/4QUxNTUGWZdxyyy34xje+kXWN97znPXj88cfx05/+FJs3b8bCwgIA4MKFC3j3u9+NnTt34rbbbsPjjz+Oy5cvIxwO25p7IPuW8nk9duwYDh48iJ07d+L+++83PS90ZaRSKWzevBlPP/003vjGN2L79u1417vehbGxMTzyyCPo7e3Fm9/8Zly4cAEA8N3vfhf33XcfduzYgQceeADf+ta3ACDvc3Hp0iX83u/9Hvbs2YPdu3fjne98Jy5evOjoPq0+c77+9a/jwQcfxL/9279h3759uPHGG/GVr3wFP/zhD/Hf/tt/w/XXX4+Pfexj+teX875qHZ8fPj+l4jPEZ6gUfH74/JSCzw+fn1Lw+eHzs5yMjo7iPe95D/bs2YNbb70Vf/RHf4S5uTkAQG9vLz7/+c/D7/cv8V1SJS32DAQCAfzt3/4tbr/9dgiCgGuvvRa7d+/GL3/5y0XPddttt+HJJ5/Eb/7mb2L79u1429vehosXL+IjH/kIdu7cifvuuw8///nPAQD/8R//gZtvvhkAMDQ0hM2bN+P555/Hgw8+iN7eXrz97W/H6OgogNqeSyYiIqpJChEtC6dPn1auvfZa5cKFC3nf/9znPqfcc889yh133KH88Ic/VBRFUZ5//nnlvvvuU9761rfqX/eOd7xDeeKJJ5Tp6Wll165dyre//W0lkUgoAwMDyi233KI8/fTTiqIoyt///d8re/bsUT73uc8pCwsLyg9+8APl2muvVc6ePVv5vyxVBJ8hKgWfHyoFnx8qBZ8fKgWfH1rM3XffrXz84x9XksmkcuHCBeW2225TvvSlLykvvPCC8oY3vEF57LHHlEgkoly4cEG58cYblX/+539WFEX9b/yWt7xFP8+jjz6q7N27V/nGN76hJJNJ5YknnlC2bt2qTE1NKYqiKHfeeafy4IMPKuFwWJEkSVlYWFBuueUW5ZOf/KQyPz+vDA0NKQcOHFD+5m/+Rj//zp07lX/8x39Uksmk8txzzylbtmxRXnjhBf18X/nKVxRFUZQnnnhCOXDggBIOh5W5uTnlne98p/KhD33oCv5brF18fqgUfH6oVHyGKJ9UKqXcdtttyl/91V8p8XhcOXnypHLrrbcqd955Z8Ex7HPPPafcdNNNSn9/v5JMJpXvfve7yvbt2/Ux9J133qnccccdys9//nMlFospf/RHf6TcddddiizLyre+9S3lwQcfVKamphRJkpRvfOMbyr59+5REIlGW62rPzGOPPab89//+35VEIpH373/58mWlt7dX+dKXvqRIkqS88sorSm9vr/Jf//VfiqKYn3/KxueHz08+CwsLyo033qj8xV/8hRKPx5Uf//jHys0336zceeedylNPPaX09PQoH/3oR5WFhQXlzJkzys6dO5WnnnpKURT1M+aDH/xgwWt84hOfUB577DHlhRdeUO68885Fv+7RRx9V3v72tysPPPCAsmvXLuVtb3ubcvr06UW/vpj727t3r/Lss88qkiQpiqIoH/7wh5Xf+73fU2ZmZpRoNKp8+MMfVh555BFFURTlz//8z5X3vve9+vkvX76s9PT0KC+88ILywgsvKNdee60Sj8cVRVGUt771rcpHP/pRZX5+XpmcnFQefvhh5fHHH1cURSl67oHsW8rn9ec//7ly3XXXKd/73veUhYUF5cc//rHS09Oj/7emK+vaa69V3vGOdygTExPKuXPnlG3btikPPvig8vOf/1yJRCLKfffdp3z84x9XfvnLXyq9vb3KT37yEyWVSinHjx9Xent7lVOnTimKYn4uHnvsMeUd73iHEolElMuXLyvvfOc7lfe///2L3ofxs+Opp55SbrrpJkVRCn/mPPXUU8rOnTuVT3/608rCwoLymc98Runt7VUeffRRZW5uTnnuueeUa6+9VnnllVcc3RdZ4/PD56dUfIb4DJWCzw+fn1Lw+eHzUwo+P3x+los3vvGNyqOPPqpEIhFlfHxceetb32paVzDOCdLKU8wzkEwmleeff17Zs2eP8oMf/GDRc915553KAw88oJw7d06ZnJxUbr75ZuXuu+9WfvKTnyjxeFx5+OGHlQ984AOKomR/Tzp//rxy7bXXKu9617uU8fFxZXZ2Vjlw4IDysY99TFGU2p1LJiIiqlXskEu0TJw/fx5+vx8dHR153+/u7sbw8DBuvPFGvPTSSwCAF198EQ8++CDC4TASiQSSySROnz6Nffv24dvf/jauvvpqPPDAA/B4PNi8eTPe9ra34fDhw/o5RVHE7/zO78Dr9eL2229HY2MjXn/99Svx16UK4DNEpeDzQ6Xg80Ol4PNDpeDzQ4v55je/iQ996ENwu93o6OjA7t27cebMGQBq175HHnkEjY2N6OjowK5duyz/G65btw6HDh2C2+3GwYMHkUqlsjoP3nzzzVi/fj0EQcAPf/hDzM/P433vex8CgQA2bNiAd7zjHXj66af1rxcEAe985zvhdrtx8803Y/v27VmdwjT//u//joceegjr169HfX09/uRP/gQHDx4s478lWgyfHyoFnx8qFZ8hyufMmTMYHR3Fu971Lvh8PuzcuRN33XUXABQcwz755JN485vfjG3btsHtduPAgQPo7e3N+m975513YsuWLfD7/fjt3/5tDA8PY3BwEFNTU3C73QgEAhAEAYcOHcJzzz0Hj8dTlusCaoeN/v5+fPrTn4bH48n796+rq8MPf/hDvP3tb9cr4G/evFn//wZZ4/PD5yefvr4+zMzM4N3vfjd8Ph9uuukm7N27V39/YWEB733ve+H1enHdddfhjjvuyPs9fzG/+MUv8M1vfhN/8Ad/UPBr169fj6uuugqf/exn8YMf/AA7duzAI488gunp6UX/TKH76+jowG233QZBEBCJRPCf//mf+NCHPoRgMIiGhgb8r//1v/CjH/0I09PTuO+++/DjH/8Y8XgcAPCjH/0ITU1NuOGGG7KuOTAwgNOnT+P3f//3EQgE0NLSgg984AN6x6A9e/YUNfdA9i3l8/rUU09hz5492L9/P7xeL2666Sbcfvvtpu9HdOU88MADaG1tRVdXFzZu3Iht27Zhy5YtaGxsxO7duzE0NISvfe1ruOuuu7Bv3z6Ioojdu3fjvvvuy5rjM/rzP/9zfO5zn0NjYyPq6upw9913O/qcKOYzJx6P63OLd9xxB+bn5/HmN78Z9fX1uPnmm+HxeBAOh8t6X5TB54fPT6n4DPEZKgWfHz4/peDzw+enFHx++PxUu5///Od4+eWX8ZGPfASNjY1oa2vD7/7u7+Lo0aNIJBJLfXt0BRTzDBw+fBg9PT14z3veg4985CO4/fbbLc955513oqurCy0tLejp6UFnZyf27dunzy0NDQ0t+mcfeughtLW1oampCbfddhv3BBEREdUo91LfABEVx+VyQZZlKIoCl8tlel+WZUiShL179+qL+8ePH8f73vc+vPjiizh9+jREUUQoFEJ3dze+8pWvoK+vDz09Pfo5FEVBd3e3ftzR0QFByOT2fT6fvuGAlh8+Q1QKPj9UCj4/VAo+P1QKPj+0mGeffRaf+9znEA6HkUqlkEqlcO+99+rvd3Z26q99Ph8WFhYWPZfxa71eLwBk/Tdfu3at/np4eBhr167Vvw5QN5dfuHABsiwDUMNRoijq73d0dGB8fNx03XA4nHXt9evXY/369dZ/cSoLPj9UCj4/VCo+Q5TP6OgoGhoaEAwG9d/r6uoCoP77thrDhsNhfP/738c//dM/Zb1/zTXXmM4FZJ6L8fFx/Nqv/Rq++93v4tZbb8XNN9+MO++8E/fffz8EQSjLdX/4wx/iBz/4Ab74xS+isbHR8t/BN7/5TXz5y1/GxYsXIUkSkskkdu/eXcS/PeLzw+cnH+25WLVqlf571113HU6ePAkAaGpqQnNzs/5eR0cHTp06VdS5FUXBn/3Zn+GDH/xg1vkX8773vS/r+Pd///dx5MgRHDt2DL/+67+e988Uuj/j59Dw8DBkWcaDDz6YdQ5RFDEyMoJdu3ahoaEBzz33HPbv34/vfe97uPfee7N+9gfUomCSJJmeHUmSMD09jT179hQ190D2LeXzOjw8jKuuuirr99atW4f+/n77fxEqizVr1uiv/X4/2tvb9WNtfBwOh/Hss8/i6NGj+nuKouCWW27Je85f/vKX+MQnPoGf//znmJ+fhyzLCIVCju6v0GdOMBiE3+/X7xdA1t/B7/frY/xy3hep+Pw4uy/K4DPk7L5IxefH2X2Ris+Ps/siFZ8fZ/dFV87w8DDq6urQ1tam/9769euRTCYxNjbG9YUaUMwzcOjQIdx///3o6+vDRz7yEUiShLe97W2LnjP3+4RxDtnO+lqhryUiIqKVi4FcomVi3bp1SCQSGB4ezvsD5Llz57B+/Xrs3bsXH/3oR7GwsICzZ89i+/bt6O3txYkTJyAIgl5dWxAE3Hbbbfjc5z636DVzNxPQ8sZniErB54dKweeHSsHnh0rB54fyGRoawu///u/j0Ucfxdve9jZ4vV78wR/8AZLJpP41dv475gt7G7nd9qZeFEUxHWuLx7m0ABRdOXx+qBR8fqhUfIZoMfm6AEiSBKDwGFYQBHz4wx/GI488suj5jf9ttdc+nw9NTU148skn8dJLL+EHP/gBPv3pT+Pf/u3f8K//+q9lue5LL72E22+/HZ/61KewZ88ePRxnDKH/0z/9E2RZxl/8xV/gk5/8JPbv3w+3243f+I3fWPS8lI3PD5+ffPIVtjIeF/s9P9+/83PnzkEQBLzpTW9ydG+iKKKjowMTExM4fvw4fvu3f1t/75lnninq/oyfcdpn57PPPpsV2jS655578F//9V+4/fbb8YMf/ACf//znTV/jcrlQV1end8HNVezcA9lXjc9roXEWVU7uv/t842NBEPC2t70Njz/+eFHnfP/734+dO3fie9/7HpqamvDv//7v+NSnPgVA7cDzJ3/yJ/rXWoWxf/rTnxb8zMl3v4s9T1b3Rc7w+eHzUyo+Q3yGSsHnh89PKfj88PkpBZ8fPj/LGX/+JuMz4PF4sHv3bjz88MN44okn8La3vQ333HMPLly4AAB4z3veg/e+970AzN87yrm+RkRERLWBO4WJlonrrrsOHR0d+Od//mfTe4lEAl/96ldx3333oaOjAy0tLfiP//gPbNq0CX6/H729vTh58iROnDihL+hv2LABr776atYi9MTERN7NN7Qy8BmiUvD5oVLw+aFS8PmhUvD5oXzOnj2LQCCAhx9+GF6vF4qi4JVXXrki116/fj1GRkaynplz585h3bp1+gLPxYsXkUql9PcvXryYVZ3VeK6hoSH9eGhoCF/+8pcrePcE8Pmh0vD5oVLxGaLFrF69GnNzc4hGo/rvnTt3DkDhMeyGDRvwi1/8Iut8Fy5cyPr64eHhrPcAtXr8wsICYrEYdu7ciQ996EP41re+hV/84hf4xS9+UZbrfuADH8Df/u3fYnp6Gp/97GcBqJXn+/v79V833HAD+vv7cc011+Dee++F2+1GIpHA4OCg/X+RNYrPD5+ffNra2jA3N4e5uTn9986ePau/jkajuHTpkn682Pf8fP/Ov/Wtb+Hll1/G3r17sWfPHrz3ve/FxYsXsWfPHpw4cSLrzyuKgr/8y7/Eq6++qv9eMpnE+fPnsX79ev2/ofZL605R7P1p9ygIQtYzpXXX0Nx777149tln8cILL6CxsRE7d+40nWfDhg2Yn5/H+fPn9d+bm5vT76PYuQeybymf1w0bNujfMzVDQ0PszlPl8n2OjI6O6gUpjKanpzEyMoLf+Z3fQVNTEwBgYGBAf//QoUNZz42Vcn7mFLovqhw+P1QqPkNUCj4/VAo+P1QKPj+0lNavX4/5+XmMj4/rvzc0NASfz7fofA+tLFbPwH/+53/igx/8YNbXS5Kkr11997vf1b/faGFcIiIionJgIJdomRAEAY8//ji+9rWv4TOf+Yy+cPzaa6/h937v9+D1evHOd74TgFpl+0tf+hKuv/56AMCOHTtw+vRp9Pf36wv6999/P2ZmZvDZz34WCwsLOH/+PH77t38bX/rSl5bmL0gVx2eISsHnh0rB54dKweeHSsHnh/Lp6OjA5cuX8fLLLyMWi+F//+//DVEUMT4+buqak8vn82FiYgLT09NYWFiwfe1bb70VjY2N+MxnPoN4PI7XXnsNTzzxBA4dOqR/zcLCAr74xS9iYWEBzz33HPr7+3H33XebzvXmN78ZX/3qV/H666/j8uXL+Ou//mu8+OKLtu+J7OHzQ6Xg80Ol4jNEi9mxYwdCoRC+8IUvIJFI4MUXX8QPf/hDAIXHsG9961vxne98B88++ywkScILL7yABx54IGsz3LFjx3DmzBnE43H80z/9E7Zs2YLOzk587GMfw6OPPorp6Wk9IC7LMtrb28tyXUEQUF9fj7/8y7/EZz/72axwlVFHRweGh4cxMjKCSCSCP/zDP0RbW1tWmI4Wx+eHz08+27dvRyAQ0J+Ln/zkJzh+/Lj+vsfjwWc+8xnMz8/j5ZdfxrPPPqt/z/f5fLh48SJmZmayCjVo/u7v/g7f+c538M1vfhPf/OY38bGPfQyrV6/GN7/5TfT09GBsbAz33nsvzp8/D5fLhYsXL+KjH/0oJiYm9M8Nr9eL/fv3L3r/VveXq7GxEb/yK7+CT33qUxgdHUU8HscnP/lJPPLII/rn665duyAIAj7/+c/j3nvvzdsF49prr8XOnTvxF3/xF7h06RIikQj+9E//FI8++qj+NcXMPZB9S/m8vulNb8JPf/pT/Nd//RcSiQSeffZZ/OhHP8oaI1H1efOb34yTJ0/iG9/4BpLJJH7+85/jLW95C44ePQog+7loampCXV0dfvazn0GSJBw+fBj9/f2Ym5vD5cuXbV23nJ855bwvsofPD5WKzxCVgs8PlYLPD5WCzw8tpS1btqCnpwef/OQnMTc3h4sXL+Kzn/0s7r//fng8nqW+PboCrJ6BG264AceOHcN3vvMdpFIpvPrqq/jqV7+66FwgERERUbkwkEu0jNx11134whe+gBdeeAF333033vCGN+A3f/M3sXr1anzlK19BQ0MDAGDPnj0YHBzErl27AKiTCc3NzQiFQli9ejUAYNWqVfiHf/gHfO9738Pu3bvx0EMP4Y477sBv/dZvLdnfjyqPzxCVgs8PlYLPD5WCzw+Vgs8P5ert7cVv/MZv4OGHH8Y999yDjRs34v/7//4//OIXv8Af/MEfWP7Z/fv3Q1EU3HPPPYtu6Lfi9Xrxmc98Bi+88AJuvPFG/O7v/i5+9Vd/Fe9+97v1r9m8eTNisRhuvfVW/OEf/iEee+wxvOENbzCd66GHHsL/3959RkVxvm0Av1iqiqJoLBGJUQMW2gKCCCIggqiIDUUTjQEbYC9ILAiK2MACiAr2GmusgDVKNDas2LuAioWmKHX3eT/w7vx3YRvFWHL/zuEcZWdnZ2dunl5cXV3h5eWFzp07Q1VVFUFBQRW+JlIxFD+kKih+SFVRDBFZtLS0sGLFCpw8eRLt27dHdHQ0vL29UVxcrLAMa2tri4CAAISEhMDMzAzBwcGYPXs2TExMuPP37dsXixYtgrW1Ne7cuYPw8HAAwNSpU6Gurg43NzeYm5sjODgYixcvRv369avlc0WsrKwwaNAgBAQESOzSLOLi4gJ7e3v07NkTffv2RdeuXTF69GgcP34cS5Ys+RS3/JtC8UPxI02tWrWwfPlyJCYmwtraGnv27MEvv/zCTUTV0dFBixYt4OLiAh8fH/z888/cIDd3d3c8efIEbm5uErtWiOjq6qJx48bcj66uLlRVVdG4cWNoaGiguLgYT5484Z5XaGgovv/+e/Tq1QuOjo549OgRNmzYgJo1a8q8fnnXJ82sWbOgp6eHHj16oGPHjrh//z5iYmK478vj8eDq6oqLFy+iR48eMs8TEREBoVAIJycnODk5obi4GAsWLOBeV6btgVTc54xXAwMDhIWFYeHChWjfvj3Cw8OxePFiWFlZ/av3gFRMy5YtERERgdjYWJibm8Pf3x/e3t5wc3MDUD4ugoODERcXB2tra1y5cgXR0dFo1KgRunfvXqHPrc48R01Nrdqui1QMxQ+pKoohUhUUP6QqKH5IVVD8kM9t6dKleP36NWxtbTFw4ECYmpoiKCgIly5dgrGxMYyNjfH8+XOEhobC2NgY3t7en/uSSTWTFQN8Ph/h4eFYtWoV2rdvj5EjR8LNzQ2+vr6f+5IJIYQQ8o1TYYqWzieEfJEEAgHs7e3h7++PwYMHf+7LIV8hiiFSFRQ/pCoofkhVUPyQqqD4IV+6qKgo/P3339i5c+fnvhTyFaL4IVVB8UOqimLo2+Xk5IQRI0Zg0KBBn/tSyFeI4ufrJhAIAACqqqoAgMjISJw/fx79+/dHREQEzp49+zkvT6a9e/d+0ddHPo2vNV4JIYQQQgghhBBCCCGEEELI14d2yCXkK6Wqqor+/ftjzZo1SE1NRXFx8ee+JPKVoRgiVUHxQ6qC4odUBcUPqQqKH0IIIYQQQgghRDHGGNzc3LB06VIUFxfj6dOn2LdvHxwcHD73pRFSDsUrIYQQQgghhBBCCCGEEEII+TfRhFxCvmK+vr7g8/nw8PDAzz///Lkvh3yFKIZIVVD8kKqg+CFVQfFDqoLihxBCCCGEEEIIkU9FRQURERG4dOkSrKysMHToULi4uGDYsGGf+9IIKYfilRBCCCGEEEIIIYQQQgghhPybVBhj7HNfBCGEEEIIIYQQQgghhBBCCCGEEEIIIYQQQgghhBBCCCGEEEIIIV8q2iGXEEIIIYQQQgghhBBCCCGEEEIIIYQQQgghhBBCCCGEEEIIIYQQOWhCLiGEEEII+WJs374dTk5On/syCCGEVEF6ejoMDQ3x6NGjT3L+AQMGICoq6pOc+7/swoULMDQ0RGFhYZXPRTFA/m0Uc0QZFCeEfPmqszxC5Pva7vW+ffsq1V4UExODX375BQCwd+9e2NraAvj6vj8hhHxNxNNbQqqK4olUBcUPqSiKmS8PPZNPQ9k69n+17kxxRwghhBBCCCFEGTQhl5DPLCUlBX5+frC2toaZmRlcXFwQHh6OvLy8Sp0vPj4eXl5eMDc3h7m5Ofr27Yvt27eDMSb3fenp6fD394e1tTXat28PHx8fiQGKd+/exa+//goLCwvY2dkhNDQURUVF3HsNDQ1hZGQEY2NjmJqawsnJCQsXLkRxcXGlvseXqLqfVWUVFhYiNDQUdnZ2sLCwwNChQ3H//n2px4qejbGxscTP2rVrZZ6/7LHGxsYwNDTExYsXuXP6+vrCysoKNjY2CAgIQG5uLvd+8VgwMTGBvb09ZsyYgffv38v9XoaGhkhKSqrEHZF069Yt/PPPP1U+jzQCgQDr16+vlnNRPJXGk5OTE9q1a8fFi62tLSZMmICMjAy51+3k5ITt27dX/ov/v7S0NCQmJlb5POLEn62RkRG6du36TT5bAHj37h3mz58PJycnmJiYwM7ODuPHj5f5OZ/L+fPnMXDgQPD5fNja2mLGjBn48OED93piYiLc3d3B5/Ph4uKCHTt2cK/t3btX4t7w+Xy4u7tj165dcj+zOjtpdu/ejaysrGo5V1m3bt3C1q1bv4j0KCcnB9OmTYONjQ0sLCwwaNAgXLt2Te575D07xhiio6Ph6OgIMzMzdO/eHX/++Sf3+pAhQ7j0R/TTq1cv7vXKpk8iO3bsgKGhIdasWVPutezsbAQEBMDGxgZWVlbw8/PDy5cvudc/VV77NfpS8svKxOe2bdvg6uoKMzMzdOnSBXFxcdxrovh0cHAAn8+Hp6cnkpOTudcDAwPRpk0bLjatrKwwZMgQiWNI5SUmJqJXr14wMzND586dsWjRIggEApnHOzk5cX9zop/Ro0f/i1dcPaq73LN+/XqUlJRU+TyfsvwuS0Vi4Pnz5zLLtM+fP/9Xr7uqlIkBeXV/ADh37hx69eoFY2NjdO3aFQcOHJB4/7Zt2+Di4sKVmY4fP869FhgYiLZt20rcR0tLS+717OxsTJw4Eebm5mjfvj1mzJiBgoICpa8NAPbs2QMjI6NydYW8vDwEBQWhU6dO4PP5GDNmzCcrX30tbt26hbZt22Lv3r1yj7tw4QI8PT3B5/Ph6OiIFStWSLx++PBhuLq6wtjYGD179sTZs2e51xTld4rKY+np6fDx8YGZmRlsbGywePFiCIVC7rqk1WESEhK493/48AFTpkxROAl348aNMDQ0RHp6unI37z+kou0gyt5LeWmFUCjE0qVLYWtrC1NTUwwbNgxpaWnc64rK0uJlZdHP3LlzudflpWNRUVESZTDRz9u3b7ljnj17hr59+yqs7/n7+3+SxabK1lM6d+6MgICATzbRXJoNGzagZ8+eMDc3h4WFBTw9PXH06NF/7fPFla2zGxsbc+X1CxcuSByrbJogQvda0qe612X7FszMzODm5obFixcjJyeHO6537944efKkUtcqXk718/PDli1bKvZl/x9jDFu3bkXfvn3B5/PRvn17DB48GPHx8ZU6X3VT1O6hqG1wyJAhEmWzDh06YOTIkV9cux4h5MtVXf00n5q8NjppUlJS0LVrVwwYMEDhuUV1IfGf1q1bc+mxonou9an+D8UTUFBQgJCQENjZ2YHP52PAgAE4f/4893pl8+4hQ4YgPDxcuS8oR05OjsK+saqoSl/Ytxg/iuq+FT1/VFQUWrduLdEm179/f4n6uDRRUVFKxa8yqqs9WZpz584hJSVF6eO/xZhRNOarLG9v73J5WJs2bRAdHQ2gtD4RFBQEKysr8Pl8jBs3TuJvtLrHeVT0mXyKcR7iFMXrhw8f4ODggMDAQLnncXJygpmZmcTYBPHPMDQ0VNg++ylUpI5dUbLaBJTpa6ls2YgxhrVr10rtG5DXRu3k5IQ1a9ZgypQpsLGxgaWlJX799Ve8ePGCe794rJf9OXTokMxr+hRjmpSNu6KiIixfvhyurq7g8/lcP3PZ9hvg06TNypxTVhvrvn37yt1nIyMjrp21bL8An8+Hq6srVq9erfC6FLVX7dy5E05OTjA1NcXAgQNx69Yt7jVpbc6inytXrsj8zG+x3E4IIYQQQggRwwghn82ZM2eYqakpi42NZdnZ2UwoFLKHDx+ykSNHsp49e7KPHz9W6HxRUVHMxsaGJSYmsoKCAlZSUsLOnTvHXF1dWWBgoNz3uru7s1mzZrG8vDz2/v17NmHCBNarVy/GGGMfP35kHTt2ZEuXLmWFhYXsyZMnzNHRka1YsYIxxlhaWhozMDBgDx8+ZIwxJhQK2e3bt5mtrS2LjY2txJ358lT3s6qKOXPmsD59+rAXL16w/Px8NmPGDObs7Cz1WNGzqYpLly4xR0dHlp+fzxhjrGfPniwwMJDl5eWxV69esb59+7Lp06dzxxsYGLDTp09z/3/27Bnr0aMHmz17ttzPKfu+ygoJCWGLFy+W+lpxcXGVzn3jxg3WsWPHKp2DMYon8XhydHRk27Zt417PyMhgQ4cOZcOHD5d7nrLvq6w1a9awCRMmSH2tMvEi/mwfP37MDAwM2J07d77JZ/v+/XvWvXt35u3tzR4+fMiEQiHLyMhgc+fOZWZmZuzu3buVuu5t27YxR0fHCr9P1vPKyMhgpqambPfu3ay4uJilpaUxNzc3Fhoayhhj7Pr168zY2JidOHGClZSUsKSkJNauXTt26dIlxhhje/bskfi7Ly4uZvHx8czQ0JBdv35d5vWUfV9llZSUMAsLCy6PFScUCplAIKjS+UePHs3atm37RaRHo0ePZqNHj2ZZWVmsoKCAhYWFMSsrK5nPVtGzW79+PevSpQt79OgRKykpYQkJCax169bs5s2bjDHGfvnlF7Znzx6Z11PZ9EmkX79+bOLEiczNza3ca6NGjWLDhw9nWVlZLDc3l40cOZL9+uuv3OufKq/92nxJ+WVF4/Po0aPMysqKXb9+nQkEAnbp0iVmbGzMjh07xhhjbO3atczR0ZE9ePCAFRUVsaioKNa+fXv2/v17xhhj06ZNk8if8vLy2IIFC5i5uTkrKir69F+4isrWD6qbp6cni4yMrNR7U1JSmImJCTt16hQTCATs3r17zMbGhq1fv17mexwdHdn58+crebVfDnnlHsYYO3/+PDMwMGAFBQUKz5WZmckMDQ1lHluRGJBXfpfl346Bsvbt28c8PT2ZUCis1DV8LopiQFHdX1Su2rhxI/v48SM7ceIEMzY25spER44cYRYWFuzKlSusuLiY7d69m7Vr1449e/aMMVaatsl7bqNHj2ZDhgxhb968YRkZGaxPnz5s7ty5Sl2bKOYGDx7MbGxsytUVAgMDWZ8+fdjLly/Zu3fv2JgxY9iIESOUvndVibkvkUAgYP369WPm5uZyy0MvXrxgZmZm7I8//mDFxcUsJSWFWVhYsH379jHGSv+e2rVrxw4fPszy8/PZzp07mampKXv58iVjTHF+J688JhQKmYeHB5s8eTLLyclhDx8+ZI6OjmzdunWMsdI0S169ISMjg7m4uLCAgAAuPZKWNmVkZDB7e3tmYGDA0tLSKnYjy/jW4oSxirWDKHsvFaUV69evZ7a2tuzOnTvs/fv3bObMmczd3Z1LcxWVpeV9vqJ0LDIykk2bNk3mtf/zzz/Mzs6OjR07Vu59OXnyJDM3N69U3VYR8XqKUChkaWlpbMGCBczMzIxduHCh2j+vrE2bNrFOnTqxq1evspKSEpafn8+2b9/O2rRpw65cuVLl81ekPMKY9Lr3x48f2dq1a5mJiQl7+vQpY0x6mqAI3WtJn+pel02bS0pK2M2bN9nIkSNZly5d2Js3byr0veSVU8W/gzLfPzAwkHXt2pWdOXOGFRUVscLCQnbs2DFma2vLoqKiKnRdn4Kidg9FbYO//PKLRDk8OzubTZo0SWo7BiGESCOrn6a62sarg6I2urL279/POnfuzHx8fJinp2eFP+/p06fMxsaGy7/k1XMZoz5VcRRPjC1YsID16tWLZWRksJKSErZt2zZmamrKMjMzGWOVz7vLvq+yEhISZH6PqsaLvL4wZXyL8aOo7lvR80dGRko8v8LCQrZ+/XrWtm1blpGRIfO8Zd9XWfLK6QKBoMrtrCNHjqzQ2IFvMWbkjflSRk5ODrO1teX6+OfOnct69OjBUlNTWWZmJhsxYgQbNWoUd3x1j/Oo6DOp7nEe4hT1fzDG2Pz585m5ubncdiTGSr+XjY0N27t3b7nXevfuzWxsbOS2z34KJSUlSh9b0baDirYJlO1rqWzZaMSIEWz48OFS+wbktVE7Ojqy3r17M29vb5adnc0KCwvZkiVLmIWFBbOxsWGMVX5s0qcY01Q27mTF+vz585m7uzu7d+8eEwgE7N27dywyMpIZGRmx9PR07jhlYr2ilDmnsm2sItOnT2eLFi1ijJWPSYFAwM6fP89MTU3Z4cOHZZ5DUWyeOnWKOTs7s7t377K8vDwWHh7OfH19udcrW/7+FsvthBBCCCGEkP+hHXIJ+UyEQiGCgoIwePBgjBgxAnXr1oWKigpatmyJqKgofPjwAUFBQWjTpg230ltBQQGMjIywePFi7jzLly/HmDFjkJqaihUrVmD+/PlwdXWFpqYmVFVV0aFDB6xYsQL79++XWEFVXFFREYYMGYLJkyejVq1a0NbWRq9evfDo0SMwxvD27VvY29tjzJgx0NDQQPPmzeHq6opLly5JPZ+KigratGkDc3NzPHv2rPpv3r+sup8VAFy8eBF9+/aFqakpXF1dsWHDBm4X46VLl8LX1xdxcXHo2LEjrKyssHDhQu482tramDZtGpo0aQItLS38+uuvSE1NxatXr6r9uwsEAoSEhCAgIABaWlp4//49jIyMMGXKFNSqVQsNGzZE3759ZcYCAOjr66NTp04VioVdu3ahV69e2LdvHzp37gxzc3NMnTqV27Xq+vXrGDBgAPh8PqytrbkVpefOnYtt27Zh3bp16Nq1K4DSVQdXr14NZ2dnBAcHc6vlFRYWcp83ceJEiRUE9+/fjy5dusDMzAxeXl64e/cubty4AS8vL7x9+xbGxsYy/54UoXj6XzxJ06hRI3Tt2rVC8fLPP//AwsICf//9N7fDzsiRI7ndE588eYJhw4bB0tIS7du3x5gxY5CdnY21a9ciPDwciYmJMDY2hkAg4FaJ9vDwwKhRo7hdOsRXRwwPD8eQIUO4///999/o0aMHTExMMGrUKDg4OKBPnz5wd3cHAHh6eqJLly7f3LONi4tDXl4eYmJi0LJlS6ioqKBRo0aYOXMmBg8ezO0gJNqNw8HBAVZWVvD29sbTp0+581y/fp3boe63335DZmamxOfIuwdRUVEYNWoUJk2aBAsLC6nXKRQKERISgn79+kFNTQ16enro3LkzHj58CKB0Re/Ro0fDyckJqqqq6NSpEwwNDWWma2pqanBzc4OOjo7E91Bk0KBBWL16NaZMmQI+n4/OnTtL7KgSGxsLR0dH7nvu378fAGBlZYX379/Dw8MD0dHRuHDhAvh8PjZv3gxzc3NcuXIFgYGBmDhxIneuwsJCGBoaciuc5ufnY/r06bC0tIS1tTWCgoJQVFSEOXPm4OTJkxAIBNi5c+dnT4/c3Nwwa9Ys1KtXD5qamujXrx9ycnLKxYSIomdnaGiIiIgItGjRAqqqqujWrRvq1KlT6d2MKpI+3bt3Dw8ePMDMmTORkZGBq1evcq8xxtCoUSMEBASgXr16qFOnDgYNGoTk5GQwxv61vPZL96XllxWNz0aNGmHp0qUwMTEBj8eDpaUlWrVqhQcPHgAAVFVVERAQgFatWkFdXR3e3t7Izc3FvXv3pJ6vVq1a6NOnD/Ly8r64HR1TU1MxbNgwmJqawsHBQeruU2lpafDx8eHSoUmTJuHdu3cAoFTZbMWKFbCzs4O1tXW5nRkZY4iKiuJ2fRo8eDBu3rwp83pr1KiBiIgIdO7cGTweDwYGBrC0tOTyheogq+wBlMb2ihUr0LVrV1hYWMDLyws3btzg3mtvb49du3ZhxIgR3K7QovT82bNnMDQ0xLlz5+Du7g4zMzMMHjxYYsX5I0eOwM3NDaampujZsye365+0co8iN2/exKBBg2Bubo6OHTti9uzZKC4u5uqHjDFYWloiLi4Ow4YNg5GREdq2bYt27drBx8dH4lxHjx6FpaUlDA0N0bp1azg7O+P169eYO3cutm7diri4ODg7O3PHf8kxkJeXh8WLF2PmzJlQUVGReszXGgOK6v4HDx7EDz/8gKFDh6JGjRpwcnJCly5dsHv3bgCl6fDkyZPB5/OhpqaGfv36QVtbW+GO4qLP/uuvv/D777+jQYMGaNSoESZMmIA9e/agqKhI4toyMjIQHByMjIwMrFy5UiLdmTNnDrS0tJCVlSWR7hw8eBADBw5E48aNcfv2bRw9ehSnT5/mysafMuYAIDk5GQMGDIC5uTlcXFywZs0aLg+aPHkyAgMDERISAgsLCzg5OWHfvn3ce8uuoL59+3ZuNXihUIgFCxbAzs4OZmZm6NWrF/7++2+F93v79u2oXbs22rZtK/e4t2/fwtPTEwMHDoSamhqMjIzQsWNHLib27NkDe3t7dO/eHVpaWvD09ISBgQFXlq1oficuJSUF9+7dw8yZM6Gjo4OWLVtixIgR+OOPPxS+FwBu374NTU1NbsfcgwcPljsmLS0Nffr04fLW0NDQz5Y/5efnY9q0abCxsQGfz4eXl5fE8cePH0evXr3A5/PRo0cPiR0Qp0yZgtDQUISFhcHS0hI2NjbYsGED97q8dAUoLbv+8ssvMDU1hZOTE5YsWYLi4uIKt4PMmzcPXl5eco8BFKcVu3btwvDhw9G6dWuuXvv48WNcu3ZNYVlaEUXpmCI5OTnYsGEDHBwcZB6Tn5+PuXPnlssLPwUVFRXo6elh2rRp6N27N6ZPnw6BQIAXL15g9OjR4PP5sLe3R1BQkMROLPLKxYrSpLNnz8LBwQFmZmZQVVWFlpYWvLy8sHTpUujq6gJQHP/v3r3D5MmTuXidMGGCzHJ1SkoKLCwsJHbfVqRGjRrw9vZGo0aNcObMGQClu0tNnToVY8eOVfo84uheS/cp7rWqqiratWuHmJgY1KxZk9vNbe/evdyuKbLyv7Ll1L1791Z6R6/z589j3759iI6Ohq2tLdTV1aGhoQFnZ2csXLgQMTExePr0KZYtWybxXXft2lWuLdHBwQEnTpxQ+LwUpddlKWr3qGjbYN26ddGzZ0+kpqYqlaYSQoiyzpw5gz59+oDP56NTp06IjIzkXtu1axfc3d2xY8cObhfIbdu2ISkpCV27doW5uTlCQ0O547OzszFu3DhYW1vD0tISI0aMkLtjpKI2urIKCwuxY8cOmJqaVuq7zps3Dz4+PmjQoIHCeq401Keq2LccT3fu3IGtrS0aNWoEVVVV9O7dG/n5+Xj8+LHU4yuTdytqW3r79i23w6a5uTmGDRuGtLQ0JCQkYNKkSbhx4waMjY2RlpaGwMBAzJw5E0OHDkXPnj0ByG/DAErLnJ6enlz5WNRPVrYv7FP5WuKnMnXfisanhoYGPD09UVJSgvT0dGVvodwya0XK6Xv37kXPnj2xaNEimJqa4tWrV+V2c3706BEMDQ2568vKysKYMWPA5/Nha2uLpUuXgjGG0aNH49SpUwgNDcWvv/6q9HdRxtcSM4rGfClj2bJlcHFxgaGhIUpKSvDnn39iwoQJaNasGXR1dTFt2jT89ddfMusTVR3nkZGRgXnz5pUb57FmzRpkZmZy7eyJiYno1KkTFi1ahPj4eLRp04Yb5zF8+HCYmJjAw8MD1tbWMDQ0RGRkJPdMjIyMYG9vz31+QkICzM3NYWhoiDZt2sDT0xO3bt0qF69l3b17F4cOHULfvn2V+p6dO3eWqO8DpfGdm5uLli1bcr8TCoWIiIhAp06dYGZmhj59+nDtsIsXL5YYowIAx44dg6WlJYqKiri+f2tra1hZWWH48OFITU3ljjU0NMTGjRthZ2eH2NhYiTo2IDt9LktR20FF2gSU6WtRtmxkZmaG2NhYqeOQFLVRv3z5Ek5OTqhbty40NDTg7u6O9+/fS/ztPHz4sMJpQUFBAZYvXw5zc3P4+/tzsd6lSxeuL83CwgIjRozAxYsXFY5pateuHQ4dOoRatWrh5s2bcsc07d+/Hx8+fICBgQF4PB6uXbuGxMREMMYwYsQInDt3Dunp6ejYsSMYYzAxMcGQIUO4Mqq8MT7yxlBJS++lUaaNVeT69etISkqCr6+v1Nd5PB6sra3RokULuXGiKDbXrl2LiRMnwtDQELVq1cLkyZMRExOj8Poq4r9WbieEEEIIIeS/gCbkEvKZ3Lp1C+np6eUazIDSxm8vLy+kpKSgcePG3IC0a9euQV9fH5cvX+aOTU5Oho2NDY4dO8ZNMiqrZcuW6Nixo8wGM1Fju46ODoDSxqZt27ahW7duUFFRQbNmzTB//nyoqalx73n58iU38KcsgUCAq1ev4tKlS3Bzc1P6nnypqvtZZWdnw8/PD97e3khOTkZkZCTWrl3LDRJVU1PD1atXwRjDqVOnsHjxYqxbtw537twBUNpgYm1tzZ33xYsXUFdXh7a2tszvMHXqVNjY2MDBwQHh4eEoLi5W6rvv3bsXWlpa6NatGwCgdu3amD9/PurXry/x+bJiQSgU4v79+zh+/Dh69Oih1GcCpQ2iL168wO3bt3HkyBFs3boVCQkJ+OuvvwAAAQEB8PT0xOXLl3Ho0CE8ePAAO3bswKxZs9C+fXt4e3vj2LFj3PkOHz6M9evXY86cOQo/+/79+wgKCsK8efNw6dIl2NnZYdSoUWjbti3mzp2LBg0aICUlBR06dFD6+4ijePpfPEmTlpaGAwcOVDhe8vPzER8fjz179iA+Ph7Xr1/nBtTOnTsX5ubmOH/+PE6cOAGhUIiVK1fCx8cHHh4e6NatG1JSUqCqqgoAiI+PR1hYGOLi4hR+dlZWFsaNGwc/Pz9s3LgRxcXF+Ouvv6Cqqoq1a9cC+N/g+2/t2R47dgyenp7Q1NSUeh5RB87SpUuRnJyMLVu24NSpU2jRogV+++03FBcXQyAQYNy4cbCzs8OFCxcwbtw47Ny5kzuPonsguocdOnSQuIfimjRpAg8PDwCladKtW7e4iSpAacexn58fd3xJSQlev34tkc6JKywsxK5du8Dj8dCxY0eZ96csNTU1bN26FX369EFycjLc3d0RHBwMxhiuXLmCTZs2YevWrbh27RqCg4MRHByMzMxMbjLD/v37uUmFxcXFePbsGc6fPy9zIrK4qKgoPH78GEePHkVCQgJu3ryJqKgo9OnTBwDg5eUlkWYCnyc96tWrF77//nsApX9b69evh4WFBRo2bCj1eyl6djY2NtxAl/z8fGzduhUqKioS6Xd8fDxcXV3Rvn17+Pj4yO2kqUj6tGvXLjg5OUFXVxeurq4SA/xVVFQQEhKCn376ifvdixcvUK9ePaioqPxree2X7kvLLysanyYmJlwaUVRUhMTERKSlpcHR0REA8Ouvv0rkh6JBF7LSntzcXGzZsgXt27dHo0aNlL6P/4ZJkyahVatWuHDhAlauXIklS5Zwg/FFZsyYAR0dHZw5cwaJiYl4+vSp0p2YZ86cQWxsLCIjI3H69GkIBALcv3+fe33Xrl1ISEjAli1bcO7cObi5uWH48OH4+PGj1PO1bNmSm/hZUlKC8+fP4+LFi1wHpiybNm2Co6MjrK2tMX78eG7hCWlklT0AYOvWrdi9ezeio6Pxzz//wNnZGcOGDeMmg6mpqWH9+vUYP348kpOTYWxsjLCwMADgyiobN27EunXrkJSUhMzMTK7M8ejRIwQGBiIoKAhXrlxBcHAwZs+ejevXr8ss98gzYcIEmJmZ4eLFi9izZw9OnTqFP/74Aw0aNJAo5xw5cgTfffcd1NTUEBQUBE1NTW6gnWhAw9SpU9G8eXNcvXoVhw4dwtu3bzF58mTMmjULrVu3BlBaZpfmS4kBkTVr1sDCwgImJiYyj/laY0BR3f/27dto166dxHvatm3LTSTp1asXBg0axL327t075OXlSaRt58+fh7u7OywtLTFo0CCkpKQAKB10qqamBkNDQ+7Ydu3a4ePHj3jy5InEtYnSnS5dusDa2lpqunPgwAGJdEcoFJYr7wClg6fKqu6Ye/v2LXx8fNCnTx+cP38eS5cuxdq1a7Fjxw4AgLq6Oo4ePQozMzNcuHABfn5++P333yUGTMly+PBh/PPPPzhw4ACuXLkCb29vTJs2TW45/s2bN4iJiUFQUJDC8xsbG2P69OkSv3v58iX3TBXFhDL5nazy2O3bt9G0aVPUrVuXO7Zdu3Z4+vQpNyjvw4cP8PX1hZWVFbp27Yp169ZxA6VWrFgBKysrbuLqhg0bysWJv78/CgoKuAFk6enpny1/2rhxI96+fYtjx47h4sWL6Ny5M2bNmgWgNE4nTJiAcePG4cKFC5gxYwZmz57NTb5WU1PD4cOH0a5dO1y4cAFjx47F4sWLlUpXiouL4evrC0dHR1y6dAkbN27EX3/9hfXr18PExETpdpDTp0/jwYMHSk1ClZdWFBYW4tGjRzAyMuJe19bWhr6+Pm7evKmwLC0SEREBOzs72NnZYdasWdwESUUxC5TmXZ6ew/HGNAAAPy9JREFUnrCwsECfPn0k4sbNzU1ioKQ00dHRsLa2VqquVp2GDx+OtLQ03Lp1C5MmTYKenh7++ecf/Pnnn3j27BkWLVoEQHE9W1Ga1Lx5c5w8ebLcJEFXV1f88MMPABTHf0hICEpKSnDixAkcO3YMqqqqmDZtWrnv9OrVK/j7++P333+XGCSqLPG0ULQgSHWge13ep7jXqqqq+O2333D06NFyC4nIyv90dHQkyqnKDo6W5ujRo7CysoKBgUG512xtbfHDDz/g6NGjsLa2lliEKzk5GS1btuTqpc+fP8fr169hbW2t8HnJS6+lUdTuUdG2wdevX2Pnzp3o3r27zMHQhBBSUR8/fsTYsWPRt29fXL58GWvXrsX69etx8uRJAKXp/fPnz/HmzRucPn0aw4YNw+LFixEfH499+/YhKioKmzdv5sraixYtQnZ2No4fP46kpCSoqKjITSsVtdGV5enpWem2t3PnzuHevXtce6aiem5Z1Keq2LceTw4ODjh16hTS0tJQXFyMPXv2oFGjRjIX06pM3q2obWn58uXQ0dFBUlISzp49i+bNm2PhwoVwc3ODr68vTExMkJKSgmbNmgEATpw4geHDh8schyKuqKgIY8aM4RZ/CwoKQkBAAB48eCC1L6y6fU3xo2zdt7LnB0rbVNavX4/mzZtL1MEVkVdmrWg5/fXr19DS0sKVK1eU+lsJCQmBiooK/v77b+zYsQP79+/Hjh07sGrVKjRt2hQzZ87Exo0blf4uinxNMaNozJcijx8/xsGDB7m/v9TUVOTl5Um0obRs2RI1atTArVu3pJ6jquM8GjZsiDFjxpQb5/HDDz9AV1cXJ06cQHFxMSZPnoyRI0eid+/e6NSpE7S0tHD69GkApZNFeTweunXrxi3qt27dOu6ZODs749WrV7h//z6ysrIwefJkNG7cGOfOncPs2bNx8+ZNru4OSK9XMsYQHByMKVOmoE6dOkp9TycnJ1y9elViYc0DBw7A1dVV4rgDBw5g586d2Lp1Ky5fvgxnZ2eMGzcOAoEA3bp1w+XLl5GTk8Mdf+zYMTg7O0NDQwMrVqzA/fv3ceDAASQlJcHAwAB+fn4QCoXc8SdOnMCBAwcwatQoic+Vlz6LU6btoCJtAor6WipSNvLz85MZ64raqA0MDJCQkIA3b96goKAAf/75J77//nvweDzuOnbu3FnhtCA/Px+jR49GVFQUjh8/jo8fPyI+Ph58Ph9GRkaoVasWRo0aBRUVFUyYMEHumCZXV1cYGxtjypQp3OfJG9NUp04dvH37Frdv35YY03T16lUMHz4cfn5+WLduHVq1agUAOHXqFD58+ICoqCgA8sf4yFO2/1BWu4wybawiCxcuxOjRo2W2ZYjGaKWlpaFLly4yzyMvNkXjXPPz8+Hu7s71VVRkwQpl/JfK7YQQQgghhPxX0IRcQj6TtLQ0aGlpoUmTJlJfb9GiBdLT02FlZcUN6BBN4ElNTUVRURG3W4WNjQ1SU1O5gTjS/Pjjj0hLS1N4XUZGRnBwcICmpibmzp0r9ZgTJ05wnSviPDw8YGxsDBMTEwwaNIhbdfBrV93P6uDBg2jVqhV69uwJdXV1GBoawsvLS2JFRFVVVQwfPhwaGhro3LkzateuLbVzNjc3F/PmzcOvv/6KWrVqlXtdQ0MDfD4fXbt2xcmTJxEZGYmDBw+W27lFGoFAgFWrVsHf31/mMSkpKdi8eXO5lej8/Py4WHB3d4epqSm6d++u8DPFffjwAePHj4eWlhbatGmDli1bcisAZ2ZmombNmuDxePjuu+/wxx9/yF3t1NbWFs2aNeMaTOXZs2cPOnbsiA4dOkBdXR0+Pj4ICAiQuVp1RVE8lY+n0NBQGBsbw8jICM7OzqhVq5bUCViKzu/j44PatWujSZMmsLCw4L5jZmYmtLS0oKamhjp16iA6OrrcoHJxRkZGaNeunVLxcujQITRr1gw9evTAy5cvoaWlhbCwMKkrzX5rzzYtLQ0tWrRQeI92796NESNGQE9PDzVr1sS4ceOQkZGBK1eu4ObNm8jIyMCoUaOgqakJPp8vsVK2MveAx+PB09NTYuKINJcuXYKRkREGDhyIvn37ytwdJTw8HBoaGtxq3gC41SCNjY1hZmaGsLAwTJs2DQ0aNFD4/cWJVmxWVVVFjx49kJubi8zMTGRlZYHH46FGjRpQUVGBjY0NLl++LHNiXnFxMQYMGABNTU2lOlF3794NHx8f6OrqQldXF2FhYejUqRPS0tLA4/Fkdl58rph1dXWFjY0N0tLSEBkZqfRAEmnPDgBmzpwJMzMzrF27FitXruQmULZs2RI//fQTtm7diiNHjkBHRwcjRoyQSO8rkz4VFRXh4MGD3ERwDw8PJCQkyJx8kZ6ejuXLl8tc1fVT5rVfsi81v6xofMbExMDExAQhISFYsGABN/FQXFFREWbMmAE3Nzc0b96c+71oF0tjY2NYWVnhn3/+kVjF9ktw9+5dpKSkYMyYMVyZLTo6Gu3bt5c4LjY2FmFhYdDS0kK9evVgZ2encDdJkWPHjsHW1hbm5ubQ0tKCr6+vRJq/fft2DBs2DM2bN4eGhgaGDBkCbW1tbgCGLPv27YOxsTF8fX0xefJkqQsbibRp0wYmJibYt28f9u3bh+zsbIwfP17m8fLKHrt378agQYNgaGgITU1NeHt7Q0NDA6dOneLe7+DgACMjI25X9rJxOGjQIHz33XeoU6cO7O3tudd37twJJycn2NjYQFVVFZaWlnBzcyu38rqy9u/fj4kTJ0JNTQ1NmjSBpaVlued2//59pKSkoFatWujSpQu8vLwQHR2N/v37Ayjd0REoHaj1888/o2bNmmjVqhWGDBmi9Mr8X0IMiLx79w6bN2+WW0cCvp0YKFv3z87O5gZ1idStW1fqzt2MMcycORPt2rWDjY0NgNIJv82bN8eqVatw6tQpmJqawsfHB1lZWcjOzoa2trZEGVz0WeLnF6U7JiYmOHXqFCZPniw13fn5558l0p0WLVrg8uXLSE9P53ZWV1NTQ25ubrlrr+6YO3ToEJo0aYJBgwZBQ0MD7dq1g4eHh8Qk9O+//x4eHh5QU1ND//79Ub9+faV2KMzMzISamhpq1KgBHo+H3r1748yZM1BXV5f5nvnz58PLyws//vijwvOXtXnzZjx79gyDBw8GUBoT4hNmgdLnJi0mpOV38spj0uJN9H9RvBgYGGDo0KFISkrC7NmzsWLFCuzevVsifxItIDRz5kyJOCkoKMCHDx+wfPlybvCctHROluqOk8zMTKirq0NLSwvq6uoYPXo0t4PAnj17YG1tzQ2w69ixIzp37iwRQ02bNoWHhwdUVVXRs2dPlJSUSLQDykpXkpKSUFJSAh8fH2hoaKBZs2bw8fHhBkMro6CgAKGhoQgODoaGhobS7wPKpxU5OTlgjEl99tLiSlpZ2szMDDY2NkhMTMTGjRu5RY8AxelY48aN0axZMyxYsAB///03PDw8MHr0aIkdH+S5f/8+9u/fj4CAgIrchmrx/fffQ0tLC0lJSbhx4wamTp2KGjVqoH79+hg7diy3Y7oy5WJ5aZK/vz/MzMwwdOhQ2NjYYNy4cdi1axc3UR6QH//v3r1DfHw8Jk6cCB0dHWhra2PKlCn4+++/JZ5xYWEh/P390adPH65coay8vDxER0cjJyen2ibhiqN7/T+f+l63aNECHz58QHZ2tsTvK5P/VVRqaqpE/aysH3/8EampqTA3N0dubi6X5iYnJ2Pw4MHchFzRJAVtbW2l8gZF5UBpZLV7iJPVNrhu3Tqu3tmpUydkZGRUendjQgiRpmbNmkhKSsLgwYPB4/FgYGAAQ0NDiXJ3QUEB1ybn4OCAjx8/on///qhVqxa3S7lowYqQkBCsXr0atWvXRs2aNdGlSxelyvDKtNFVVXR0NEaOHMmViZWt51KfqvK+9XgaNmwYTExM4OzsDCMjI0RFRWHJkiWoWbMmd0x15d2y2pYyMzOhoaEBDQ0N1KhRA0FBQXJ3rG3SpAns7e2Vipe///4b+fn5+O2336ChoQFbW1ssX75c4vt9Sl9z/CjqR1L2/KIdjo2NjWFhYYFt27Zh5syZUhdflkdWmbWi5fR3797B29sb6urqCvtacnNzcfToUfj6+kJbWxt6enpYunRpuUW3qtPXGjPKjPkqa9WqVfD09OQWZhTVwcq2odSpU0ciD6vOcR48Hg86OjrlxnmI4qNOnTpYuXIlzp8/j8GDB3OLHIs/Ez09PRQVFWHEiBFc3OXn53PPRE9PDyoqKkhNTcWhQ4fQokUL7N69G7q6uvDy8kK/fv2kLuAobseOHVBXV0fv3r2V/o6itFbUXsAYw8GDB9GrVy+J49zd3XH8+HHo6+tDVVUV3bt3R1ZWFl68eAFjY2M0adKEm7hXUlKCU6dOcYuQ//HHH/D19UWjRo2gpaWFCRMmIDU1VSLGXFxcoKurWy7NViZ9rkrbgTTy+lo+ZR+4tDZqFxcXqKurw87ODqampkhISMDAgQO59/B4PAgEAixcuBCmpqbo168f8vPzMWHCBO4YaWlBzZo1oampCVtbW6ipqUEoFMLHxwdhYWHYsGEDLC0t8fz5c3Tp0gW5ublyxzSlpaVJxF3dunXljmmysbGBuro6+vTpA1dXV6ipqYExBsYY+vbti9DQUBw4cICLH/ExJID8MT7/JtFOvp6enuVes7S0hLGxMUxNTTF27FiMGjVK6qJqysjOzubGeMTGxuLIkSNQV1fHuHHjJPoyRbEp/lPRxeD+K+V2QgghhBBC/ivkz1wghHwyKioqEAqFYIxJbVwWCoUQCATo0KED1yh36dIl+Pv7Izk5GTdu3ICqqirq1q2LFi1agMfjSaxsVxZjDCUlJQqvSzQ5asGCBfDx8cGWLVskKu5Hjx7FtGnTsHjxYrRp00bivfv370fLli3BGMOLFy+wYMEC+Pr6KrXL5Jesup/Vtm3bcP36dRgbG3PnYIxJTGxr0qSJxH3X1NREQUGBxOe+fv0aw4cPR9u2bTFx4kSp196wYUNu5UegdBXNkSNHYtWqVRKNg9L89ddfYIzB3t5e6uuXL1+WOXg9JiaGe9/bt2+xYsUKDBo0CLt27VJ6cGbdunUlBgdpamqisLAQQOkgo+nTpyMuLg729vbw8PCQu3qeaEc7ZaSmpqJp06bc/2vUqFGtOw5SPJWPp5kzZ3K74+Tm5nK7iO7fv7/c4G55xJ+beLxMmzYN48aNw969e2Fvb4+ePXvK3dGssvEierayVqL+1p6tmppauR1KysrNzcX79+8lFoyoU6cOdHR0kJ6eDm1tbWhra0t05okfm5qaqtQ9UGbCZvv27ZGSkoL79+9zDcuTJk2SOG94eDgOHTqEjRs3SnQwNWjQgBsQW1JSgrt37yIgIABv3rzBiBEjFH62iHiMitLCgoIC2Nvbw8TEBA4ODtwOxb169ZI7CEHZOM3NzUVubq7EZ4s6ahMSEriOF2k+V8weOXIEWVlZiImJwc8//4w///xT7r2Q9+yA0s7g6dOn48iRIxg+fDg2b96Mtm3bcoPyRebMmQMrKytcunSJW9W3MunTsWPHwOPxYGdnBwCwtrZGnTp1kJCQgH79+kkc++jRI27HPNHEFnGfOq/9kn2p+WVF49PPzw8+Pj44d+4cpk6divDwcIlnmZeXB39/f6ipqWHevHkS7+3WrRuWLl0KANzufd7e3oiJiYGlpaUyt/GTS0tLg7a2tsTfQ8eOHcutGHz16lUsW7YMjx49QmFhIQQCgdKr7r969Qp6enrc/9XV1SUmaqempmLOnDkSA0uEQiG3wrUsvXv3Ro8ePXD9+nVMnjwZAoEAXl5eUo8VX6BCR0cHQUFB6NGjB54+fSp1kL68skd6erpEXsfj8dC0aVOJe1Y2vxCVaaS9Ll7mSU1NxenTp3H06FHudcYYlx5V1OnTp7F69WqkpqaipKQEJSUlEquIA/+LgVevXkl8tihvefPmDYDSQX6///47pk+fDhUVFTDGJP4e5fkSYkBk7969aN26tcJO/W8hBqTV/WWVucr+vri4GIGBgXj48CE2btzIpa1lB9dMnToVhw4dwvHjx1GjRg2Z1yJ+ftGCDbNnz5a4trLpTlpaGn799VeJdKd27dro168fNxhLXV1d6qIu1R1z6enp5dKKZs2a4ciRI9z/yy6w1qRJE7x+/Vrq+cT17dsXR44cQadOnWBrawtHR0f06NFD5gCMs2fP4tatW1iwYIHCc5e1ZcsWLF++HKtWreJ2LVE2JmTld/LKY4rK+O3atcPmzZu5/9vZ2WHgwIHYs2cP6taty+VPoolrfD5fYoDpypUroa+vj+joaK6etGPHjs+WNv32228YPnw47O3t0alTJzg7O3OT26TFkJ6eHrfDNFA+XQAgUY6Rla6kpaXh9evX5cpIFRmMu3LlSvD5/AovyicrrZClbEzIKkuLdp8GwE1AHD16NObNm6cwZj09PSUGeA0bNgyHDh3CgQMHZNanRUQ7pEyYMAH16tWTe+ynIPoOhoaGEAgE5cqLAoEAWVlZStWz5aVJtWvXRnR0NNLS0vDPP//g0qVLWLRoEZYsWYL169ejdevWcuM/PT0dQqEQ7u7uEp8h2t1DZPr06Xj79q3cRVBERItoiRQVFcHS0hIbNmyo9A538tC9/vfvddk6bkXzv8pQ1N8iqpNqamrCzMwMV69ehbq6OhhjcHFx4Xbmunz5Mrc4iTJ5g6JyoDSy2j1E5LUNent7Y8qUKQBKB4XGx8ejX79+2Llzp9wJyYQQUhH79+/H1q1b8fLlSwgEAhQXF0vknzo6OtDS0gLwv7KseL6ipaXFpYcPHz7EokWLcOfOHXz8+BFCoVCpfiRFbXRVdefOHdy+fRurV6/mfievTiP+GvWpVsy3HE8rVqzAvXv3cPToUTRu3BiHDh2Cn58f9u3bxz2X6sq7ZbUtjRs3DiNGjMDp06fRqVMnuLm5cWUZRedRJC0tDY0bN+Z26QXA7WRX3TvQyfI1xo+ifqSKnN/ExAQ7d+4EUFqWv3btGiZPnozAwMAK/e3KKrNWtJwuWjhIGc+fP4dQKJT4bD6fr/Q1V9bXGDOKxnyVlZmZiYSEBImF35TNw/6NcR6+vr4oLi5GWFgYevbsiRs3bmDr1q149uwZ188teiZ169aVeCYi4s+Ex+OhsLAQqampqFu3Lvz8/JR+JpmZmYiKisKmTZuU/m4ivXv3xtKlSzFy5EhcvnwZNWrUKDfmLjc3F/Pnz8f58+e5ResAcBPmunXrhuPHj6NPnz64ePEiVFRUYGtri9zcXOTk5HC7rYqI6puivglZebwy6XNF2g6UIa+v5VP1gctqoz506BBq1aqFpKQk1KlTB+vWrcO6desk+g5cXFxw7949Li0AgKFDh3KvS0sLxO+nhoYGSkpK0LRpUy4tSE5OhkAgAI/HQ82aNREbGyu1T6mwsBD379+XWOBN0WIW2traaNOmDYKCghAcHIxnz55h5syZWL58ObZs2QI7Ozu8f/9eYgF60RgSRWN8KpL3V9XmzZvRr18/qc89OTkZmpqaEAqFePLkCYKCgpCenl6uz0EZovG0o0aN4tr4AwICuEUnRG154rFZWf+lcjshhBBCCCH/BbRDLiGfiWhlPlmdC0+fPkWzZs3QoUMHXL9+HYWFhbh9+zZMTExgZmaGy5cvIzk5mesA0dPTw5MnT2ROqnny5AnXWOLq6sqt1BUTE1Pu2MaNGyMoKAiXL1/GrVu3uN/v2LEDM2bMwIoVK8oNxBanoqKCpk2bYvr06UhKSlJ6F4kvVXU/Kx6PB3t7e6SkpHA/N2/e5CaTiI6RJzU1FV5eXmjfvj2WLFmicGfIst8nKysLjDF4e3tzsTBz5kyJ4xISEuDi4iL1Wk6ePImRI0dixowZcldjA0onsk2fPh2PHz/GuXPncOnSJYnV4sQHgImTdw969+6NU6dOYejQoXj69Cn69OmDEydOyDxe0f0p+3ej7G5dlUHxJP9adHR04OfnB3V1dcTHx+P58+cS8XLp0iWZ75V17o4dO+L06dMYN24ccnNzMWTIEGzdulXmeSobL/+1Z6uvr4+HDx8qfb6yVFRUpK62KD7JV5l7IP6dFMWLqqoq2rRpA39/f2zevJl7dkKhEIGBgTh58iR27Nght1FbTU0NRkZGGDlyJNavXw+gtGFc9Jne3t4y3yvreWloaCA6Oho7duyAqakp11kpvutNWfJ2fZGWhkkbRKqnpwfGGLdLXFmfI2ZFdHV1MX36dLx58wZJSUncLoaiH/Hvpcyzq1mzJvr06QNLS0vs3r1b6jGiSRuiyWNlKZs+7dq1C7m5uWjfvj34fD7Mzc3x+vVr7NmzR+J8N27cwODBgzF48GCpu55WJa/9FnyJaaqIsvEpoqmpCQcHB7i7u2Pbtm3c77OysvDLL7+gTp06WLt2rdQdzEW0tLTQpUsXODs7Y8uWLUpd579F3iB1oLSDe8yYMbCwsEBSUhJSUlIwatQoue8RT8ek5RXin8nj8RAeHi7xbG/dugVvb2+F5U51dXVYWlpi6NCh3H1VVFcCwE3Aevv2LWJiYrjjXV1dAVS87AFIDmKp6IQk8fd5eXmVi/NVq1aVO1ZRnvns2TNMnToV/fr1w4ULF5CSklJuMoeIUCgs99mJiYkASifb5eXlYfv27Rg8eDBmz54NZ2dnqKioSN2ZVORLjYHExMRydeFvMQZk1f3r1auHnJwcifNkZ2dzOycApRMAR40ahRcvXmDbtm347rvvZH4PVVVVNGnSBG/evIGuri7ev38vURYU7cRQv3597ndnzpxBQUGB3HYJoVCIHTt2lEt3fvjhB1y4cAEREREASndHEA3G+rdiTpz4c5RWx5A1IVL82Dp16mD79u2Ii4tD8+bNERUVhaFDh6KkpKRcGbWoqAhz5syRuYupvGtfunQpVq1ahS1btkgMOqxXr165XQvLxkRF8jvx8piurq7UeAMgcX5xenp6ePv2LQD5+VNaWhp27dqF69evc3ECQOHA1k8ZJ99//z0OHjyIiIgI1KtXD8HBwQongFYk3ZD1uoqKClq1alUu3RDt7FhW2TTy0aNH2LNnj9TyLCA9jQRkpxX16tUDj8eT+uzF0wJFZWlxenp6EAqFyMzMVCodk/Z+WXUEcbt37waPxyu3CM+/5cmTJygoKMCLFy9Qs2ZNiWeakpKC27dvc7ugKCoXK5MmNWvWDAMHDkR4eDj++usvNGnSBCtXrgQgP/5FsXj69Oly1ydeli4oKEBJSYlE/ikrnho0aMCd58aNG+Dz+WjevDlMTU2r7waLoXtd+XtdkXwSKJ3cVL9+fW4ncxF5+V9lSKvT6enpcTuUSPP06VPo6+sDADp06ICrV6/i4sWLsLCwQMOGDSEQCPD69ety9VJZz0tEVnot65mIyGr3qEjbYK1ateDp6Yk2bdpg165dcu4YIYQo78KFCwgLC8P48eORnJyMlJQUWFhYSBwjLe2TVe8dM2YM6tevj2PHjiElJQUhISHca5Vto1OWvH6AxMRE2NnZSUwsU7aeK476VOX71uNp8+bN8Pb2xg8//ABNTU3069cPTZo0QUJCgtRzSMu7xa9ZfOJOWbLuSevWrXHixAnMmjULPB4PY8eOxeLFi2We50uOl7K+xviRVfetjvNraGjAysoKXl5e2LBhAwDI7esXJyvNqWg5vSL91iKK+iOq09cYMyJlx3zJq0+cOHECP/30E1e/Af7X9ibehsIYQ05Ojsw87FON8wgMDETNmjWRm5uLwYMHIzQ0FOPHj0fPnj3RrVs3iWeiqqoq95mUTYNSUlJkPhPgfztwip7JggULMGDAAJn90fLSYHt7e7x9+xa3bt3CgQMHpPa3LFq0CHfv3sXWrVuRkpJSLv13c3PD2bNnUVBQgKNHj8LFxQVqamrcd96+fXu5+qb485b3N6cofa5I24EypPW1SFPZslFZstqohUIhrl69Cn9/fzRq1Ag1atSAv78/CgsLufbfwsJCJCYmykwLsrOzkZWVxV2TvJ2veTwelxY4ODjAw8MDISEh0NDQwOnTp2FjY4PNmzfD09OTW2grJSUF+vr6EnEnns6I7qOHhwcXd6Ln+dNPP6FNmzYwMjLCsWPHUFxczC0gJn6csmSlb/LOo2zeUtbHjx+RlJSkME54PB5atmyJiRMn4o8//kB+fn6FY1PU7lS7dm3ud6K+4MzMTKWul8rthBBCCCGE/DfRhFxCPpN27dqhSZMm3GQecUVFRfjjjz/g5uaGJk2aoH79+ti7dy9atmwJLS0tmJmZ4cqVKxKrqzs5OSEjI0NihxWRR48e4dy5c3BzcwNQurOXqAHOz88Pz549Q6dOnSQaEUQN2aIV2xITE7Fs2TJs2rQJHTt2VOo7fisV+ep+Vvr6+njw4IHE/Xnz5o3UwZzSZGVlwdvbG/379+c6w2Q5d+4cYmNjJX735MkTNG3aFCoqKli3bh0XC6GhodwxjDGcO3dO6u4mV65cQWBgICIjI+Hh4aHUNYt2wQL+t0ul6Kcyq+dlZ2ejXr166Nu3LyIjIzFy5EiZE6zKEq1KWFxczP0uIyOD+3ezZs3w9OlT7v9FRUVYu3ZtuUHGlUXxpBzR92natKlEvLRv317pc4hkZ2ejVq1a6N69OxYuXIiQkBCJHXPkqUi8iJ5tYGAg0tLSJM7zLT5bV1dX7NixQ+qk0WnTpmHDhg3Q0dGBjo6OxN9UTk4OcnJyoK+vj4YNGyIvL09iQqj4sRW9B9Li5cCBA+V2uxMKhVBVVeU6DMLCwvDo0SNs3769UmlSaGgo95nr1q2r8PuLi4uRl5eH1q1bw9fXl+soUXZipaampkSMiu+soqOjgzp16uDZs2fc70Qdfe3atYOGhobEzloi/3bMfvz4EU5OTuWuRfSsevfuLfFsReQ9O19fX24QgYholdm8vDwEBwdLlH2ys7ORnZ2NZs2ayb1WeelTWloazp8/j5iYGOzbt4/7WbNmDS5fvownT54AKI3zUaNG4ffff8fIkSPLfUZV89pvwZeUX1YmPufMmVNu90FR/AGlnbejRo2CiYkJli9frvQudF/aM27WrBk+fvwoMUnl+PHjEunQ48ePkZeXh9GjR3MrNt+9e5d7XVFe27BhQ4n/FxUV4cWLFxLXcP/+fYnrEk3kllbujI2NLbf7u/izKVtXevHiBYKDgyWuT/S33KxZM/j5+XHHi+pi8soe+vr6EnldSUkJ0tPTFaY9ytDX1y93LzIyMqTuaK+ojHX79m3UqFEDQ4cOhYaGBhhjuHfvXrnz6Onp4ePHj2jQoAH32eIxIBQKuRiYMGECvLy8EBkZCX19fWRlZQH4X+fzlxoDIu/fv0dKSkq5Mu23FgPy6v7GxsYSi3YBpQMDRSu1M8YwceJEaGhoYMOGDRK7CTDGMH/+fDx48ID7XXFxMdLS0tCsWTO0bdsWQqFQIs5u3LiB2rVrczu8JCYmIj4+HkDpQBKRsulOSUkJCgsLJdKd8+fP4+PHjwD+l+5oaWlxg1o+Zczp6+tz6YaIaGEJEfH6A2MMGRkZ3GThsmU98WsrLCxEfn4++Hw+Jk6ciAMHDuD+/fu4f/9+uTLqtWvX8OzZM0yYMAHW1tawtrbGlStXMHfuXPj6+sqsq69fvx6HDx/Gjh07uFXyRaTFREpKisTq/bLyO0XlMWNjY7x48UKiLn7jxg20atUKtWrVQmJiYrl63ZMnT9CsWTOp+dO5c+e4OElKSkJOTg4+fPiAXbt2wdHREQDwxx9/cDtT/tv504cPHyAQCGBjY4PAwEDs2rULCQkJyM3NLZduAKULJ1RXupGeno4PHz5wv8vOzpa5OFDZNDIhIQE5OTlwc3Pj4goo3RUnLi5OahopL63Q0NCAgYGBRFzl5OQgNTWVG/woryx9584dLFq0SOJ3T548gYaGBho1aqQwHVu5ciUuXrxY7v3K3OsDBw7g1q1b6NChA6ytreHn54eXL1/C2tpa5gTn6rRhwwa0bdsWNjY2+Pjxo0S6kpeXx/0tKVMulpUm5eXlYd68eeXSNG1tbZibm3MDdeXFf9OmTcHj8SReLy4uxqtXrySOj4yMRGhoKCIiIrjPkxZPZamoqGDOnDnYv3//J1usiO51qcrc64q0CxcXF2PLli1SBynLy/8qQ1qdztnZGcnJybhx40a548+cOYNnz57BxcUFAGBtbY2rV68iOTmZW7jCzMwMJ0+exMuXL7mdu+Q9L0WkPRN57R5AxdoGxX1p9U5CyNctJSUFP/30E7p16wY1NTUUFRXJXfBAnqysLDx//hzDhw/nBs2LtzFVpo2uIuT1A5w5c6Zce4Ey9VxpqE9Vtm89nhhj5SYblpSUKDy/eN4tfs29e/eu8HXl5ORAXV0dTk5OCA4OxsqVK/HHH38o/X55bRh6enp48eKFRHl43759uHPnToWvszK+tviRV/etzvgUjx9Zff3Kqmo5XV5/p6jPWry/8/z58zh58mSFr1NZX1PMKBrzJa+OJy0Pa9asGerWrSvRhnLv3j0UFxfDyMhI7net7nEempqa0NTUxMKFC9G1a1doaGigW7du4PF4EAgEMp9J2V1yAck0SVdXFwUFBRLPZP/+/RJt6aLJl6JncuDAAWzZsoVrA1uzZg0OHz7M3T95abCGhgbc3NyQkJCAY8eOoWfPnuWuLyUlBf369eMmR4vHCAAYGRmhQYMGOHfuHE6ePInu3bsDKJ1EWLdu3UrXN5VJnyvbdiCNrL4WWapaNlKmT1Y8/y2bHxcVFaFhw4Yy04J69epJLGAm729EPC0QLcB+9+5dCIVC1KpVC7Nnz8adO3ewcOFCtGrVCkBp29HTp0+5uMvIyMDjx4+5+3fq1CkApYsF9u7dGxkZGTh27Bi3GIKovPbdd9+hdevWyMnJwcGDB6GtrS3RRiQaQ6JojI+i8mFZlc1bLl68CG1tbRgaGip1PGOMi5WKxmbNmjXRokULiTRP9Pej7C60VG4nhBBCCCHkv4km5BLymfB4PAQFBWHnzp1YsWIFV8F99OgRxo0bBw0NDYwYMQJA6QrrmzZtgrm5OQDA1NQUN27cQEpKCjfJ4Mcff8Rvv/2GoKAgxMfHo7CwEAKBABcuXIC/vz+6desGW1tbqdeir68PHR0dhIWF4d27d8jLy0NERAT09fXRqlUrvH//HsHBwViyZAnatGmj1PfLzMxEREQEDA0N5XYqfg2q+1n16NEDOTk5WLVqFQoLC5GWlgZvb29s2rRJqetZsmQJzM3NJQaHi4uIiOAa5uvWrYuoqCjEx8ejpKQEN27cwNq1a/Hzzz/L/YzXr18jMzOTa+ATEe2yExAQIDOeynr//j3Cw8Ohq6vL3ZeqePnyJZycnHDmzBkIhULk5eXh4cOH3OBITU1NpKeny2w0atasGVRVVZGcnAygdFCu+C6fol3ATp8+jeLiYmzYsAGbNm1C7dq1oaWlhffv3+PVq1fIz8+v1PVTPMmXn5+P9evXIysrC506dVLqO8hTUFAAFxcX7N+/nxuYf/v2bYl4efnyJXJycqSuzqurq4s6depwg2fv37+PCxcucK/37NkTGRkZ2L17NwQCAbp3747k5GTs2LGDa+hMSkqCn5/fN/dsvb290ahRI4wYMQJ37twBYwyvXr1CcHAwkpKSuEHt/fv3R1xcHF6+fIm8vDwsWbIE+vr64PP5MDU1Rd26dREXF4eioiIkJydzu1NVxz0AAD6fj7t372LDhg3cIPk1a9bAyckJAHD58mUcPHgQq1evlhgILgtjDI8ePcLatWuVWrVVGWvXrsWIESO4BvEnT54gNzcXenp6XMP506dPZe5k++OPP+LWrVvIz8+HUCjEpk2buAU1gNJnsHbtWrx+/RrZ2dmYO3cu7t+/Dx6Ph1atWuHOnTuIiIj4rOlRzZo10bJlS4SHh+PNmzcoLCxEZGQkNDQ0yq02LaLo2Zmbm2Pt2rW4c+cOBAIBTp48iXPnzqFLly7Q1tbGjRs3EBYWhvfv3yMnJwchISFo06YNN1C2LGXSpz179sDAwAAODg744YcfuJ+OHTvCyMiI2yV3zpw58PLykjog5kvIa78EX1J+WZn4tLS0xI4dO3DhwgUIBAJcuXIFhw8fRpcuXQCUdj5qaWkhODhYqQFbxcXF+Oeff5ReMfrf0rp1axgZGWH58uX4+PEj7t+/jxkzZkiUrRo1agQej4eLFy+iuLgYsbGxeP36Nd6+fYuSkhKFZTN7e3ucOXMGN27c4HbFFOfl5YXt27fj2rVrEAgEiI+PR48ePWR2/rZv3x7Hjx9HQkICSkpK8ODBA/zxxx/csymrQYMGOHnyJCIiIlBQUIBXr14hLCwMzs7O3GQ5cYrKHv3798f27dvx4MEDFBQUYPXq1WCMcflSVfTv3x9XrlzBn3/+ieLiYty5cweenp44evQoAMXlHnFNmjTBhw8fuPxl3rx5UFVVxevXr8EY4/IndXV1tG3bFtnZ2bh8+TJWrlyJ6dOn48yZMwCAs2fPcufcsGEDCgsLER0djaysLAiFQpSUlKB27dpQUVHhBg18aTEgcv/+fTDG8OOPP8o97muOAUV1f3d3dzx//hwbNmxAfn4+EhMTkZSUhIEDBwIADh48iMePH2PZsmXlBrWoqKjg5cuXmDt3Lt68eYMPHz5g8eLF0NDQgLOzM+rVqwc3NzfMnz8fb9++xfPnz7F06VIMHDgQ6urq3LVFRkYqTHdEC6+Ipzvp6el48uQJMjIyuPjt1KkTatSo8cljrmfPnnj16hW2b9+OoqIiXLt2DQcOHECfPn24Y1JTU7F//34UFRVh9+7dyMnJQefOnQEAzZs359JI0WAakdDQUEybNg1ZWVncxHmhUCg1fTIzM8OpU6ewf/9+7sfIyAjjx4/HvHnzpF57WloaIiMjsXr1aqkDSDw9PXH27FnEx8ejoKAAmzdvRmpqKlfGkZffKSqPtWnTBiYmJggNDcW7d+9w7949xMbGcnUUTU1NLFiwAOfPn0dJSQnOnj2L3bt34+eff5bIn0R192XLlnHPuU+fPtixYwd4PB4CAgK4Mpq+vj5UVFQ+S/40duxYLFy4EHl5eRAKhbh+/Trq1q2L2rVrc+0UJ06cQFFREU6fPo2///67UoOry7Kzs4Ouri4WL16MDx8+4M2bNxg/fjy3k7SidpBhw4bh+PHjEnEFALGxsRg0aJDUz5SXVgDAoEGDsGbNGty9exfv379HaGgojIyMuEmz8srS9evXx/bt27FhwwYUFxfjyZMnWLZsGQYNGgQej6cwHXv37h3mzp2LtLQ0FBYWYt26dUhNTUXfvn0V3svly5cjISGBuw+hoaFo2LAh9u/fL3V3m+qSkZGB+fPn4+DBg5g7dy4MDAzA5/MRFhaG7OxsvHv3DrNnz8a0adMAKFculpUmaWtr4/bt25g2bRpXzyosLMTp06dx8OBBbscJefFfu3ZtdO/eHUuXLkVGRgYKCgqwZMkS+Pj4SAwEV1VVhYODA7p3745p06ZJXVxCFgMDA66dvLLtd9LQvS7vU9xroVCIu3fvYvTo0SgpKcHYsWPLHSMv/xPl86JFYSqrY8eO6NatG8aPH4+kpCSUlJSgqKgIJ06cQGBgIIYPH87tTmNqaor09HScP3+eqyOamZlh8+bNMDc353amr2jeoIi8dg9AcdtgWUVFRTh8+DCuXLmCrl27VuqaCCGkrCZNmiA9PR3Pnz/Hu3fv8Pvvv+O7774rt0CEMurUqYOaNWvi4sWLEAgE2LdvH1JSUpCXlyexwIw4RW10x44dw+DBg6v0HUV5Udk+MEX1XGmoT1W+bz2eHB0dsXHjRjx//hwlJSU4ePAgnj17Bjs7O6nHf4q8e+DAgYiLi0NhYSFKSkpw8+ZNiXh58+YNsrKyUFhYKPX98tow7O3tUatWLcTGxqKoqAgXL17E7NmzoaqqqlRfWFV9bfEjr+5bmfOXJRAIcOPGDezcubPa+hyqWk5v3rw5rl69CoFAgKKiIuzcuZN7TUdHBy4uLlixYgXevXuHFy9eYNasWdzz09TURGpqKnJzc6vluwBfV8woGvMlz927d8sdo6qqigEDBmDZsmVIS0tDZmYm5s+fD1dXVzRo0EDqeT7VOI+rV6+CMYbCwkLk5eWhpKQEz58/59p/dXV1pdapdHV1uV1QgfLjPPr16wcAiIuLQ0FBAUJCQpCcnMwt6giUj1dRnVzU9uPl5QUnJyeuPUyR3r17Y8eOHWjevDm3+6a4xo0b48qVKyguLsbNmze5iXiiBQSB0t1Q161bB4FAACsrK+73Xl5eWL16NR49esTlyf3791cqD5aXPotUpe2gLGX7WoDqKRvJa6Pm8Xho3rw5Vq1ahaysLBQVFSEuLg48Ho8rr6mqqiInJ6fa0wLGGFJTU3H9+nVkZWVh586dUvuUevXqBUNDQ2zatAl79uzBd999B319fS7uyo5pyszMRFpaGh4/fownT56ge/fuePnyJWbOnIlz586hXr16iIiIgLu7O7cL87Vr1xAcHMxN6pY3xkfRGKrqape5c+eOUmPMAOD58+eIjo6Gvb09t0hrRQ0ePBirVq3Cw4cP8f79e0RERKBDhw6VmlhbGd9auZ0QQgghhJD/CrXPfQGE/Jc5OTkhLi4OMTExWLt2LfLz81GvXj04OzsjLCwM2traAEpXWN+5cyemTJkCoLSBRldXF0DpjhwiAQEB0NPTw8qVKzFt2jSUlJRAX18f/fr1g7e3t8zrUFFRwcqVK7FgwQJ07doVjDGYmJhg1apV0NDQQHx8PLKzs6Xu4Ca+U5iHhwe326COjg46dOiA2NhYiUa6r1V1Pqt69eohJiYGixYtQkxMDHR0dNCnTx/89ttvSl3Lnj17oKqqyjWMicydOxe9e/fmJooAQJs2bbBkyRJERUVh+vTpaNiwIYYNG4YhQ4bI/QxRg269evUkfn/t2jU8evQIISEhCAkJkXgtMTGRa4jy8/PjYkFbWxumpqZYt24dateurdR3lKdJkyaYN28eFi5ciLS0NNSoUQOdO3fGuHHjAJTuwjJz5ky4u7vj9OnT5d6vq6uLqVOnYubMmahVqxasra3h7u7Ode4ZGhpi7ty5mDNnDt6+fYs2bdpg1apVUFNTQ4cOHaCnpwc3NzfMmzeP23W6oiieJIWGhiIsLAwAUKNGDbRu3Rrr1q2rlt1+tLS0EBUVhcWLFyM4OBgaGhqwtLREUFAQgNJJBYmJiXBzc+MGYYvj8XiYPXs2wsPDsXHjRrRp0wZeXl7c5JL69etj+fLlWLRoEebMmYPmzZsjICAAp06dwrZt2wAAY8aMAZ/Px7Zt276pZ6ulpYVt27Zh1apVGD9+PF69eoXatWvDzs4Ou3bt4jqRxo0bh3fv3qFXr17g8Xjg8/lYv349VFVVoaqqihUrViA4OBgbN24En8+Ht7c31q5dWy33AChteF61ahWWLl2KyMhI1KxZE46OjggICODu07t37+Dg4CDxvvbt23Orkr99+5YbQK2iooKGDRuiR48eSg9oVMTb2xuvXr1Cv3798OHDBzRq1AiTJ0/mJsK4urpi0qRJGDhwoNSO8379+uHs2bPo2rUr6tevj7Fjx0qs4Dt27Fhu1yo1NTW4uLhwaeaIESPw+++/Y/369di6detnTY8WLlyIhQsXwsPDA4WFhTA0NERsbCz3OWUpenY+Pj4oLCyEv78/srKy8P333yM0NJSboBkdHY2wsDB06dIFqqqqsLKywsqVKyU64iqSPgmFQvz5558yv2+/fv0QExODQYMG4ezZs7h48SLWrFkjccy6deugoqLy2fPaL8WXlF9WND67d++O7OxsBAUF4dWrV/juu+8wevRo9O/fH0Bp/L58+RKmpqYS7/P19eXSlsTERBw/fhwAoKamhmbNmiEoKOiLmpALlC7wEBQUBBsbG9SrVw/+/v4Sgy0aNWqESZMmYcaMGVBRUYGXlxcWL16MoUOHYsiQIdi+fbvcspmbmxvu3buH0aNHQyAQYMiQITA3N+cmE/bv3x8vX77EmDFj8O7dO7Ro0QLR0dFo3Lix1Ovl8/kIDw/nJo7WrVsX3bt3h6+vr9TjNTQ0EBcXhwULFsDOzg41atSAg4MDl4+Upajs4eXlhZcvX+LXX39FYWEh2rZti02bNnErsFdFy5YtERERgcjISAQFBeG7776Dt7c3V2YtW+6Rt6qzmZkZfv75ZwwdOhS1atXCqFGj0K1bN/j6+mLq1KkICwsDn8/HoEGDMHToUFy7dg2qqqqIiooCAPz5558ASic8tmzZEj179sTKlSuxYsUKaGlpwc7ODlevXsWQIUMwZMgQXL16FVOnTkVUVNQXFwMib968gba2tsxBsyJfcwycOHFCbt2/fv36WL16NebOnYuIiAh8//33iIiI4HZN3bNnD9LS0srtduDh4YHQ0FAuX+3VqxcEAgGMjY2xYcMGboBESEgIgoOD0bVrV6irq8Pd3R3jx48vd22MMdy6dQu7du0CAMyYMQM6OjrcZxUXF4PH48Hf3x9qamoYMWIE4uLiMGDAADg5OaF27dqwsLDAtWvX4Orq+sljTldXF9HR0Vi4cCHmz5+PJk2aYNy4cRIDKjt37ozk5GSEhISgXr16WLRoEZfH/P7775g9ezaOHj2K5s2b45dffsHq1asBAFOnTkVISAjc3NxQVFSEZs2aYfHixahfv36569DQ0Ch3jRoaGhL5ZlkHDhxAfn5+ucGf33//PY4cOQIDAwOEh4cjIiIC06ZNQ8uWLbF69WpuYJ6i/E5ReWz58uUICgpCp06dUKtWLQwePJgbaOjo6IjAwEDMnj0br169gp6eHoKCguDs7AygdJLS5s2buTj58OEDN/FYtNjGpEmTEB4ezpWpgoKCMHXq1M+SP4WGhiIkJAQODg4QCoX46aefsGLFCvB4PBgYGCAsLAwLFy7EpEmToK+vj8WLF0sMuqssdXV1xMTEIDQ0FB07doSWlhZcXFy4fE5RO4i2tjZXJhPXoEEDqb8HFKcVXl5eePPmDby9vfHhwwdYW1sjMjISQOnAJHll6fbt2yM2Nhbh4eFYvnw56tWrh+7du3P1H0Xp2MSJEyEQCDBo0CDk5+fD0NAQGzZs4Ca5e3t749KlS9yiEqJ6ouizxenq6kJVVVXmM68KUXrKGEOdOnXQoUMH7Nq1i5scGBERgTlz5sDJyQmqqqro2LEjtyCXMuVieWnS6tWrER0djXHjxuHNmzfQ1NRE8+bN8fvvv3NphaL4nzVrFubOnYsePXqAMQY+n4+YmBjub1Hc9OnT0atXL6xevbpCdXB/f3/Ex8dj+fLlCAwMRExMDFauXMlNRBW1Y4uXv+lef957Ld630LBhQ3Tt2hXLli2TmpbIy/9q167NlVMnTJig9PeQJiIiAnFxcQgNDcWLFy8gEAjQqlUrjBs3DgMGDOCOU1dXh6mpKW7evMnFhpmZGebNmyexAEdF8wZFFLV7KGobBErTr40bNwIoLRe0bNkS0dHRMDMzq9Q1EUL+e8TbT0X8/f25f7u4uOD48ePo2bMn6tevjylTpqBLly6YMWMGlixZUqFFndXU1BAcHIzFixcjKioK3bt3R3R0NH7++Wd0795dap+goja69+/fS+y26OrqyqX5QqGQK++Jt8uWlZ2djeLiYqmLRsqr54pQn+r//NfjaebMmQgPD4eXlxfy8vLw448/IjIyEj/99BN3zKfOu5cvX4558+Zh1apV4PF4MDIyQnh4OADA2dkZ27Ztg6urK2JjY6W+X14bhoaGBqKjozFnzhzExsaiSZMmmD9/PgwMDLj7JeoLmz59eoWv/VuKH2XqvhU9P1C6S7coDkX11WHDhlWo31WeipTTpbWFent7Y/LkyXBwcEDDhg3h7++PI0eOcP2ds2fPRlBQEDp37oyaNWuif//+8PLyAgAMGDAAy5cvx6VLl5TeTfBbihlFY77kefPmjdQ8bOzYsfjw4QP69u0LgUAAR0dHBAcHSxxT3eM8QkNDuZ1JDx8+DMYYTp06hczMTNjb28Pc3BydO3dGz549oa2tjcLCQrx8+RLPnz9H3bp1ufQEANc+vGjRIgwdOhTGxsbw8vJCTEwMgNK+K29vb2zcuBGHDx+Gjo4OlixZgqVLl2Lq1KkS8Tps2DAAKFd309bWRo0aNZSu05mZmUFXVxfu7u5SX588eTICAgLQvn17mJmZYeHChZgzZw7GjRuHjRs3om3btujWrRvi4uLwyy+/SIzF8/Pzw7t37zB48GAUFhaidevWiIuLQ40aNRRel7z0WXyiJaC47UCZNgFFfS0VLRtdunSJGxNZVFTExaVozIC8NmqgdFHK1NRUri6toqKCAQMG4MSJEwBKYzsnJ4dbVFVNTY1bdODu3bsVSkPF04Ls7Gzo6elhy5Yt6NevH0JCQjB//vxyfUoDBw6Ev78/hg0bxtXz1dTUuLiTNqZp2LBh2L9/P7y9vZGVlQV1dXUcOnQIJSUl+PvvvxETEwNTU1MEBwfj2bNnGDp0KMzMzLgyorwxPgDkjqESLbhZ9u9HnDJtrLLSJhFLS0vu3/Xr14ejo6PcdiBFsfnLL78gJycHv/76K4qKimBtbc0tWikiHpviRo0ahTFjxsj8bGV8beV2QgghhBBCSCkVJr4UNiHksxEIBLC3t4e/v3+VV+IFSlcgc3d3R3x8PDcIhFSP6n5W5L+N4unbRc+WfG0oZsmXjOKTEELItyowMBCFhYVYunTp574UQgihNOlfRPf66/LXX39h7NixOHfu3De1EBYhhBBCCCGEEEIIIYQQQgghhJCK4yk+hBDyb1BVVUX//v2xZs0apKamori4uErnMzAwgLm5ORYuXIi8vLwqn4/8T3U/K/LfRvH07aJnS742FLPkS0bxSQghhBBCCCHkc7Gzs0OjRo2wYMECFBYWUp2UEEIIIYQQQgghhBBCCCGEEEL+w2hCLiFfEF9fX/D5fHh4eODnn3+u8vkWLlyId+/eoVOnToiIiKiGKyQi1f2syH8bxdO3i54t+dpQzJIvGcUnIYQQQgghhJDPQV1dHcuWLcONGzfQoUMHbN269XNfEiGEEEIIIYQQQgghhBBCCCGEkM9EhTHGPvdFEEIIIYQQQgghhBBCCCGEEEIIIYQQQgghhBBCCCGEEEIIIYQQ8qWiHXIJIYQQQgghhBBCCCGEEEIIIYQQQgghhBBCCCGEEEIIIYQQQgiRgybkEkIIIYQQQgghhBBCCCGEEEIIIYQQQgghhBBCCCGEEEIIIYQQIgdNyCWEEEIIIYQQQgghhBBCCCGEEEIIIYQQQgghhBBCCCGEEEIIIUQOmpBLCCGEEEIIIYQQQgghhBBCCCGEEEIIIYQQQgghhBBCCCGEEEKIHDQhlxBCCCGEEEIIIYQQQgghhBBCCCGEEEIIIYQQQgghhBBCCCGEEDloQi4hhBBCCCGEEEIIIYQQQgghhBBCCCGEEEIIIYQQQgghhBBCCCFy0IRcQgghhBBCCCGEEEIIIYQQQgghhBBCCCGEEEIIIYQQQgghhBBC5KAJuYQQQgghhBBCCCGEEEIIIYQQQgghhBBCCCGEEEIIIYQQQgghhMjxf2QlqHh0X3huAAAAAElFTkSuQmCC",
      "text/plain": [
       "<Figure size 3800x1500 with 1 Axes>"
      ]
     },
     "metadata": {},
     "output_type": "display_data"
    }
   ],
   "source": [
    "import matplotlib.pyplot as plt\n",
    "from matplotlib.legend_handler import HandlerTuple  # Added import\n",
    "\n",
    "\n",
    "# Assuming pivot_df is your original dataframe\n",
    "models = pivot_df[\"model_id\"].unique()\n",
    "sources = pivot_df[\"source\"].unique()\n",
    "\n",
    "# Create figure and axis\n",
    "plt.style.use(\"seaborn-v0_8-white\")\n",
    "fig, ax = plt.subplots(figsize=(38, 15))\n",
    "\n",
    "# Set the width of each bar group and positions of the bars\n",
    "width = 0.15  # width of each bar\n",
    "spacing = 0.02  # space between bars within a group\n",
    "group_spacing = 1  # space between model groups\n",
    "\n",
    "# Calculate positions for the bars\n",
    "num_sources = len(sources)\n",
    "total_width_per_group = (width + spacing) * num_sources * 2  # *2 for agent and vanilla\n",
    "x = np.arange(len(models)) * (total_width_per_group + group_spacing)\n",
    "\n",
    "# Plot bars for each source\n",
    "for i, source in enumerate(sources):\n",
    "    source_data = pivot_df[pivot_df[\"source\"] == source]\n",
    "    agent_scores = [\n",
    "        source_data[source_data[\"model_id\"] == model][\"code\"].values[0]\n",
    "        if len(source_data[source_data[\"model_id\"] == model]) > 0\n",
    "        else np.nan\n",
    "        for model in models\n",
    "    ]\n",
    "    vanilla_scores = [\n",
    "        source_data[source_data[\"model_id\"] == model][\"vanilla\"].values[0]\n",
    "        if len(source_data[source_data[\"model_id\"] == model]) > 0\n",
    "        else np.nan\n",
    "        for model in models\n",
    "    ]\n",
    "\n",
    "    # Position calculation for each pair of bars\n",
    "    pos = x + i * (width * 2 + spacing)\n",
    "\n",
    "    agent_bars = ax.bar(pos, agent_scores, width, label=f\"{source} (Agent)\", alpha=0.8)\n",
    "    vanilla_bars = ax.bar(\n",
    "        pos + width * 0.6,\n",
    "        vanilla_scores,\n",
    "        width,\n",
    "        hatch=\"////\",\n",
    "        alpha=0.5,\n",
    "        hatch_linewidth=2,\n",
    "        label=f\"{source} (Vanilla)\",\n",
    "        color=\"white\",\n",
    "        edgecolor=agent_bars[0].get_facecolor(),\n",
    "    )\n",
    "\n",
    "# Customize the plot\n",
    "ax.set_ylabel(\"Score\")\n",
    "ax.set_title(\"Model Performance Comparison\")\n",
    "\n",
    "# Set x-axis ticks in the middle of each group\n",
    "group_centers = x + (total_width_per_group - spacing) / 2\n",
    "ax.set_xticks(group_centers)\n",
    "\n",
    "# Wrap long model names to prevent overlap\n",
    "wrapped_labels = [\"\\n\".join(model.split(\"/\")) for model in models]\n",
    "ax.set_xticklabels(wrapped_labels, rotation=0, ha=\"center\")\n",
    "\n",
    "# Modify legend to combine agent and vanilla entries\n",
    "handles, labels = ax.get_legend_handles_labels()\n",
    "unique_sources = sources\n",
    "legend_elements = [\n",
    "    (handles[i * 2], handles[i * 2 + 1], labels[i * 2].replace(\" (Agent)\", \"\")) for i in range(len(unique_sources))\n",
    "]\n",
    "custom_legend = ax.legend(\n",
    "    [(agent_handle, vanilla_handle) for agent_handle, vanilla_handle, _ in legend_elements],\n",
    "    [label for _, _, label in legend_elements],\n",
    "    handler_map={tuple: HandlerTuple(ndivide=None)},\n",
    "    bbox_to_anchor=(1.05, 1),\n",
    "    loc=\"upper left\",\n",
    ")\n",
    "\n",
    "for text in custom_legend.get_texts():\n",
    "    current_size = text.get_fontsize()\n",
    "    text.set_fontsize(current_size * 2)\n",
    "\n",
    "ax.yaxis.grid(True, linestyle=\"--\", alpha=0.3)\n",
    "ax.set_ylim(bottom=0)\n",
    "plt.tight_layout()\n",
    "ax.spines[\"top\"].set_visible(False)\n",
    "ax.spines[\"right\"].set_visible(False)\n",
    "\n",
    "plt.savefig(\"model_performance_comparison.png\", bbox_inches=\"tight\", dpi=300)\n",
    "plt.show()"
   ]
  }
 ],
 "metadata": {
  "kernelspec": {
   "display_name": "smolagents",
   "language": "python",
   "name": "python3"
  },
  "language_info": {
   "codemirror_mode": {
    "name": "ipython",
    "version": 3
   },
   "file_extension": ".py",
   "mimetype": "text/x-python",
   "name": "python",
   "nbconvert_exporter": "python",
   "pygments_lexer": "ipython3",
   "version": "3.12.11"
  }
 },
 "nbformat": 4,
 "nbformat_minor": 2
}<|MERGE_RESOLUTION|>--- conflicted
+++ resolved
@@ -50,11 +50,7 @@
   },
   {
    "cell_type": "code",
-<<<<<<< HEAD
    "execution_count": null,
-=======
-   "execution_count": 3,
->>>>>>> dd494906
    "metadata": {},
    "outputs": [],
    "source": [
@@ -1344,11 +1340,7 @@
   },
   {
    "cell_type": "code",
-<<<<<<< HEAD
-   "execution_count": 7,
-=======
-   "execution_count": 5,
->>>>>>> dd494906
+   "execution_count": 5
    "metadata": {},
    "outputs": [],
    "source": [
