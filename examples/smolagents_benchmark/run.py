--- conflicted
+++ resolved
@@ -210,14 +210,7 @@
                 answer = f"Error extracting answer: {str(e)}"
 
             token_counts = agent.monitor.get_total_token_counts()
-<<<<<<< HEAD
-
-            # CRITICAL FIX: Changed dict(message) to message.dict()
-            # ISSUE: Was getting "'ChatMessage' object is not iterable" error in JSON output
-            # CAUSE: ChatMessage objects are not iterable with dict() constructor
-            # SOLUTION: Use the .dict() method provided by ChatMessage class
-=======
->>>>>>> ca740cad
+
             intermediate_steps = [message.dict() for message in agent.write_memory_to_messages()]
 
         end_time = time.time()
