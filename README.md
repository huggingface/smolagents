--- conflicted
+++ resolved
@@ -178,15 +178,11 @@
 `smolagent` is a generalist command to run a multi-step `CodeAgent` that can be equipped with various tools.
 
 ```bash
-<<<<<<< HEAD
 # Run with direct prompt and options
-smolagent "Plan a trip to Tokyo, Kyoto and Osaka between Mar 28 and Apr 7."  --model-type "InferenceClientModel" --model-id "Qwen/Qwen2.5-Coder-32B-Instruct" --imports "pandas numpy" --tools "web_search"
+smolagent "Plan a trip to Tokyo, Kyoto and Osaka between Mar 28 and Apr 7."  --model-type "InferenceClientModel" --model-id "Qwen/Qwen3-Next-80B-A3B-Thinking" --imports pandas numpy --tools web_search
 
 # Run in interactive mode (launches setup wizard when no prompt provided)
 smolagent
-=======
-smolagent "Plan a trip to Tokyo, Kyoto and Osaka between Mar 28 and Apr 7."  --model-type "InferenceClientModel" --model-id "Qwen/Qwen3-Next-80B-A3B-Thinking" --imports pandas numpy --tools web_search
->>>>>>> 1d311d51
 ```
 
 Interactive mode guides you through:
