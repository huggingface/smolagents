<!---
Copyright 2024 The HuggingFace Team. All rights reserved.

Licensed under the Apache License, Version 2.0 (the "License");
you may not use this file except in compliance with the License.
You may obtain a copy of the License at

    http://www.apache.org/licenses/LICENSE-2.0

Unless required by applicable law or agreed to in writing, software
distributed under the License is distributed on an "AS IS" BASIS,
WITHOUT WARRANTIES OR CONDITIONS OF ANY KIND, either express or implied.
See the License for the specific language governing permissions and
limitations under the License.
-->
<p align="center">
    <!-- Uncomment when CircleCI is set up
    <a href="https://circleci.com/gh/huggingface/accelerate"><img alt="Build" src="https://img.shields.io/circleci/build/github/huggingface/transformers/master"></a>
    -->
    <a href="https://github.com/huggingface/smolagents/blob/main/LICENSE"><img alt="License" src="https://img.shields.io/github/license/huggingface/smolagents.svg?color=blue"></a>
    <a href="https://huggingface.co/docs/smolagents"><img alt="Documentation" src="https://img.shields.io/website/http/huggingface.co/docs/smolagents/index.html.svg?down_color=red&down_message=offline&up_message=online"></a>
    <a href="https://github.com/huggingface/smolagents/releases"><img alt="GitHub release" src="https://img.shields.io/github/release/huggingface/smolagents.svg"></a>
    <a href="https://github.com/huggingface/smolagents/blob/main/CODE_OF_CONDUCT.md"><img alt="Contributor Covenant" src="https://img.shields.io/badge/Contributor%20Covenant-v2.0%20adopted-ff69b4.svg"></a>
</p>

<h3 align="center">
  <div style="display:flex;flex-direction:row;">
    <img src="https://huggingface.co/datasets/huggingface/documentation-images/resolve/main/smolagents/smolagents.png" alt="Hugging Face mascot as James Bond" width=400px>
    <p>Agents that think in code!</p>
  </div>
</h3>

`smolagents` is a lightweight library for building autonomous agents that solve tasks using code and tools. Agents run as independent processes and communicate directly via message queues using the `SendMessageTool` and `ReceiveMessagesTool`. Each agent maintains its own queue in a shared dictionary for decentralized task processing.


✨ **Simplicity**: The core logic fits in ~1,000 lines of code (see [agents.py](https://github.com/huggingface/smolagents/blob/main/src/smolagents/agents.py)), keeping abstractions minimal.
🧑‍💻 **First-class support for Code Agents**. Our [`CodeAgent`](https://huggingface.co/docs/smolagents/reference/agents#smolagents.CodeAgent) writes its actions in code (as opposed to "agents being used to write code"). To make it secure, we support executing in sandboxed environments via [E2B](https://e2b.dev/), Docker, or Pyodide+Deno WebAssembly sandbox.


🤗 **Hub integrations**: Share or pull tools and agents to/from the Hub for instant collaboration (see [Tool.from_hub](https://huggingface.co/docs/smolagents/reference/tools#smolagents.Tool.from_hub)).

🌐 **Model-agnostic**: Supports any LLM, including local `transformers` or `ollama` models, [HF inference providers](https://huggingface.co/blog/inference-providers), or models from OpenAI, Anthropic, and others via [LiteLLM](https://www.litellm.ai/).

👁️ **Modality-agnostic**: Agents handle text, vision, video, and audio inputs (see [vision tutorial](https://huggingface.co/docs/smolagents/examples/web_browser)).

🛠️ **Tool-agnostic**: Use tools from [MCP servers](https://huggingface.co/docs/smolagents/reference/tools#smolagents.ToolCollection.from_mcp), [LangChain](https://huggingface.co/docs/smolagents/reference/tools#smolagents.Tool.from_langchain), or [Hub Spaces](https://huggingface.co/docs/smolagents/reference/tools#smolagents.Tool.from_space).

Full documentation is available [here](https://huggingface.co/docs/smolagents/index).

> [!NOTE]
> Check our [launch blog post](https://huggingface.co/blog/smolagents) to learn more about `smolagents`!

## Quick Demo

Install the package with default tools:

```bash
pip install "smolagents[toolkit]"
```

Set your Hugging Face API key:

```bash
export HF_TOKEN=your_huggingface_api_key_here
```

Run multiple agents to solve a task collaboratively:

```python
from multiprocessing import Manager, Process
from smolagents import (
    CodeAgent,
    InferenceClientModel,
    WebSearchTool,
    SendMessageTool,
    ReceiveMessagesTool,
)

def start_agent(agent_id, queue_dict, task=None):
    model = InferenceClientModel()
    tools = [
        WebSearchTool(),
        SendMessageTool(queue_dict, agent_id),
        ReceiveMessagesTool(queue_dict, agent_id),
    ]
    agent = CodeAgent(
        tools=tools,
        model=model,
        additional_authorized_imports=["numpy", "pandas"],
    )
    agent.run(task=task)

if __name__ == "__main__":
    task = "How many seconds would it take for a leopard at full speed to run through Pont des Arts?"
    num_agents = 2
    with Manager() as manager:
        queue_dict = manager.dict()
        for i in range(num_agents):
            queue_dict[i] = manager.Queue()
        processes = [
            Process(target=start_agent, args=(i, queue_dict, task if i == 0 else None))
            for i in range(num_agents)
        ]
        for p in processes:
            p.start()
        for p in processes:
            p.join()
```

This launches two `CodeAgent` instances. Agent 0 processes the task and may send subtasks (e.g., code or search results) to Agent 1 via message queues using `SendMessageTool` and `ReceiveMessagesTool`. Agents use tools like `web_search` or `python_interpreter` and return results with `final_answer()`.

You can share your agent to the Hub as a Space repository:

```python
agent.push_to_hub("m-ric/my_agent")
# agent.from_hub("m-ric/my_agent") to load an agent from Hub
```

`smolagents` is LLM-agnostic. Switch the model as needed:

<details>
<summary> <b>InferenceClientModel (HF inference providers)</b></summary>

```python
from smolagents import InferenceClientModel

model = InferenceClientModel(
    model_id="deepseek-ai/DeepSeek-R1",
    provider="together",
)
```
</details>
<details>
<summary> <b>LiteLLM (100+ LLMs)</b></summary>

```python
from smolagents import LiteLLMModel

model = LiteLLMModel(
    model_id="anthropic/claude-4-sonnet-latest",
    temperature=0.2,
    api_key=os.environ["ANTHROPIC_API_KEY"]
)
```
</details>
<details>
<summary> <b>OpenAI-compatible servers: Together AI</b></summary>

```python
import os
from smolagents import OpenAIModel

model = OpenAIModel(
    model_id="deepseek-ai/DeepSeek-R1",
    api_base="https://api.together.xyz/v1/",
    api_key=os.environ["TOGETHER_API_KEY"],
)
```
</details>
<details>
<summary> <b>OpenAI-compatible servers: OpenRouter</b></summary>

```python
import os
from smolagents import OpenAIModel

model = OpenAIModel(
    model_id="openai/gpt-4o",
    api_base="https://openrouter.ai/api/v1",
    api_key=os.environ["OPENROUTER_API_KEY"],
)
```
</details>
<details>
<summary> <b>Local `transformers` model</b></summary>

```python
from smolagents import TransformersModel

model = TransformersModel(
    model_id="Qwen/Qwen3-Next-80B-A3B-Thinking",
    max_new_tokens=4096,
    device_map="auto"
)
```
</details>
<details>
<summary> <b>Azure models</b></summary>

```python
import os
from smolagents import AzureOpenAIModel

<<<<<<< HEAD
model = AzureOpenAIServerModel(
    model_id=os.environ.get("AZURE_OPENAI_MODEL"),
=======
model = AzureOpenAIModel(
    model_id = os.environ.get("AZURE_OPENAI_MODEL"),
>>>>>>> ca740cad
    azure_endpoint=os.environ.get("AZURE_OPENAI_ENDPOINT"),
    api_key=os.environ.get("AZURE_OPENAI_API_KEY"),
    api_version=os.environ.get("OPENAI_API_VERSION")
)
```
</details>
<details>
<summary> <b>Amazon Bedrock models</b></summary>

```python
import os
from smolagents import AmazonBedrockModel

<<<<<<< HEAD
model = AmazonBedrockServerModel(
    model_id=os.environ.get("AMAZON_BEDROCK_MODEL_ID")
=======
model = AmazonBedrockModel(
    model_id = os.environ.get("AMAZON_BEDROCK_MODEL_ID") 
>>>>>>> ca740cad
)
```
</details>

## CLI

Run agents from the CLI using `smolagent` or `webagent`.

`smolagent` runs multiple `CodeAgent` or `ToolCallingAgent` instances that collaborate via message queues:

```bash
<<<<<<< HEAD
smolagent "Plan a trip to Tokyo, Kyoto, and Osaka between Mar 28 and Apr 7." --num-agents 2 --model-type "InferenceClientModel" --model-id "Qwen/Qwen2.5-Coder-32B-Instruct" --imports "pandas numpy" --tools "web_search"
=======
smolagent "Plan a trip to Tokyo, Kyoto and Osaka between Mar 28 and Apr 7."  --model-type "InferenceClientModel" --model-id "Qwen/Qwen3-Next-80B-A3B-Thinking" --imports pandas numpy --tools web_search
>>>>>>> ca740cad
```

`webagent` is a specific web-browsing agent using [helium](https://github.com/mherrmann/helium) (read more [here](https://github.com/huggingface/smolagents/blob/main/src/smolagents/vision_web_browser.py)):

```bash
<<<<<<< HEAD
webagent "Go to xyz.com/men, get to sale section, click the first clothing item. Get the product details and price, return them. Note that I'm shopping from France" --model-type "LiteLLMModel" --model-id "gpt-4o"
=======
webagent "go to xyz.com/men, get to sale section, click the first clothing item you see. Get the product details, and the price, return them. note that I'm shopping from France" --model-type "LiteLLMModel" --model-id "gpt-5"
>>>>>>> ca740cad
```

## How Do Agents Work?

Agents in `smolagents` run as independent processes. Each agent has a queue inside a shared dictionary, and they communicate by sending messages with `SendMessageTool` and retrieving them with `ReceiveMessagesTool`. This decentralized approach eliminates the need for a centralized ReAct loop.

[`CodeAgent`](https://huggingface.co/docs/smolagents/reference/agents#smolagents.CodeAgent) writes actions as Python code snippets, executed securely in sandboxed environments (e.g., [E2B](https://e2b.dev/) or Docker). Code-based actions [use 30% fewer steps](https://huggingface.co/papers/2402.01030) and [achieve higher performance](https://huggingface.co/papers/2411.01747) compared to traditional tool-calling methods.

[`ToolCallingAgent`](https://huggingface.co/docs/smolagents/reference/agents#smolagents.ToolCallingAgent) writes actions as JSON blobs, suitable for tasks requiring structured tool calls. Both agent types support collaborative workflows via message queues.

Example workflow for two agents solving "Compute 5 + 3":

- **Agent 0**: Generates code (`result = 5 + 3; print(result)`) and sends it to Agent 1.
- **Agent 1**: Receives the code, executes it using `python_interpreter`, and returns the result with `final_answer()`.

See [our intro to agents](https://huggingface.co/docs/smolagents/conceptual_guides/intro_agents) for more details.

## How Smol Is This Library?

The core logic in `agents.py` is <1,000 lines, minimizing abstractions. We support `CodeAgent` (Python code actions), `ToolCallingAgent` (JSON actions), multi-agent collaboration, tool collections, remote code execution, and vision models. The framework handles complex tasks like consistent code formatting, parsing, and secure execution, but you can hack into the source code to use only what you need.

## How Strong Are Open Models for Agentic Workflows?

We’ve benchmarked [`CodeAgent`](https://huggingface.co/docs/smolagents/reference/agents#smolagents.CodeAgent) with leading models on [this benchmark](https://huggingface.co/datasets/m-ric/agents_medium_benchmark_2), combining varied challenges. [See the benchmarking code](https://github.com/huggingface/smolagents/blob/main/examples/smolagents_benchmark/run.py) for details. Open-source models like DeepSeek-R1 often outperform closed-source models in agentic tasks.

<p align="center">
    <img src="https://huggingface.co/datasets/huggingface/documentation-images/resolve/main/smolagents/benchmark_code_agents.jpeg" alt="benchmark of different models on agentic workflows. Open model DeepSeek-R1 beats closed-source models." width=60% max-width=500px>
</p>

## Security


Security is a critical consideration when working with code-executing agents. Our library provides:
- Sandboxed execution options using [E2B](https://e2b.dev/), [Modal](https://modal.com/), Docker, or Pyodide+Deno WebAssembly sandbox
- Best practices for running agent code securely

See our [Security Policy](SECURITY.md) for vulnerability reporting and secure execution guidelines.

## Contribute

Everyone is welcome to contribute. See our [contribution guide](https://github.com/huggingface/smolagents/blob/main/CONTRIBUTING.md).

## Cite smolagents

If you use `smolagents` in your publication, please cite it:

```bibtex
@Misc{smolagents,
  title =        {`smolagents`: a smol library to build great agentic systems.},
  author =       {Aymeric Roucher and Albert Villanova del Moral and Thomas Wolf and Leandro von Werra and Erik Kaunismäki},
  howpublished = {\url{https://github.com/huggingface/smolagents}},
  year =         {2025}
}
```<|MERGE_RESOLUTION|>--- conflicted
+++ resolved
@@ -191,13 +191,10 @@
 import os
 from smolagents import AzureOpenAIModel
 
-<<<<<<< HEAD
-model = AzureOpenAIServerModel(
-    model_id=os.environ.get("AZURE_OPENAI_MODEL"),
-=======
+
 model = AzureOpenAIModel(
     model_id = os.environ.get("AZURE_OPENAI_MODEL"),
->>>>>>> ca740cad
+
     azure_endpoint=os.environ.get("AZURE_OPENAI_ENDPOINT"),
     api_key=os.environ.get("AZURE_OPENAI_API_KEY"),
     api_version=os.environ.get("OPENAI_API_VERSION")
@@ -211,13 +208,10 @@
 import os
 from smolagents import AmazonBedrockModel
 
-<<<<<<< HEAD
-model = AmazonBedrockServerModel(
-    model_id=os.environ.get("AMAZON_BEDROCK_MODEL_ID")
-=======
+
 model = AmazonBedrockModel(
     model_id = os.environ.get("AMAZON_BEDROCK_MODEL_ID") 
->>>>>>> ca740cad
+
 )
 ```
 </details>
@@ -229,21 +223,15 @@
 `smolagent` runs multiple `CodeAgent` or `ToolCallingAgent` instances that collaborate via message queues:
 
 ```bash
-<<<<<<< HEAD
-smolagent "Plan a trip to Tokyo, Kyoto, and Osaka between Mar 28 and Apr 7." --num-agents 2 --model-type "InferenceClientModel" --model-id "Qwen/Qwen2.5-Coder-32B-Instruct" --imports "pandas numpy" --tools "web_search"
-=======
+
 smolagent "Plan a trip to Tokyo, Kyoto and Osaka between Mar 28 and Apr 7."  --model-type "InferenceClientModel" --model-id "Qwen/Qwen3-Next-80B-A3B-Thinking" --imports pandas numpy --tools web_search
->>>>>>> ca740cad
 ```
 
 `webagent` is a specific web-browsing agent using [helium](https://github.com/mherrmann/helium) (read more [here](https://github.com/huggingface/smolagents/blob/main/src/smolagents/vision_web_browser.py)):
 
 ```bash
-<<<<<<< HEAD
-webagent "Go to xyz.com/men, get to sale section, click the first clothing item. Get the product details and price, return them. Note that I'm shopping from France" --model-type "LiteLLMModel" --model-id "gpt-4o"
-=======
+
 webagent "go to xyz.com/men, get to sale section, click the first clothing item you see. Get the product details, and the price, return them. note that I'm shopping from France" --model-type "LiteLLMModel" --model-id "gpt-5"
->>>>>>> ca740cad
 ```
 
 ## How Do Agents Work?
