--- conflicted
+++ resolved
@@ -33,12 +33,7 @@
 `smolagents` is a lightweight library for building autonomous agents that solve tasks using code and tools. Agents run as independent processes and communicate directly via message queues using the `SendMessageTool` and `ReceiveMessagesTool`. Each agent maintains its own queue in a shared dictionary for decentralized task processing.
 
 ✨ **Simplicity**: The core logic fits in ~1,000 lines of code (see [agents.py](https://github.com/huggingface/smolagents/blob/main/src/smolagents/agents.py)), keeping abstractions minimal.
-
-<<<<<<< HEAD
-🧑‍💻 **First-class support for Code Agents**: Our [`CodeAgent`](https://huggingface.co/docs/smolagents/reference/agents#smolagents.CodeAgent) writes actions as Python code, executed securely in sandboxed environments via [E2B](https://e2b.dev/) or Docker.
-=======
 🧑‍💻 **First-class support for Code Agents**. Our [`CodeAgent`](https://huggingface.co/docs/smolagents/reference/agents#smolagents.CodeAgent) writes its actions in code (as opposed to "agents being used to write code"). To make it secure, we support executing in sandboxed environments via [E2B](https://e2b.dev/), Docker, or Pyodide+Deno WebAssembly sandbox.
->>>>>>> 40601540
 
 🤗 **Hub integrations**: Share or pull tools and agents to/from the Hub for instant collaboration (see [Tool.from_hub](https://huggingface.co/docs/smolagents/reference/tools#smolagents.Tool.from_hub)).
 
@@ -260,15 +255,10 @@
 
 ## Security
 
-<<<<<<< HEAD
-Security is critical for code-executing agents. We provide:
-- Sandboxed execution via [E2B](https://e2b.dev/) or Docker.
-- Best practices for secure agent execution.
-=======
+
 Security is a critical consideration when working with code-executing agents. Our library provides:
 - Sandboxed execution options using [E2B](https://e2b.dev/), Docker, or Pyodide+Deno WebAssembly sandbox
 - Best practices for running agent code securely
->>>>>>> 40601540
 
 See our [Security Policy](SECURITY.md) for vulnerability reporting and secure execution guidelines.
 
