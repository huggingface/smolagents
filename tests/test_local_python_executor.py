# coding=utf-8
# Copyright 2024 HuggingFace Inc.
#
# Licensed under the Apache License, Version 2.0 (the "License");
# you may not use this file except in compliance with the License.
# You may obtain a copy of the License at
#
#     http://www.apache.org/licenses/LICENSE-2.0
#
# Unless required by applicable law or agreed to in writing, software
# distributed under the License is distributed on an "AS IS" BASIS,
# WITHOUT WARRANTIES OR CONDITIONS OF ANY KIND, either express or implied.
# See the License for the specific language governing permissions and
# limitations under the License.

import ast
import types
import unittest
from contextlib import nullcontext as does_not_raise
from textwrap import dedent
from unittest.mock import patch

import numpy as np
import pandas as pd
import pytest

from smolagents.default_tools import BASE_PYTHON_TOOLS, FinalAnswerTool
from smolagents.local_python_executor import (
    DANGEROUS_FUNCTIONS,
    DANGEROUS_MODULES,
    InterpreterError,
    LocalPythonExecutor,
    PrintContainer,
<<<<<<< HEAD
    check_module_authorized,
    evaluate_boolop,
=======
    check_import_authorized,
>>>>>>> 333eb21f
    evaluate_condition,
    evaluate_delete,
    evaluate_python_code,
    evaluate_subscript,
    fix_final_answer_code,
    get_safe_module,
)


# Fake function we will use as tool
def add_two(x):
    return x + 2


class PythonInterpreterTester(unittest.TestCase):
    def assertDictEqualNoPrint(self, dict1, dict2):
        return self.assertDictEqual(
            {k: v for k, v in dict1.items() if k != "_print_outputs"},
            {k: v for k, v in dict2.items() if k != "_print_outputs"},
        )

    def test_evaluate_assign(self):
        code = "x = 3"
        state = {}
        result, _ = evaluate_python_code(code, {}, state=state)
        assert result == 3
        self.assertDictEqualNoPrint(state, {"x": 3, "_operations_count": {"counter": 2}})

        code = "x = y"
        state = {"y": 5}
        result, _ = evaluate_python_code(code, {}, state=state)
        # evaluate returns the value of the last assignment.
        assert result == 5
        self.assertDictEqualNoPrint(state, {"x": 5, "y": 5, "_operations_count": {"counter": 2}})

        code = "a=1;b=None"
        result, _ = evaluate_python_code(code, {}, state={})
        # evaluate returns the value of the last assignment.
        assert result is None

    def test_assignment_cannot_overwrite_tool(self):
        code = "print = '3'"
        with pytest.raises(InterpreterError) as e:
            evaluate_python_code(code, {"print": print}, state={})
        assert "Cannot assign to name 'print': doing this would erase the existing tool!" in str(e)

    def test_subscript_call(self):
        code = """def foo(x,y):return x*y\n\ndef boo(y):\n\treturn y**3\nfun = [foo, boo]\nresult_foo = fun[0](4,2)\nresult_boo = fun[1](4)"""
        state = {}
        result, _ = evaluate_python_code(code, BASE_PYTHON_TOOLS, state=state)
        assert result == 64
        assert state["result_foo"] == 8
        assert state["result_boo"] == 64

    def test_evaluate_call(self):
        code = "y = add_two(x)"
        state = {"x": 3}
        result, _ = evaluate_python_code(code, {"add_two": add_two}, state=state)
        assert result == 5
        self.assertDictEqualNoPrint(state, {"x": 3, "y": 5, "_operations_count": {"counter": 3}})

        # Should not work without the tool
        with pytest.raises(InterpreterError, match="Forbidden function evaluation: 'add_two'"):
            evaluate_python_code(code, {}, state=state)

    def test_evaluate_class_def(self):
        code = dedent('''\
            class MyClass:
                """A class with a value."""

                def __init__(self, value):
                    self.value = value

                def get_value(self):
                    return self.value

            instance = MyClass(42)
            result = instance.get_value()
        ''')
        state = {}
        result, _ = evaluate_python_code(code, {}, state=state)
        assert result == 42
        assert state["instance"].__doc__ == "A class with a value."

    def test_evaluate_constant(self):
        code = "x = 3"
        state = {}
        result, _ = evaluate_python_code(code, {}, state=state)
        assert result == 3
        self.assertDictEqualNoPrint(state, {"x": 3, "_operations_count": {"counter": 2}})

    def test_evaluate_dict(self):
        code = "test_dict = {'x': x, 'y': add_two(x)}"
        state = {"x": 3}
        result, _ = evaluate_python_code(code, {"add_two": add_two}, state=state)
        self.assertDictEqual(result, {"x": 3, "y": 5})
        self.assertDictEqualNoPrint(
            state, {"x": 3, "test_dict": {"x": 3, "y": 5}, "_operations_count": {"counter": 7}}
        )

    def test_evaluate_expression(self):
        code = "x = 3\ny = 5"
        state = {}
        result, _ = evaluate_python_code(code, {}, state=state)
        # evaluate returns the value of the last assignment.
        assert result == 5
        self.assertDictEqualNoPrint(state, {"x": 3, "y": 5, "_operations_count": {"counter": 4}})

    def test_evaluate_f_string(self):
        code = "text = f'This is x: {x}.'"
        state = {"x": 3}
        result, _ = evaluate_python_code(code, {}, state=state)
        # evaluate returns the value of the last assignment.
        assert result == "This is x: 3."
        self.assertDictEqualNoPrint(state, {"x": 3, "text": "This is x: 3.", "_operations_count": {"counter": 6}})

    def test_evaluate_f_string_with_format(self):
        code = "text = f'This is x: {x:.2f}.'"
        state = {"x": 3.336}
        result, _ = evaluate_python_code(code, {}, state=state)
        assert result == "This is x: 3.34."
        self.assertDictEqualNoPrint(
            state, {"x": 3.336, "text": "This is x: 3.34.", "_operations_count": {"counter": 8}}
        )

    def test_evaluate_f_string_with_complex_format(self):
        code = "text = f'This is x: {x:>{width}.{precision}f}.'"
        state = {"x": 3.336, "width": 10, "precision": 2}
        result, _ = evaluate_python_code(code, {}, state=state)
        assert result == "This is x:       3.34."
        self.assertDictEqualNoPrint(
            state,
            {
                "x": 3.336,
                "width": 10,
                "precision": 2,
                "text": "This is x:       3.34.",
                "_operations_count": {"counter": 14},
            },
        )

    def test_evaluate_if(self):
        code = "if x <= 3:\n    y = 2\nelse:\n    y = 5"
        state = {"x": 3}
        result, _ = evaluate_python_code(code, {}, state=state)
        # evaluate returns the value of the last assignment.
        assert result == 2
        self.assertDictEqualNoPrint(state, {"x": 3, "y": 2, "_operations_count": {"counter": 6}})

        state = {"x": 8}
        result, _ = evaluate_python_code(code, {}, state=state)
        # evaluate returns the value of the last assignment.
        assert result == 5
        self.assertDictEqualNoPrint(state, {"x": 8, "y": 5, "_operations_count": {"counter": 6}})

    def test_evaluate_list(self):
        code = "test_list = [x, add_two(x)]"
        state = {"x": 3}
        result, _ = evaluate_python_code(code, {"add_two": add_two}, state=state)
        self.assertListEqual(result, [3, 5])
        self.assertDictEqualNoPrint(state, {"x": 3, "test_list": [3, 5], "_operations_count": {"counter": 5}})

    def test_evaluate_name(self):
        code = "y = x"
        state = {"x": 3}
        result, _ = evaluate_python_code(code, {}, state=state)
        assert result == 3
        self.assertDictEqualNoPrint(state, {"x": 3, "y": 3, "_operations_count": {"counter": 2}})

    def test_evaluate_subscript(self):
        code = "test_list = [x, add_two(x)]\ntest_list[1]"
        state = {"x": 3}
        result, _ = evaluate_python_code(code, {"add_two": add_two}, state=state)
        assert result == 5
        self.assertDictEqualNoPrint(state, {"x": 3, "test_list": [3, 5], "_operations_count": {"counter": 9}})

        code = "test_dict = {'x': x, 'y': add_two(x)}\ntest_dict['y']"
        state = {"x": 3}
        result, _ = evaluate_python_code(code, {"add_two": add_two}, state=state)
        assert result == 5
        self.assertDictEqualNoPrint(
            state, {"x": 3, "test_dict": {"x": 3, "y": 5}, "_operations_count": {"counter": 11}}
        )

        code = "vendor = {'revenue': 31000, 'rent': 50312}; vendor['ratio'] = round(vendor['revenue'] / vendor['rent'], 2)"
        state = {}
        evaluate_python_code(code, {"min": min, "print": print, "round": round}, state=state)
        assert state["vendor"] == {"revenue": 31000, "rent": 50312, "ratio": 0.62}

    def test_subscript_string_with_string_index_raises_appropriate_error(self):
        code = """
search_results = "[{'title': 'Paris, Ville de Paris, France Weather Forecast | AccuWeather', 'href': 'https://www.accuweather.com/en/fr/paris/623/weather-forecast/623', 'body': 'Get the latest weather forecast for Paris, Ville de Paris, France , including hourly, daily, and 10-day outlooks. AccuWeather provides you with reliable and accurate information on temperature ...'}]"
for result in search_results:
    if 'current' in result['title'].lower() or 'temperature' in result['title'].lower():
        current_weather_url = result['href']
        print(current_weather_url)
        break"""
        with pytest.raises(InterpreterError) as e:
            evaluate_python_code(code, BASE_PYTHON_TOOLS, state={})
            assert "You're trying to subscript a string with a string index" in e

    def test_evaluate_for(self):
        code = "x = 0\nfor i in range(3):\n    x = i"
        state = {}
        result, _ = evaluate_python_code(code, {"range": range}, state=state)
        assert result == 2
        self.assertDictEqualNoPrint(state, {"x": 2, "i": 2, "_operations_count": {"counter": 11}})

    def test_evaluate_binop(self):
        code = "y + x"
        state = {"x": 3, "y": 6}
        result, _ = evaluate_python_code(code, {}, state=state)
        assert result == 9
        self.assertDictEqualNoPrint(state, {"x": 3, "y": 6, "_operations_count": {"counter": 4}})

    def test_recursive_function(self):
        code = """
def recur_fibo(n):
    if n <= 1:
        return n
    else:
        return(recur_fibo(n-1) + recur_fibo(n-2))
recur_fibo(6)"""
        result, _ = evaluate_python_code(code, {}, state={})
        assert result == 8

    def test_max_operations(self):
        # Check that operation counter is not reset in functions
        code = dedent(
            """
            def func(a):
                for j in range(10):
                    a += j
                return a

            for i in range(5):
                func(i)
            """
        )
        with patch("smolagents.local_python_executor.MAX_OPERATIONS", 100):
            with pytest.raises(InterpreterError) as exception_info:
                evaluate_python_code(code, {"range": range}, state={})
        assert "Reached the max number of operations" in str(exception_info.value)

    def test_operations_count(self):
        # Check that operation counter is not reset in functions
        code = dedent(
            """
            def func():
                return 0

            func()
            """
        )
        state = {}
        evaluate_python_code(code, {"range": range}, state=state)
        assert state["_operations_count"]["counter"] == 5

    def test_evaluate_string_methods(self):
        code = "'hello'.replace('h', 'o').split('e')"
        result, _ = evaluate_python_code(code, {}, state={})
        assert result == ["o", "llo"]

    def test_evaluate_slicing(self):
        code = "'hello'[1:3][::-1]"
        result, _ = evaluate_python_code(code, {}, state={})
        assert result == "le"

    def test_access_attributes(self):
        class A:
            attr = 2

        code = "A.attr"
        result, _ = evaluate_python_code(code, {}, state={"A": A})
        assert result == 2

    def test_list_comprehension(self):
        code = "sentence = 'THESEAGULL43'\nmeaningful_sentence = '-'.join([char.lower() for char in sentence if char.isalpha()])"
        result, _ = evaluate_python_code(code, {}, state={})
        assert result == "t-h-e-s-e-a-g-u-l-l"

    def test_string_indexing(self):
        code = """text_block = [
    "THESE",
    "AGULL"
]
sentence = ""
for block in text_block:
    for col in range(len(text_block[0])):
        sentence += block[col]
        """
        result, _ = evaluate_python_code(code, {"len": len, "range": range}, state={})
        assert result == "THESEAGULL"

    def test_tuples(self):
        code = "x = (1, 2, 3)\nx[1]"
        result, _ = evaluate_python_code(code, {}, state={})
        assert result == 2

        code = """
digits, i = [1, 2, 3], 1
digits[i], digits[i + 1] = digits[i + 1], digits[i]"""
        evaluate_python_code(code, {"range": range, "print": print, "int": int}, {})

        code = """
def calculate_isbn_10_check_digit(number):
    total = sum((10 - i) * int(digit) for i, digit in enumerate(number))
    remainder = total % 11
    check_digit = 11 - remainder
    if check_digit == 10:
        return 'X'
    elif check_digit == 11:
        return '0'
    else:
        return str(check_digit)

# Given 9-digit numbers
numbers = [
    "478225952",
    "643485613",
    "739394228",
    "291726859",
    "875262394",
    "542617795",
    "031810713",
    "957007669",
    "871467426"
]

# Calculate check digits for each number
check_digits = [calculate_isbn_10_check_digit(number) for number in numbers]
print(check_digits)
"""
        state = {}
        evaluate_python_code(
            code,
            {
                "range": range,
                "print": print,
                "sum": sum,
                "enumerate": enumerate,
                "int": int,
                "str": str,
            },
            state,
        )

    def test_listcomp(self):
        code = "x = [i for i in range(3)]"
        result, _ = evaluate_python_code(code, {"range": range}, state={})
        assert result == [0, 1, 2]

    def test_setcomp(self):
        code = "batman_times = {entry['time'] for entry in [{'time': 10}, {'time': 19}, {'time': 20}]}"
        result, _ = evaluate_python_code(code, {}, state={})
        assert result == {10, 19, 20}

    def test_break_continue(self):
        code = "for i in range(10):\n    if i == 5:\n        break\ni"
        result, _ = evaluate_python_code(code, {"range": range}, state={})
        assert result == 5

        code = "for i in range(10):\n    if i == 5:\n        continue\ni"
        result, _ = evaluate_python_code(code, {"range": range}, state={})
        assert result == 9

    def test_call_int(self):
        code = "import math\nstr(math.ceil(149))"
        result, _ = evaluate_python_code(code, {"str": lambda x: str(x)}, state={})
        assert result == "149"

    def test_lambda(self):
        code = "f = lambda x: x + 2\nf(3)"
        result, _ = evaluate_python_code(code, {}, state={})
        assert result == 5

    def test_dictcomp(self):
        code = "x = {i: i**2 for i in range(3)}"
        result, _ = evaluate_python_code(code, {"range": range}, state={})
        assert result == {0: 0, 1: 1, 2: 4}

        code = "{num: name for num, name in {101: 'a', 102: 'b'}.items() if name not in ['a']}"
        result, _ = evaluate_python_code(code, {"print": print}, state={}, authorized_imports=["pandas"])
        assert result == {102: "b"}

        code = """
shifts = {'A': ('6:45', '8:00'), 'B': ('10:00', '11:45')}
shift_minutes = {worker: ('a', 'b') for worker, (start, end) in shifts.items()}
"""
        result, _ = evaluate_python_code(code, {}, state={})
        assert result == {"A": ("a", "b"), "B": ("a", "b")}

    def test_tuple_assignment(self):
        code = "a, b = 0, 1\nb"
        result, _ = evaluate_python_code(code, BASE_PYTHON_TOOLS, state={})
        assert result == 1

    def test_while(self):
        code = "i = 0\nwhile i < 3:\n    i += 1\ni"
        result, _ = evaluate_python_code(code, BASE_PYTHON_TOOLS, state={})
        assert result == 3

        # test infinite loop
        code = "i = 0\nwhile i < 3:\n    i -= 1\ni"
        with patch("smolagents.local_python_executor.MAX_WHILE_ITERATIONS", 100):
            with pytest.raises(InterpreterError, match=".*Maximum number of 100 iterations in While loop exceeded"):
                evaluate_python_code(code, BASE_PYTHON_TOOLS, state={})

        # test lazy evaluation
        code = dedent(
            """
            house_positions = [0, 7, 10, 15, 18, 22, 22]
            i, n, loc = 0, 7, 30
            while i < n and house_positions[i] <= loc:
                i += 1
            """
        )
        state = {}
        evaluate_python_code(code, BASE_PYTHON_TOOLS, state=state)

    def test_generator(self):
        code = "a = [1, 2, 3, 4, 5]; b = (i**2 for i in a); list(b)"
        result, _ = evaluate_python_code(code, BASE_PYTHON_TOOLS, state={})
        assert result == [1, 4, 9, 16, 25]

    def test_boolops(self):
        code = """if (not (a > b and a > c)) or d > e:
    best_city = "Brooklyn"
else:
    best_city = "Manhattan"
    best_city
    """
        result, _ = evaluate_python_code(code, BASE_PYTHON_TOOLS, state={"a": 1, "b": 2, "c": 3, "d": 4, "e": 5})
        assert result == "Brooklyn"

        code = """if d > e and a < b:
    best_city = "Brooklyn"
elif d < e and a < b:
    best_city = "Sacramento"
else:
    best_city = "Manhattan"
    best_city
    """
        result, _ = evaluate_python_code(code, BASE_PYTHON_TOOLS, state={"a": 1, "b": 2, "c": 3, "d": 4, "e": 5})
        assert result == "Sacramento"

        # Short-circuit evaluation:
        # (T and 0) or (T and T) => 0 or True => True
        code = "result = (x > 3 and y) or (z == 10 and not y)\nresult"
        result, _ = evaluate_python_code(code, BASE_PYTHON_TOOLS, state={"x": 5, "y": 0, "z": 10})
        assert result

        # (None or "") or "Found" => "" or "Found" => "Found"
        code = "result = (a or c) or b\nresult"
        result, _ = evaluate_python_code(code, BASE_PYTHON_TOOLS, state={"a": None, "b": "Found", "c": ""})
        assert result == "Found"

        # ("First" and "") or "Third" => "" or "Third" -> "Third"
        code = "result = (a and b) or c\nresult"
        result, _ = evaluate_python_code(code, BASE_PYTHON_TOOLS, state={"a": "First", "b": "", "c": "Third"})
        assert result == "Third"

    def test_if_conditions(self):
        code = """char='a'
if char.isalpha():
    print('2')"""
        state = {}
        evaluate_python_code(code, BASE_PYTHON_TOOLS, state=state)
        assert state["_print_outputs"].value == "2\n"

    def test_imports(self):
        code = "import math\nmath.sqrt(4)"
        result, _ = evaluate_python_code(code, BASE_PYTHON_TOOLS, state={})
        assert result == 2.0

        code = "from random import choice, seed\nseed(12)\nchoice(['win', 'lose', 'draw'])"
        result, _ = evaluate_python_code(code, BASE_PYTHON_TOOLS, state={})
        assert result == "lose"

        code = "import time, re\ntime.sleep(0.1)"
        result, _ = evaluate_python_code(code, BASE_PYTHON_TOOLS, state={})
        assert result is None

        code = "from queue import Queue\nq = Queue()\nq.put(1)\nq.get()"
        result, _ = evaluate_python_code(code, BASE_PYTHON_TOOLS, state={})
        assert result == 1

        code = "import itertools\nlist(itertools.islice(range(10), 3))"
        result, _ = evaluate_python_code(code, BASE_PYTHON_TOOLS, state={})
        assert result == [0, 1, 2]

        code = "import re\nre.search('a', 'abc').group()"
        result, _ = evaluate_python_code(code, BASE_PYTHON_TOOLS, state={})
        assert result == "a"

        code = "import stat\nstat.S_ISREG(0o100644)"
        result, _ = evaluate_python_code(code, BASE_PYTHON_TOOLS, state={})
        assert result

        code = "import statistics\nstatistics.mean([1, 2, 3, 4, 4])"
        result, _ = evaluate_python_code(code, BASE_PYTHON_TOOLS, state={})
        assert result == 2.8

        code = "import unicodedata\nunicodedata.name('A')"
        result, _ = evaluate_python_code(code, BASE_PYTHON_TOOLS, state={})
        assert result == "LATIN CAPITAL LETTER A"

        # Test submodules are handled properly, thus not raising error
        code = "import numpy.random as rd\nrng = rd.default_rng(12345)\nrng.random()"
        result, _ = evaluate_python_code(code, BASE_PYTHON_TOOLS, state={}, authorized_imports=["numpy.random"])

        code = "from numpy.random import default_rng as d_rng\nrng = d_rng(12345)\nrng.random()"
        result, _ = evaluate_python_code(code, BASE_PYTHON_TOOLS, state={}, authorized_imports=["numpy.random"])

    def test_additional_imports(self):
        code = "import numpy as np"
        evaluate_python_code(code, authorized_imports=["numpy"], state={})

        # Test that allowing 'numpy.*' allows numpy root package and its submodules
        code = "import numpy as np\nnp.random.default_rng(123)\nnp.array([1, 2])"
        result, _ = evaluate_python_code(code, BASE_PYTHON_TOOLS, state={}, authorized_imports=["numpy.*"])

        # Test that allowing 'numpy.*' allows importing a submodule
        code = "import numpy.random as rd\nrd.default_rng(12345)"
        result, _ = evaluate_python_code(code, BASE_PYTHON_TOOLS, state={}, authorized_imports=["numpy.*"])

        code = "import numpy.random as rd"
        evaluate_python_code(code, authorized_imports=["numpy.random"], state={})
        evaluate_python_code(code, authorized_imports=["numpy.*"], state={})
        evaluate_python_code(code, authorized_imports=["*"], state={})
        with pytest.raises(InterpreterError):
            evaluate_python_code(code, authorized_imports=["random"], state={})

        with pytest.raises(InterpreterError):
            evaluate_python_code(code, authorized_imports=["numpy.a"], state={})
        with pytest.raises(InterpreterError):
            evaluate_python_code(code, authorized_imports=["numpy.a.*"], state={})

    def test_multiple_comparators(self):
        code = "0 <= -1 < 4 and 0 <= -5 < 4"
        result, _ = evaluate_python_code(code, BASE_PYTHON_TOOLS, state={})
        assert not result

        code = "0 <= 1 < 4 and 0 <= -5 < 4"
        result, _ = evaluate_python_code(code, BASE_PYTHON_TOOLS, state={})
        assert not result

        code = "0 <= 4 < 4 and 0 <= 3 < 4"
        result, _ = evaluate_python_code(code, BASE_PYTHON_TOOLS, state={})
        assert not result

        code = "0 <= 3 < 4 and 0 <= 3 < 4"
        result, _ = evaluate_python_code(code, BASE_PYTHON_TOOLS, state={})
        assert result

    def test_print_output(self):
        code = "print('Hello world!')\nprint('Ok no one cares')"
        state = {}
        result, _ = evaluate_python_code(code, BASE_PYTHON_TOOLS, state=state)
        assert result is None
        assert state["_print_outputs"].value == "Hello world!\nOk no one cares\n"

        # Test print in function (state copy)
        code = """
print("1")
def function():
    print("2")
function()"""
        state = {}
        evaluate_python_code(code, {"print": print}, state=state)
        assert state["_print_outputs"].value == "1\n2\n"

        # Test print in list comprehension (state copy)
        code = """
print("1")
def function():
    print("2")
[function() for i in range(10)]"""
        state = {}
        evaluate_python_code(code, {"print": print, "range": range}, state=state)
        assert state["_print_outputs"].value == "1\n2\n2\n2\n2\n2\n2\n2\n2\n2\n2\n"

    def test_tuple_target_in_iterator(self):
        code = "for a, b in [('Ralf Weikert', 'Austria'), ('Samuel Seungwon Lee', 'South Korea')]:res = a.split()[0]"
        result, _ = evaluate_python_code(code, BASE_PYTHON_TOOLS, state={})
        assert result == "Samuel"

    def test_classes(self):
        code = """
class Animal:
    species = "Generic Animal"

    def __init__(self, name, age):
        self.name = name
        self.age = age

    def sound(self):
        return "The animal makes a sound."

    def __str__(self):
        return f"{self.name}, {self.age} years old"

class Dog(Animal):
    species = "Canine"

    def __init__(self, name, age, breed):
        super().__init__(name, age)
        self.breed = breed

    def sound(self):
        return "The dog barks."

    def __str__(self):
        return f"{self.name}, {self.age} years old, {self.breed}"

class Cat(Animal):
    def sound(self):
        return "The cat meows."

    def __str__(self):
        return f"{self.name}, {self.age} years old, {self.species}"


# Testing multiple instances
dog1 = Dog("Fido", 3, "Labrador")
dog2 = Dog("Buddy", 5, "Golden Retriever")

# Testing method with built-in function
animals = [dog1, dog2, Cat("Whiskers", 2)]
num_animals = len(animals)

# Testing exceptions in methods
class ExceptionTest:
    def method_that_raises(self):
        raise ValueError("An error occurred")

try:
    exc_test = ExceptionTest()
    exc_test.method_that_raises()
except ValueError as e:
    exception_message = str(e)


# Collecting results
dog1_sound = dog1.sound()
dog1_str = str(dog1)
dog2_sound = dog2.sound()
dog2_str = str(dog2)
cat = Cat("Whiskers", 2)
cat_sound = cat.sound()
cat_str = str(cat)
    """
        state = {}
        evaluate_python_code(
            code,
            {"print": print, "len": len, "super": super, "str": str, "sum": sum},
            state=state,
        )

        # Assert results
        assert state["dog1_sound"] == "The dog barks."
        assert state["dog1_str"] == "Fido, 3 years old, Labrador"
        assert state["dog2_sound"] == "The dog barks."
        assert state["dog2_str"] == "Buddy, 5 years old, Golden Retriever"
        assert state["cat_sound"] == "The cat meows."
        assert state["cat_str"] == "Whiskers, 2 years old, Generic Animal"
        assert state["num_animals"] == 3
        assert state["exception_message"] == "An error occurred"

    def test_variable_args(self):
        code = """
def var_args_method(self, *args, **kwargs):
    return sum(args) + sum(kwargs.values())

var_args_method(1, 2, 3, x=4, y=5)
"""
        state = {}
        result, _ = evaluate_python_code(code, {"sum": sum}, state=state)
        assert result == 15

    def test_exceptions(self):
        code = """
def method_that_raises(self):
    raise ValueError("An error occurred")

try:
    method_that_raises()
except ValueError as e:
    exception_message = str(e)
    """
        state = {}
        evaluate_python_code(
            code,
            {"print": print, "len": len, "super": super, "str": str, "sum": sum},
            state=state,
        )
        assert state["exception_message"] == "An error occurred"

    def test_print(self):
        code = "print(min([1, 2, 3]))"
        state = {}
        evaluate_python_code(code, {"min": min, "print": print}, state=state)
        assert state["_print_outputs"].value == "1\n"

    def test_types_as_objects(self):
        code = "type_a = float(2); type_b = str; type_c = int"
        state = {}
        result, is_final_answer = evaluate_python_code(code, {"float": float, "str": str, "int": int}, state=state)
        assert result is int

    def test_tuple_id(self):
        code = """
food_items = {"apple": 2, "banana": 3, "orange": 1, "pear": 1}
unique_food_items = [item for item, count in food_item_counts.items() if count == 1]
"""
        state = {}
        result, is_final_answer = evaluate_python_code(code, {}, state=state)
        assert result == ["orange", "pear"]

    def test_nonsimple_augassign(self):
        code = """
counts_dict = {'a': 0}
counts_dict['a'] += 1
counts_list = [1, 2, 3]
counts_list += [4, 5, 6]

class Counter:
    self.count = 0

a = Counter()
a.count += 1
"""
        state = {}
        evaluate_python_code(code, {}, state=state)
        assert state["counts_dict"] == {"a": 1}
        assert state["counts_list"] == [1, 2, 3, 4, 5, 6]
        assert state["a"].count == 1

    def test_adding_int_to_list_raises_error(self):
        code = """
counts = [1, 2, 3]
counts += 1"""
        with pytest.raises(InterpreterError) as e:
            evaluate_python_code(code, BASE_PYTHON_TOOLS, state={})
        assert "Cannot add non-list value 1 to a list." in str(e)

    def test_error_highlights_correct_line_of_code(self):
        code = """a = 1
b = 2

counts = [1, 2, 3]
counts += 1
b += 1"""
        with pytest.raises(InterpreterError) as e:
            evaluate_python_code(code, BASE_PYTHON_TOOLS, state={})
        assert "Code execution failed at line 'counts += 1" in str(e)

    def test_error_type_returned_in_function_call(self):
        code = """def error_function():
    raise ValueError("error")

error_function()"""
        with pytest.raises(InterpreterError) as e:
            evaluate_python_code(code)
        assert "error" in str(e)
        assert "ValueError" in str(e)

    def test_assert(self):
        code = """
assert 1 == 1
assert 1 == 2
"""
        with pytest.raises(InterpreterError) as e:
            evaluate_python_code(code, BASE_PYTHON_TOOLS, state={})
        assert "1 == 2" in str(e) and "1 == 1" not in str(e)

    def test_with_context_manager(self):
        code = """
class SimpleLock:
    def __init__(self):
        self.locked = False

    def __enter__(self):
        self.locked = True
        return self

    def __exit__(self, exc_type, exc_value, traceback):
        self.locked = False

lock = SimpleLock()

with lock as l:
    assert l.locked == True

assert lock.locked == False
    """
        state = {}
        tools = {}
        evaluate_python_code(code, tools, state=state)

    def test_default_arg_in_function(self):
        code = """
def f(a, b=333, n=1000):
    return b + n
n = f(1, n=667)
"""
        res, is_final_answer = evaluate_python_code(code, {}, {})
        assert res == 1000
        assert not is_final_answer

    def test_set(self):
        code = """
S1 = {'a', 'b', 'c'}
S2 = {'b', 'c', 'd'}
S3 = S1.difference(S2)
S4 = S1.intersection(S2)
"""
        state = {}
        evaluate_python_code(code, {}, state=state)
        assert state["S3"] == {"a"}
        assert state["S4"] == {"b", "c"}

    def test_break(self):
        code = """
i = 0

while True:
    i+= 1
    if i==3:
        break

i"""
        result, is_final_answer = evaluate_python_code(code, {"print": print, "round": round}, state={})
        assert result == 3
        assert not is_final_answer

    def test_return(self):
        # test early returns
        code = """
def add_one(n, shift):
    if True:
        return n + shift
    return n

add_one(1, 1)
"""
        state = {}
        result, is_final_answer = evaluate_python_code(
            code, {"print": print, "range": range, "ord": ord, "chr": chr}, state=state
        )
        assert result == 2

        # test returning None
        code = """
def returns_none(a):
    return

returns_none(1)
"""
        state = {}
        result, is_final_answer = evaluate_python_code(
            code, {"print": print, "range": range, "ord": ord, "chr": chr}, state=state
        )
        assert result is None

    def test_nested_for_loop(self):
        code = """
all_res = []
for i in range(10):
    subres = []
    for j in range(i):
        subres.append(j)
    all_res.append(subres)

out = [i for sublist in all_res for i in sublist]
out[:10]
"""
        state = {}
        result, is_final_answer = evaluate_python_code(code, {"print": print, "range": range}, state=state)
        assert result == [0, 0, 1, 0, 1, 2, 0, 1, 2, 3]

    def test_pandas(self):
        code = """
import pandas as pd

df = pd.DataFrame.from_dict({'SetCount': ['5', '4', '5'], 'Quantity': [1, 0, -1]})

df['SetCount'] = pd.to_numeric(df['SetCount'], errors='coerce')

parts_with_5_set_count = df[df['SetCount'] == 5.0]
parts_with_5_set_count[['Quantity', 'SetCount']].values[1]
"""
        state = {}
        result, _ = evaluate_python_code(code, {}, state=state, authorized_imports=["pandas"])
        assert np.array_equal(result, [-1, 5])

        code = """
import pandas as pd

df = pd.DataFrame.from_dict({"AtomicNumber": [111, 104, 105], "ok": [0, 1, 2]})

# Filter the DataFrame to get only the rows with outdated atomic numbers
filtered_df = df.loc[df['AtomicNumber'].isin([104])]
"""
        result, _ = evaluate_python_code(code, {"print": print}, state={}, authorized_imports=["pandas"])
        assert np.array_equal(result.values[0], [104, 1])

        # Test groupby
        code = """import pandas as pd
data = pd.DataFrame.from_dict([
    {"Pclass": 1, "Survived": 1},
    {"Pclass": 2, "Survived": 0},
    {"Pclass": 2, "Survived": 1}
])
survival_rate_by_class = data.groupby('Pclass')['Survived'].mean()
"""
        result, _ = evaluate_python_code(code, {}, state={}, authorized_imports=["pandas"])
        assert result.values[1] == 0.5

        # Test loc and iloc
        code = """import pandas as pd
data = pd.DataFrame.from_dict([
    {"Pclass": 1, "Survived": 1},
    {"Pclass": 2, "Survived": 0},
    {"Pclass": 2, "Survived": 1}
])
survival_rate_biased = data.loc[data['Survived']==1]['Survived'].mean()
survival_rate_biased = data.loc[data['Survived']==1]['Survived'].mean()
survival_rate_sorted = data.sort_values(by='Survived', ascending=False).iloc[0]
"""
        result, _ = evaluate_python_code(code, {}, state={}, authorized_imports=["pandas"])

    def test_starred(self):
        code = """
from math import radians, sin, cos, sqrt, atan2

def haversine(lat1, lon1, lat2, lon2):
    R = 6371000  # Radius of the Earth in meters
    lat1, lon1, lat2, lon2 = map(radians, [lat1, lon1, lat2, lon2])
    dlat = lat2 - lat1
    dlon = lon2 - lon1
    a = sin(dlat / 2) ** 2 + cos(lat1) * cos(lat2) * sin(dlon / 2) ** 2
    c = 2 * atan2(sqrt(a), sqrt(1 - a))
    distance = R * c
    return distance

coords_geneva = (46.1978, 6.1342)
coords_barcelona = (41.3869, 2.1660)

distance_geneva_barcelona = haversine(*coords_geneva, *coords_barcelona)
"""
        result, _ = evaluate_python_code(code, {"print": print, "map": map}, state={}, authorized_imports=["math"])
        assert round(result, 1) == 622395.4

    def test_for(self):
        code = """
shifts = {
    "Worker A": ("6:45 pm", "8:00 pm"),
    "Worker B": ("10:00 am", "11:45 am")
}

shift_intervals = {}
for worker, (start, end) in shifts.items():
    shift_intervals[worker] = end
shift_intervals
"""
        result, _ = evaluate_python_code(code, {"print": print, "map": map}, state={})
        assert result == {"Worker A": "8:00 pm", "Worker B": "11:45 am"}

    def test_syntax_error_points_error(self):
        code = "a = ;"
        with pytest.raises(InterpreterError) as e:
            evaluate_python_code(code)
        assert "SyntaxError" in str(e)
        assert "     ^" in str(e)

    def test_fix_final_answer_code(self):
        test_cases = [
            (
                "final_answer = 3.21\nfinal_answer(final_answer)",
                "final_answer_variable = 3.21\nfinal_answer(final_answer_variable)",
            ),
            (
                "x = final_answer(5)\nfinal_answer = x + 1\nfinal_answer(final_answer)",
                "x = final_answer(5)\nfinal_answer_variable = x + 1\nfinal_answer(final_answer_variable)",
            ),
            (
                "def func():\n    final_answer = 42\n    return final_answer(final_answer)",
                "def func():\n    final_answer_variable = 42\n    return final_answer(final_answer_variable)",
            ),
            (
                "final_answer(5)  # Should not change function calls",
                "final_answer(5)  # Should not change function calls",
            ),
            (
                "obj.final_answer = 5  # Should not change object attributes",
                "obj.final_answer = 5  # Should not change object attributes",
            ),
            (
                "final_answer=3.21;final_answer(final_answer)",
                "final_answer_variable=3.21;final_answer(final_answer_variable)",
            ),
        ]

        for i, (input_code, expected) in enumerate(test_cases, 1):
            result = fix_final_answer_code(input_code)
            assert result == expected, f"""
    Test case {i} failed:
    Input:    {input_code}
    Expected: {expected}
    Got:      {result}
    """

    def test_close_matches_subscript(self):
        code = 'capitals = {"Czech Republic": "Prague", "Monaco": "Monaco", "Bhutan": "Thimphu"};capitals["Butan"]'
        with pytest.raises(Exception) as e:
            evaluate_python_code(code)
        assert "Maybe you meant one of these indexes instead" in str(e) and "['Bhutan']" in str(e).replace("\\", "")

    def test_dangerous_builtins_calls_are_blocked(self):
        unsafe_code = "import os"
        dangerous_code = f"""
exec = callable.__self__.exec
compile = callable.__self__.compile
exec(compile('{unsafe_code}', 'no filename', 'exec'))
"""

        with pytest.raises(InterpreterError):
            evaluate_python_code(unsafe_code, static_tools=BASE_PYTHON_TOOLS)

        with pytest.raises(InterpreterError):
            evaluate_python_code(dangerous_code, static_tools=BASE_PYTHON_TOOLS)

    def test_final_answer_accepts_kwarg_answer(self):
        code = "final_answer(answer=2)"
        result, _ = evaluate_python_code(code, {"final_answer": (lambda x: 2 * x)}, state={})
        assert result == 4

    def test_dangerous_builtins_are_callable_if_explicitly_added(self):
        dangerous_code = dedent("""
            eval("1 + 1")
            exec(compile("1 + 1", "no filename", "exec"))
        """)
        evaluate_python_code(
            dangerous_code, static_tools={"compile": compile, "eval": eval, "exec": exec} | BASE_PYTHON_TOOLS
        )

    def test_can_import_os_if_explicitly_authorized(self):
        dangerous_code = "import os; os.listdir('./')"
        evaluate_python_code(dangerous_code, authorized_imports=["os"])

    def test_can_import_os_if_all_imports_authorized(self):
        dangerous_code = "import os; os.listdir('./')"
        evaluate_python_code(dangerous_code, authorized_imports=["*"])

    @pytest.mark.filterwarnings("ignore::DeprecationWarning")
    def test_can_import_scipy_if_explicitly_authorized(self):
        code = "import scipy"
        evaluate_python_code(code, authorized_imports=["scipy"])

    @pytest.mark.filterwarnings("ignore::DeprecationWarning")
    def test_can_import_sklearn_if_explicitly_authorized(self):
        code = "import sklearn"
        evaluate_python_code(code, authorized_imports=["sklearn"])

    def test_function_def_recovers_source_code(self):
        executor = LocalPythonExecutor([])

        executor.send_tools({"final_answer": FinalAnswerTool()})

        res, _, _ = executor(
            dedent(
                """
                def target_function():
                    return "Hello world"

                final_answer(target_function)
                """
            )
        )
        assert res.__name__ == "target_function"
        assert res.__source__ == "def target_function():\n    return 'Hello world'"


def test_evaluate_annassign():
    code = dedent("""\
        # Basic annotated assignment
        x: int = 42

        # Type annotations with expressions
        y: float = x / 2

        # Type annotation without assignment
        z: list

        # Type annotation with complex value
        names: list = ["Alice", "Bob", "Charlie"]

        # Type hint shouldn't restrict values at runtime
        s: str = 123  # Would be a type error in static checking, but valid at runtime

        # Access the values
        result = (x, y, names, s)
    """)
    state = {}
    evaluate_python_code(code, BASE_PYTHON_TOOLS, state=state)
    assert state["x"] == 42
    assert state["y"] == 21.0
    assert "z" not in state  # z should be not be defined
    assert state["names"] == ["Alice", "Bob", "Charlie"]
    assert state["s"] == 123  # Type hints don't restrict at runtime
    assert state["result"] == (42, 21.0, ["Alice", "Bob", "Charlie"], 123)


@pytest.mark.parametrize(
    "code, expected_result",
    [
        (
            dedent("""\
                x = 1
                x += 2
            """),
            3,
        ),
        (
            dedent("""\
                x = "a"
                x += "b"
            """),
            "ab",
        ),
        (
            dedent("""\
                class Custom:
                    def __init__(self, value):
                        self.value = value
                    def __iadd__(self, other):
                        self.value += other * 10
                        return self

                x = Custom(1)
                x += 2
                x.value
            """),
            21,
        ),
    ],
)
def test_evaluate_augassign(code, expected_result):
    state = {}
    result, _ = evaluate_python_code(code, {}, state=state)
    assert result == expected_result


@pytest.mark.parametrize(
    "operator, expected_result",
    [
        ("+=", 7),
        ("-=", 3),
        ("*=", 10),
        ("/=", 2.5),
        ("//=", 2),
        ("%=", 1),
        ("**=", 25),
        ("&=", 0),
        ("|=", 7),
        ("^=", 7),
        (">>=", 1),
        ("<<=", 20),
    ],
)
def test_evaluate_augassign_number(operator, expected_result):
    code = dedent("""\
        x = 5
        x {operator} 2
    """).format(operator=operator)
    state = {}
    result, _ = evaluate_python_code(code, {}, state=state)
    assert result == expected_result


@pytest.mark.parametrize(
    "operator, expected_result",
    [
        ("+=", 7),
        ("-=", 3),
        ("*=", 10),
        ("/=", 2.5),
        ("//=", 2),
        ("%=", 1),
        ("**=", 25),
        ("&=", 0),
        ("|=", 7),
        ("^=", 7),
        (">>=", 1),
        ("<<=", 20),
    ],
)
def test_evaluate_augassign_custom(operator, expected_result):
    operator_names = {
        "+=": "iadd",
        "-=": "isub",
        "*=": "imul",
        "/=": "itruediv",
        "//=": "ifloordiv",
        "%=": "imod",
        "**=": "ipow",
        "&=": "iand",
        "|=": "ior",
        "^=": "ixor",
        ">>=": "irshift",
        "<<=": "ilshift",
    }
    code = dedent("""\
        class Custom:
            def __init__(self, value):
                self.value = value
            def __{operator_name}__(self, other):
                self.value {operator} other
                return self

        x = Custom(5)
        x {operator} 2
        x.value
    """).format(operator=operator, operator_name=operator_names[operator])
    state = {}
    result, _ = evaluate_python_code(code, {}, state=state)
    assert result == expected_result


@pytest.mark.parametrize(
    "code, expected_error_message",
    [
        (
            dedent("""\
                x = 5
                del x
                x
            """),
            "The variable `x` is not defined",
        ),
        (
            dedent("""\
                x = [1, 2, 3]
                del x[2]
                x[2]
            """),
            "IndexError: list index out of range",
        ),
        (
            dedent("""\
                x = {"key": "value"}
                del x["key"]
                x["key"]
            """),
            "Could not index {} with 'key'",
        ),
        (
            dedent("""\
                del x
            """),
            "Cannot delete name 'x': name is not defined",
        ),
    ],
)
def test_evaluate_python_code_with_evaluate_delete(code, expected_error_message):
    state = {}
    with pytest.raises(InterpreterError) as exception_info:
        evaluate_python_code(code, {}, state=state)
    assert expected_error_message in str(exception_info.value)


@pytest.mark.parametrize("a", [1, 0])
@pytest.mark.parametrize("b", [2, 0])
@pytest.mark.parametrize("c", [3, 0])
def test_evaluate_boolop_and(a, b, c):
    boolop_ast = ast.parse("a and b and c").body[0].value
    state = {"a": a, "b": b, "c": c}
    result = evaluate_boolop(boolop_ast, state, {}, {}, [])
    assert result == (a and b and c)


@pytest.mark.parametrize("a", [1, 0])
@pytest.mark.parametrize("b", [2, 0])
@pytest.mark.parametrize("c", [3, 0])
def test_evaluate_boolop_or(a, b, c):
    boolop_ast = ast.parse("a or b or c").body[0].value
    state = {"a": a, "b": b, "c": c}
    result = evaluate_boolop(boolop_ast, state, {}, {}, [])
    assert result == (a or b or c)


@pytest.mark.parametrize(
    "code, state, expectation",
    [
        ("del x", {"x": 1}, {}),
        ("del x[1]", {"x": [1, 2, 3]}, {"x": [1, 3]}),
        ("del x['key']", {"x": {"key": "value"}}, {"x": {}}),
        ("del x", {}, InterpreterError("Cannot delete name 'x': name is not defined")),
    ],
)
def test_evaluate_delete(code, state, expectation):
    delete_node = ast.parse(code).body[0]
    if isinstance(expectation, Exception):
        with pytest.raises(type(expectation)) as exception_info:
            evaluate_delete(delete_node, state, {}, {}, [])
        assert str(expectation) in str(exception_info.value)
    else:
        evaluate_delete(delete_node, state, {}, {}, [])
        _ = state.pop("_operations_count", None)
        assert state == expectation


@pytest.mark.parametrize(
    "condition, state, expected_result",
    [
        ("a == b", {"a": 1, "b": 1}, True),
        ("a == b", {"a": 1, "b": 2}, False),
        ("a != b", {"a": 1, "b": 1}, False),
        ("a != b", {"a": 1, "b": 2}, True),
        ("a < b", {"a": 1, "b": 1}, False),
        ("a < b", {"a": 1, "b": 2}, True),
        ("a < b", {"a": 2, "b": 1}, False),
        ("a <= b", {"a": 1, "b": 1}, True),
        ("a <= b", {"a": 1, "b": 2}, True),
        ("a <= b", {"a": 2, "b": 1}, False),
        ("a > b", {"a": 1, "b": 1}, False),
        ("a > b", {"a": 1, "b": 2}, False),
        ("a > b", {"a": 2, "b": 1}, True),
        ("a >= b", {"a": 1, "b": 1}, True),
        ("a >= b", {"a": 1, "b": 2}, False),
        ("a >= b", {"a": 2, "b": 1}, True),
        ("a is b", {"a": 1, "b": 1}, True),
        ("a is b", {"a": 1, "b": 2}, False),
        ("a is not b", {"a": 1, "b": 1}, False),
        ("a is not b", {"a": 1, "b": 2}, True),
        ("a in b", {"a": 1, "b": [1, 2, 3]}, True),
        ("a in b", {"a": 4, "b": [1, 2, 3]}, False),
        ("a not in b", {"a": 1, "b": [1, 2, 3]}, False),
        ("a not in b", {"a": 4, "b": [1, 2, 3]}, True),
        # Chained conditions:
        ("a == b == c", {"a": 1, "b": 1, "c": 1}, True),
        ("a == b == c", {"a": 1, "b": 2, "c": 1}, False),
        ("a == b < c", {"a": 2, "b": 2, "c": 2}, False),
        ("a == b < c", {"a": 0, "b": 0, "c": 1}, True),
    ],
)
def test_evaluate_condition(condition, state, expected_result):
    condition_ast = ast.parse(condition, mode="eval").body
    result = evaluate_condition(condition_ast, state, {}, {}, [])
    assert result == expected_result


@pytest.mark.parametrize(
    "condition, state, expected_result",
    [
        ("a == b", {"a": pd.Series([1, 2, 3]), "b": pd.Series([2, 2, 2])}, pd.Series([False, True, False])),
        ("a != b", {"a": pd.Series([1, 2, 3]), "b": pd.Series([2, 2, 2])}, pd.Series([True, False, True])),
        ("a < b", {"a": pd.Series([1, 2, 3]), "b": pd.Series([2, 2, 2])}, pd.Series([True, False, False])),
        ("a <= b", {"a": pd.Series([1, 2, 3]), "b": pd.Series([2, 2, 2])}, pd.Series([True, True, False])),
        ("a > b", {"a": pd.Series([1, 2, 3]), "b": pd.Series([2, 2, 2])}, pd.Series([False, False, True])),
        ("a >= b", {"a": pd.Series([1, 2, 3]), "b": pd.Series([2, 2, 2])}, pd.Series([False, True, True])),
        (
            "a == b",
            {"a": pd.DataFrame({"x": [1, 2], "y": [3, 4]}), "b": pd.DataFrame({"x": [1, 2], "y": [3, 5]})},
            pd.DataFrame({"x": [True, True], "y": [True, False]}),
        ),
        (
            "a != b",
            {"a": pd.DataFrame({"x": [1, 2], "y": [3, 4]}), "b": pd.DataFrame({"x": [1, 2], "y": [3, 5]})},
            pd.DataFrame({"x": [False, False], "y": [False, True]}),
        ),
        (
            "a < b",
            {"a": pd.DataFrame({"x": [1, 2], "y": [3, 4]}), "b": pd.DataFrame({"x": [2, 2], "y": [2, 2]})},
            pd.DataFrame({"x": [True, False], "y": [False, False]}),
        ),
        (
            "a <= b",
            {"a": pd.DataFrame({"x": [1, 2], "y": [3, 4]}), "b": pd.DataFrame({"x": [2, 2], "y": [2, 2]})},
            pd.DataFrame({"x": [True, True], "y": [False, False]}),
        ),
        (
            "a > b",
            {"a": pd.DataFrame({"x": [1, 2], "y": [3, 4]}), "b": pd.DataFrame({"x": [2, 2], "y": [2, 2]})},
            pd.DataFrame({"x": [False, False], "y": [True, True]}),
        ),
        (
            "a >= b",
            {"a": pd.DataFrame({"x": [1, 2], "y": [3, 4]}), "b": pd.DataFrame({"x": [2, 2], "y": [2, 2]})},
            pd.DataFrame({"x": [False, True], "y": [True, True]}),
        ),
    ],
)
def test_evaluate_condition_with_pandas(condition, state, expected_result):
    condition_ast = ast.parse(condition, mode="eval").body
    result = evaluate_condition(condition_ast, state, {}, {}, [])
    if isinstance(result, pd.Series):
        pd.testing.assert_series_equal(result, expected_result)
    else:
        pd.testing.assert_frame_equal(result, expected_result)


@pytest.mark.parametrize(
    "condition, state, expected_exception",
    [
        # Chained conditions:
        (
            "a == b == c",
            {
                "a": pd.Series([1, 2, 3]),
                "b": pd.Series([2, 2, 2]),
                "c": pd.Series([3, 3, 3]),
            },
            ValueError(
                "The truth value of a Series is ambiguous. Use a.empty, a.bool(), a.item(), a.any() or a.all()."
            ),
        ),
        (
            "a == b == c",
            {
                "a": pd.DataFrame({"x": [1, 2], "y": [3, 4]}),
                "b": pd.DataFrame({"x": [2, 2], "y": [2, 2]}),
                "c": pd.DataFrame({"x": [3, 3], "y": [3, 3]}),
            },
            ValueError(
                "The truth value of a DataFrame is ambiguous. Use a.empty, a.bool(), a.item(), a.any() or a.all()."
            ),
        ),
    ],
)
def test_evaluate_condition_with_pandas_exceptions(condition, state, expected_exception):
    condition_ast = ast.parse(condition, mode="eval").body
    with pytest.raises(type(expected_exception)) as exception_info:
        _ = evaluate_condition(condition_ast, state, {}, {}, [])
    assert str(expected_exception) in str(exception_info.value)


@pytest.mark.parametrize(
    "subscript, state, expected_result",
    [
        ("dct[1]", {"dct": {1: 11, 2: 22}}, 11),
        ("dct[2]", {"dct": {1: "a", 2: "b"}}, "b"),
        ("dct['b']", {"dct": {"a": 1, "b": 2}}, 2),
        ("dct['a']", {"dct": {"a": "aa", "b": "bb"}}, "aa"),
        ("dct[1, 2]", {"dct": {(1, 2): 3}}, 3),  # tuple-index
        ("dct['a']['b']", {"dct": {"a": {"b": 1}}}, 1),  # nested
        ("lst[0]", {"lst": [1, 2, 3]}, 1),
        ("lst[-1]", {"lst": [1, 2, 3]}, 3),
        ("lst[1:3]", {"lst": [1, 2, 3, 4]}, [2, 3]),
        ("lst[:]", {"lst": [1, 2, 3]}, [1, 2, 3]),
        ("lst[::2]", {"lst": [1, 2, 3, 4]}, [1, 3]),
        ("lst[::-1]", {"lst": [1, 2, 3]}, [3, 2, 1]),
        ("tup[1]", {"tup": (1, 2, 3)}, 2),
        ("tup[-1]", {"tup": (1, 2, 3)}, 3),
        ("tup[1:3]", {"tup": (1, 2, 3, 4)}, (2, 3)),
        ("tup[:]", {"tup": (1, 2, 3)}, (1, 2, 3)),
        ("tup[::2]", {"tup": (1, 2, 3, 4)}, (1, 3)),
        ("tup[::-1]", {"tup": (1, 2, 3)}, (3, 2, 1)),
        ("st[1]", {"str": "abc"}, "b"),
        ("st[-1]", {"str": "abc"}, "c"),
        ("st[1:3]", {"str": "abcd"}, "bc"),
        ("st[:]", {"str": "abc"}, "abc"),
        ("st[::2]", {"str": "abcd"}, "ac"),
        ("st[::-1]", {"str": "abc"}, "cba"),
        ("arr[1]", {"arr": np.array([1, 2, 3])}, 2),
        ("arr[1:3]", {"arr": np.array([1, 2, 3, 4])}, np.array([2, 3])),
        ("arr[:]", {"arr": np.array([1, 2, 3])}, np.array([1, 2, 3])),
        ("arr[::2]", {"arr": np.array([1, 2, 3, 4])}, np.array([1, 3])),
        ("arr[::-1]", {"arr": np.array([1, 2, 3])}, np.array([3, 2, 1])),
        ("arr[1, 2]", {"arr": np.array([[1, 2, 3], [4, 5, 6]])}, 6),
        ("ser[1]", {"ser": pd.Series([1, 2, 3])}, 2),
        ("ser.loc[1]", {"ser": pd.Series([1, 2, 3])}, 2),
        ("ser.loc[1]", {"ser": pd.Series([1, 2, 3], index=[2, 3, 1])}, 3),
        ("ser.iloc[1]", {"ser": pd.Series([1, 2, 3])}, 2),
        ("ser.iloc[1]", {"ser": pd.Series([1, 2, 3], index=[2, 3, 1])}, 2),
        ("ser.at[1]", {"ser": pd.Series([1, 2, 3])}, 2),
        ("ser.at[1]", {"ser": pd.Series([1, 2, 3], index=[2, 3, 1])}, 3),
        ("ser.iat[1]", {"ser": pd.Series([1, 2, 3])}, 2),
        ("ser.iat[1]", {"ser": pd.Series([1, 2, 3], index=[2, 3, 1])}, 2),
        ("ser[1:3]", {"ser": pd.Series([1, 2, 3, 4])}, pd.Series([2, 3], index=[1, 2])),
        ("ser[:]", {"ser": pd.Series([1, 2, 3])}, pd.Series([1, 2, 3])),
        ("ser[::2]", {"ser": pd.Series([1, 2, 3, 4])}, pd.Series([1, 3], index=[0, 2])),
        ("ser[::-1]", {"ser": pd.Series([1, 2, 3])}, pd.Series([3, 2, 1], index=[2, 1, 0])),
        ("df['y'][1]", {"df": pd.DataFrame({"x": [1, 2], "y": [3, 4]})}, 4),
        ("df['y'][5]", {"df": pd.DataFrame({"x": [1, 2], "y": [3, 4]}, index=[5, 6])}, 3),
        ("df.loc[1, 'y']", {"df": pd.DataFrame({"x": [1, 2], "y": [3, 4]})}, 4),
        ("df.loc[5, 'y']", {"df": pd.DataFrame({"x": [1, 2], "y": [3, 4]}, index=[5, 6])}, 3),
        ("df.iloc[1, 1]", {"df": pd.DataFrame({"x": [1, 2], "y": [3, 4]})}, 4),
        ("df.iloc[1, 1]", {"df": pd.DataFrame({"x": [1, 2], "y": [3, 4]}, index=[5, 6])}, 4),
        ("df.at[1, 'y']", {"df": pd.DataFrame({"x": [1, 2], "y": [3, 4]})}, 4),
        ("df.at[5, 'y']", {"df": pd.DataFrame({"x": [1, 2], "y": [3, 4]}, index=[5, 6])}, 3),
        ("df.iat[1, 1]", {"df": pd.DataFrame({"x": [1, 2], "y": [3, 4]})}, 4),
        ("df.iat[1, 1]", {"df": pd.DataFrame({"x": [1, 2], "y": [3, 4]}, index=[5, 6])}, 4),
    ],
)
def test_evaluate_subscript(subscript, state, expected_result):
    subscript_ast = ast.parse(subscript).body[0].value
    result = evaluate_subscript(subscript_ast, state, {}, {}, [])
    try:
        assert result == expected_result
    except ValueError:
        assert (result == expected_result).all()


@pytest.mark.parametrize(
    "subscript, state, expected_error_message",
    [
        ("dct['a']", {"dct": {}}, "KeyError: 'a'"),
        ("dct[0]", {"dct": {}}, "KeyError: 0"),
        ("dct['c']", {"dct": {"a": 1, "b": 2}}, "KeyError: 'c'"),
        ("dct[1, 2, 3]", {"dct": {(1, 2): 3}}, "KeyError: (1, 2, 3)"),
        ("lst[0]", {"lst": []}, "IndexError: list index out of range"),
        ("lst[3]", {"lst": [1, 2, 3]}, "IndexError: list index out of range"),
        ("lst[-4]", {"lst": [1, 2, 3]}, "IndexError: list index out of range"),
        ("value[0]", {"value": 1}, "TypeError: 'int' object is not subscriptable"),
    ],
)
def test_evaluate_subscript_error(subscript, state, expected_error_message):
    subscript_ast = ast.parse(subscript).body[0].value
    with pytest.raises(InterpreterError, match="Could not index") as exception_info:
        _ = evaluate_subscript(subscript_ast, state, {}, {}, [])
    assert expected_error_message in str(exception_info.value)


@pytest.mark.parametrize(
    "subscriptable_class, expectation",
    [
        (True, 20),
        (False, InterpreterError("TypeError: 'Custom' object is not subscriptable")),
    ],
)
def test_evaluate_subscript_with_custom_class(subscriptable_class, expectation):
    if subscriptable_class:

        class Custom:
            def __getitem__(self, key):
                return key * 10
    else:

        class Custom:
            pass

    state = {"obj": Custom()}
    subscript = "obj[2]"
    subscript_ast = ast.parse(subscript).body[0].value
    if isinstance(expectation, Exception):
        with pytest.raises(type(expectation), match="Could not index") as exception_info:
            evaluate_subscript(subscript_ast, state, {}, {}, [])
        assert "TypeError: 'Custom' object is not subscriptable" in str(exception_info.value)
    else:
        result = evaluate_subscript(subscript_ast, state, {}, {}, [])
        assert result == expectation


def test_get_safe_module_handle_lazy_imports():
    class FakeModule(types.ModuleType):
        def __init__(self, name):
            super().__init__(name)
            self.non_lazy_attribute = "ok"

        def __getattr__(self, name):
            if name == "lazy_attribute":
                raise ImportError("lazy import failure")
            return super().__getattr__(name)

        def __dir__(self):
            return super().__dir__() + ["lazy_attribute"]

    fake_module = FakeModule("fake_module")
    safe_module = get_safe_module(fake_module, authorized_imports=set())
    assert not hasattr(safe_module, "lazy_attribute")
    assert getattr(safe_module, "non_lazy_attribute") == "ok"


def test_non_standard_comparisons():
    code = dedent("""\
        class NonStdEqualsResult:
            def __init__(self, left:object, right:object):
                self._left = left
                self._right = right
            def __str__(self) -> str:
                return f'{self._left} == {self._right}'

        class NonStdComparisonClass:
            def __init__(self, value: str ):
                self._value = value
            def __str__(self):
                return self._value
            def __eq__(self, other):
                return NonStdEqualsResult(self, other)
        a = NonStdComparisonClass("a")
        b = NonStdComparisonClass("b")
        result = a == b
        """)
    result, _ = evaluate_python_code(code, state={})
    assert not isinstance(result, bool)
    assert str(result) == "a == b"


class TestPrintContainer:
    def test_initial_value(self):
        pc = PrintContainer()
        assert pc.value == ""

    def test_append(self):
        pc = PrintContainer()
        pc.append("Hello")
        assert pc.value == "Hello"

    def test_iadd(self):
        pc = PrintContainer()
        pc += "World"
        assert pc.value == "World"

    def test_str(self):
        pc = PrintContainer()
        pc.append("Hello")
        assert str(pc) == "Hello"

    def test_repr(self):
        pc = PrintContainer()
        pc.append("Hello")
        assert repr(pc) == "PrintContainer(Hello)"

    def test_len(self):
        pc = PrintContainer()
        pc.append("Hello")
        assert len(pc) == 5


@pytest.mark.parametrize(
    "module,authorized_imports,expected",
    [
        ("os", ["other", "*"], True),
        ("AnyModule", ["*"], True),
        ("os", ["os"], True),
        ("AnyModule", ["AnyModule"], True),
        ("Module.os", ["Module"], False),
        ("Module.os", ["Module", "Module.os"], True),
        ("os.path", ["os.*"], True),
        ("os", ["os.path"], True),
    ],
)
def test_check_import_authorized(module: str, authorized_imports: list[str], expected: bool):
    assert check_import_authorized(module, authorized_imports) == expected


class TestLocalPythonExecutor:
    @pytest.mark.parametrize(
        "code",
        [
            "d = {'func': lambda x: x + 10}; func = d['func']; func(1)",
            "d = {'func': lambda x: x + 10}; d['func'](1)",
        ],
    )
    def test_call_from_dict(self, code):
        executor = LocalPythonExecutor([])
        result, _, _ = executor(code)
        assert result == 11

    @pytest.mark.parametrize(
        "code",
        [
            "a = b = 1; a",
            "a = b = 1; b",
            "a, b = c, d = 1, 1; a",
            "a, b = c, d = 1, 1; b",
            "a, b = c, d = 1, 1; c",
            "a, b = c, d = {1, 2}; a",
            "a, b = c, d = {1, 2}; c",
            "a, b = c, d = {1: 10, 2: 20}; a",
            "a, b = c, d = {1: 10, 2: 20}; c",
            "a = b = (lambda: 1)(); b",
            "a = b = (lambda: 1)(); lambda x: 10; b",
            "a = b = (lambda x: lambda y: x + y)(0)(1); b",
            dedent("""
            def foo():
                return 1;
            a = b = foo(); b"""),
            dedent("""
            def foo(*args, **kwargs):
                return sum(args)
            a = b = foo(1,-1,1); b"""),
            "a, b = 1, 2; a, b = b, a; b",
        ],
    )
    def test_chained_assignments(self, code):
        executor = LocalPythonExecutor([])
        executor.send_tools({})
        result, _, _ = executor(code)
        assert result == 1

    def test_evaluate_assign_error(self):
        code = "a, b = 1, 2, 3; a"
        executor = LocalPythonExecutor([])
        with pytest.raises(InterpreterError, match=".*Cannot unpack tuple of wrong size"):
            executor(code)


class TestLocalPythonExecutorSecurity:
    @pytest.mark.parametrize(
        "additional_authorized_imports, expected_error",
        [([], InterpreterError("Import of os is not allowed")), (["os"], None)],
    )
    def test_vulnerability_import(self, additional_authorized_imports, expected_error):
        executor = LocalPythonExecutor(additional_authorized_imports)
        with (
            pytest.raises(type(expected_error), match=f".*{expected_error}")
            if isinstance(expected_error, Exception)
            else does_not_raise()
        ):
            executor("import os")

    @pytest.mark.parametrize(
        "additional_authorized_imports, expected_error",
        [([], InterpreterError("Import of builtins is not allowed")), (["builtins"], None)],
    )
    def test_vulnerability_builtins(self, additional_authorized_imports, expected_error):
        executor = LocalPythonExecutor(additional_authorized_imports)
        with (
            pytest.raises(type(expected_error), match=f".*{expected_error}")
            if isinstance(expected_error, Exception)
            else does_not_raise()
        ):
            executor("import builtins")

    @pytest.mark.parametrize(
        "additional_authorized_imports, expected_error",
        [([], InterpreterError("Import of builtins is not allowed")), (["builtins"], None)],
    )
    def test_vulnerability_builtins_safe_functions(self, additional_authorized_imports, expected_error):
        executor = LocalPythonExecutor(additional_authorized_imports)
        with (
            pytest.raises(type(expected_error), match=f".*{expected_error}")
            if isinstance(expected_error, Exception)
            else does_not_raise()
        ):
            executor("import builtins; builtins.print(1)")

    @pytest.mark.parametrize(
        "additional_authorized_imports, additional_tools, expected_error",
        [
            ([], [], InterpreterError("Import of builtins is not allowed")),
            (["builtins"], [], InterpreterError("Forbidden access to function: exec")),
            (["builtins"], ["exec"], None),
        ],
    )
    def test_vulnerability_builtins_dangerous_functions(
        self, additional_authorized_imports, additional_tools, expected_error
    ):
        executor = LocalPythonExecutor(additional_authorized_imports)
        if additional_tools:
            from builtins import exec

            executor.send_tools({"exec": exec})
        with (
            pytest.raises(type(expected_error), match=f".*{expected_error}")
            if isinstance(expected_error, Exception)
            else does_not_raise()
        ):
            executor("import builtins; builtins.exec")

    @pytest.mark.parametrize(
        "additional_authorized_imports, additional_tools, expected_error",
        [
            ([], [], InterpreterError("Import of os is not allowed")),
            (["os"], [], InterpreterError("Forbidden access to function: popen")),
            (["os"], ["popen"], None),
        ],
    )
    def test_vulnerability_dangerous_functions(self, additional_authorized_imports, additional_tools, expected_error):
        executor = LocalPythonExecutor(additional_authorized_imports)
        if additional_tools:
            from os import popen

            executor.send_tools({"popen": popen})
        with (
            pytest.raises(type(expected_error), match=f".*{expected_error}")
            if isinstance(expected_error, Exception)
            else does_not_raise()
        ):
            executor("import os; os.popen")

    @pytest.mark.parametrize("dangerous_function", DANGEROUS_FUNCTIONS)
    def test_vulnerability_for_all_dangerous_functions(self, dangerous_function):
        dangerous_module_name, dangerous_function_name = dangerous_function.rsplit(".", 1)
        # Skip test if module is not installed: posix module is not installed on Windows
        pytest.importorskip(dangerous_module_name)
        executor = LocalPythonExecutor([dangerous_module_name])
        if "__" in dangerous_function_name:
            error_match = f".*Forbidden access to dunder attribute: {dangerous_function_name}"
        else:
            error_match = f".*Forbidden access to function: {dangerous_function_name}.*"
        with pytest.raises(InterpreterError, match=error_match):
            executor(f"import {dangerous_module_name}; {dangerous_function}")

    @pytest.mark.parametrize(
        "additional_authorized_imports, expected_error",
        [
            ([], InterpreterError("Import of sys is not allowed")),
            (["sys"], InterpreterError("Forbidden access to module: os")),
            (["sys", "os"], None),
        ],
    )
    def test_vulnerability_via_sys(self, additional_authorized_imports, expected_error):
        executor = LocalPythonExecutor(additional_authorized_imports)
        with (
            pytest.raises(type(expected_error), match=f".*{expected_error}")
            if isinstance(expected_error, Exception)
            else does_not_raise()
        ):
            executor(
                dedent(
                    """
                    import sys
                    sys.modules["os"].system(":")
                    """
                )
            )

    @pytest.mark.parametrize("dangerous_module", DANGEROUS_MODULES)
    def test_vulnerability_via_sys_for_all_dangerous_modules(self, dangerous_module):
        import sys

        if dangerous_module not in sys.modules or dangerous_module == "sys":
            pytest.skip("module not present in sys.modules")
        executor = LocalPythonExecutor(["sys"])
        with pytest.raises(InterpreterError) as exception_info:
            executor(
                dedent(
                    f"""
                    import sys
                    sys.modules["{dangerous_module}"]
                    """
                )
            )
        assert f"Forbidden access to module: {dangerous_module}" in str(exception_info.value)

    @pytest.mark.parametrize(
        "additional_authorized_imports, expected_error",
        [(["importlib"], InterpreterError("Forbidden access to module: os")), (["importlib", "os"], None)],
    )
    def test_vulnerability_via_importlib(self, additional_authorized_imports, expected_error):
        executor = LocalPythonExecutor(additional_authorized_imports)
        with (
            pytest.raises(type(expected_error), match=f".*{expected_error}")
            if isinstance(expected_error, Exception)
            else does_not_raise()
        ):
            executor(
                dedent(
                    """
                    import importlib
                    importlib.import_module("os").system(":")
                    """
                )
            )

    @pytest.mark.parametrize(
        "code, additional_authorized_imports, expected_error",
        [
            # os submodule
            (
                "import queue; queue.threading._os.system(':')",
                [],
                InterpreterError("Forbidden access to module: threading"),
            ),
            (
                "import queue; queue.threading._os.system(':')",
                ["threading"],
                InterpreterError("Forbidden access to module: os"),
            ),
            ("import random; random._os.system(':')", [], InterpreterError("Forbidden access to module: os")),
            (
                "import random; random.__dict__['_os'].system(':')",
                [],
                InterpreterError("Forbidden access to dunder attribute: __dict__"),
            ),
            (
                "import doctest; doctest.inspect.os.system(':')",
                ["doctest"],
                InterpreterError("Forbidden access to module: inspect"),
            ),
            (
                "import doctest; doctest.inspect.os.system(':')",
                ["doctest", "inspect"],
                InterpreterError("Forbidden access to module: os"),
            ),
            # subprocess submodule
            (
                "import asyncio; asyncio.base_events.events.subprocess",
                ["asyncio"],
                InterpreterError("Forbidden access to module: asyncio.base_events"),
            ),
            (
                "import asyncio; asyncio.base_events.events.subprocess",
                ["asyncio", "asyncio.base_events"],
                InterpreterError("Forbidden access to module: asyncio.events"),
            ),
            (
                "import asyncio; asyncio.base_events.events.subprocess",
                ["asyncio", "asyncio.base_events", "asyncio.base_events.events"],
                InterpreterError("Forbidden access to module: asyncio.events"),
            ),
            # sys submodule
            (
                "import queue; queue.threading._sys.modules['os'].system(':')",
                [],
                InterpreterError("Forbidden access to module: threading"),
            ),
            (
                "import queue; queue.threading._sys.modules['os'].system(':')",
                ["threading"],
                InterpreterError("Forbidden access to module: sys"),
            ),
            # Allowed
            ("import pandas; pandas.io", ["pandas", "pandas.io"], None),
        ],
    )
    def test_vulnerability_via_submodules(self, code, additional_authorized_imports, expected_error):
        executor = LocalPythonExecutor(additional_authorized_imports)
        with (
            pytest.raises(type(expected_error), match=f".*{expected_error}")
            if isinstance(expected_error, Exception)
            else does_not_raise()
        ):
            executor(code)

    @pytest.mark.parametrize(
        "additional_authorized_imports, additional_tools, expected_error",
        [
            ([], [], InterpreterError("Import of sys is not allowed")),
            (["sys"], [], InterpreterError("Forbidden access to module: builtins")),
            (
                ["sys", "builtins"],
                [],
                InterpreterError("Forbidden access to function: __import__"),
            ),
            (["sys", "builtins"], ["__import__"], InterpreterError("Forbidden access to module: os")),
            (["sys", "builtins", "os"], ["__import__"], None),
        ],
    )
    def test_vulnerability_builtins_via_sys(self, additional_authorized_imports, additional_tools, expected_error):
        executor = LocalPythonExecutor(additional_authorized_imports)
        if additional_tools:
            from builtins import __import__

            executor.send_tools({"__import__": __import__})
        with (
            pytest.raises(type(expected_error), match=f".*{expected_error}")
            if isinstance(expected_error, Exception)
            else does_not_raise()
        ):
            executor(
                dedent(
                    """
                    import sys
                    builtins = sys._getframe().f_builtins
                    builtins_import = builtins["__import__"]
                    os_module = builtins_import("os")
                    os_module.system(":")
                    """
                )
            )

    @pytest.mark.parametrize("patch_builtin_import_module", [False, True])  # builtins_import.__module__ = None
    @pytest.mark.parametrize(
        "additional_authorized_imports, additional_tools, expected_error",
        [
            ([], [], InterpreterError("Forbidden access to dunder attribute: __traceback__")),
            (
                ["builtins", "os"],
                ["__import__"],
                InterpreterError("Forbidden access to dunder attribute: __traceback__"),
            ),
        ],
    )
    def test_vulnerability_builtins_via_traceback(
        self, patch_builtin_import_module, additional_authorized_imports, additional_tools, expected_error, monkeypatch
    ):
        if patch_builtin_import_module:
            monkeypatch.setattr("builtins.__import__.__module__", None)  # inspect.getmodule(func) = None
        executor = LocalPythonExecutor(additional_authorized_imports)
        if additional_tools:
            from builtins import __import__

            executor.send_tools({"__import__": __import__})
        with (
            pytest.raises(type(expected_error), match=f".*{expected_error}")
            if isinstance(expected_error, Exception)
            else does_not_raise()
        ):
            executor(
                dedent(
                    """
                    try:
                        1 / 0
                    except Exception as e:
                        builtins = e.__traceback__.tb_frame.f_back.f_globals["__builtins__"]
                        builtins_import = builtins["__import__"]
                        os_module = builtins_import("os")
                        os_module.system(":")
                    """
                )
            )

    @pytest.mark.parametrize("patch_builtin_import_module", [False, True])  # builtins_import.__module__ = None
    @pytest.mark.parametrize(
        "additional_authorized_imports, additional_tools, expected_error",
        [
            ([], [], InterpreterError("Forbidden access to dunder attribute: __base__")),
            (["warnings"], [], InterpreterError("Forbidden access to dunder attribute: __base__")),
            (
                ["warnings", "builtins"],
                [],
                InterpreterError("Forbidden access to dunder attribute: __base__"),
            ),
            (["warnings", "builtins", "os"], [], InterpreterError("Forbidden access to dunder attribute: __base__")),
            (
                ["warnings", "builtins", "os"],
                ["__import__"],
                InterpreterError("Forbidden access to dunder attribute: __base__"),
            ),
        ],
    )
    def test_vulnerability_builtins_via_class_catch_warnings(
        self, patch_builtin_import_module, additional_authorized_imports, additional_tools, expected_error, monkeypatch
    ):
        if patch_builtin_import_module:
            monkeypatch.setattr("builtins.__import__.__module__", None)  # inspect.getmodule(func) = None
        executor = LocalPythonExecutor(additional_authorized_imports)
        if additional_tools:
            from builtins import __import__

            executor.send_tools({"__import__": __import__})
        if isinstance(expected_error, tuple):  # different error depending on patch status
            expected_error = expected_error[patch_builtin_import_module]
        if isinstance(expected_error, Exception):
            expectation = pytest.raises(type(expected_error), match=f".*{expected_error}")
        elif expected_error is None:
            expectation = does_not_raise()
        with expectation:
            executor(
                dedent(
                    """
                    classes = {}.__class__.__base__.__subclasses__()
                    for cls in classes:
                        if cls.__name__ == "catch_warnings":
                            break
                    builtins = cls()._module.__builtins__
                    builtins_import = builtins["__import__"]
                    os_module = builtins_import('os')
                    os_module.system(":")
                    """
                )
            )

    @pytest.mark.filterwarnings("ignore::DeprecationWarning")
    @pytest.mark.parametrize(
        "additional_authorized_imports, expected_error",
        [
            ([], InterpreterError("Forbidden access to dunder attribute: __base__")),
            (["os"], InterpreterError("Forbidden access to dunder attribute: __base__")),
        ],
    )
    def test_vulnerability_load_module_via_builtin_importer(self, additional_authorized_imports, expected_error):
        executor = LocalPythonExecutor(additional_authorized_imports)
        with (
            pytest.raises(type(expected_error), match=f".*{expected_error}")
            if isinstance(expected_error, Exception)
            else does_not_raise()
        ):
            executor(
                dedent(
                    """
                    classes = {}.__class__.__base__.__subclasses__()
                    for cls in classes:
                        if cls.__name__ == "BuiltinImporter":
                            break
                    os_module = cls().load_module("os")
                    os_module.system(":")
                    """
                )
            )

    def test_vulnerability_class_via_subclasses(self):
        # Subclass: subprocess.Popen
        executor = LocalPythonExecutor([])
        code = dedent(
            """
            for cls in ().__class__.__base__.__subclasses__():
                if 'Popen' in cls.__class__.__repr__(cls):
                    break
            cls(["sh", "-c", ":"]).wait()
            """
        )
        with pytest.raises(InterpreterError, match="Forbidden access to dunder attribute: __base__"):
            executor(code)

        code = dedent(
            """
            [c for c in ().__class__.__base__.__subclasses__() if "Popen" in c.__class__.__repr__(c)][0](
                ["sh", "-c", ":"]
            ).wait()
            """
        )
        with pytest.raises(InterpreterError, match="Forbidden access to dunder attribute: __base__"):
            executor(code)

    @pytest.mark.parametrize(
        "code, dunder_attribute",
        [("a = (); b = a.__class__", "__class__"), ("class A:\n    attr=1\nx = A()\nx_dict = x.__dict__", "__dict__")],
    )
    def test_vulnerability_via_dunder_access(self, code, dunder_attribute):
        executor = LocalPythonExecutor([])
        with pytest.raises(InterpreterError, match=f"Forbidden access to dunder attribute: {dunder_attribute}"):
            executor(code)

    def test_vulnerability_via_dunder_indirect_access(self):
        executor = LocalPythonExecutor([])
        code = "a = (); b = getattr(a, '__class__')"
        with pytest.raises(InterpreterError, match="Forbidden function evaluation: 'getattr'"):
            executor(code)<|MERGE_RESOLUTION|>--- conflicted
+++ resolved
@@ -31,12 +31,8 @@
     InterpreterError,
     LocalPythonExecutor,
     PrintContainer,
-<<<<<<< HEAD
-    check_module_authorized,
+    check_import_authorized,
     evaluate_boolop,
-=======
-    check_import_authorized,
->>>>>>> 333eb21f
     evaluate_condition,
     evaluate_delete,
     evaluate_python_code,
