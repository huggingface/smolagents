# coding=utf-8
# Copyright 2024 HuggingFace Inc.
#
# Licensed under the Apache License, Version 2.0 (the "License");
# you may not use this file except in compliance with the License.
# You may obtain a copy of the License at
#
#     http://www.apache.org/licenses/LICENSE-2.0
#
# Unless required by applicable law or agreed to in writing, software
# distributed under the License is distributed on an "AS IS" BASIS,
# WITHOUT WARRANTIES OR CONDITIONS OF ANY KIND, either express or implied.
# See the License for the specific language governing permissions and
# limitations under the License.
import os
import tempfile
import unittest
import uuid
from pathlib import Path
from unittest.mock import MagicMock

import pytest
from transformers.testing_utils import get_tests_dir

from smolagents.agent_types import AgentImage, AgentText
from smolagents.agents import (
    AgentMaxStepsError,
    CodeAgent,
    MultiStepAgent,
    ToolCall,
    ToolCallingAgent,
)
from smolagents.default_tools import PythonInterpreterTool
from smolagents.memory import PlanningStep
from smolagents.models import (
    ChatMessage,
    ChatMessageToolCall,
    ChatMessageToolCallDefinition,
    MessageRole,
    TransformersModel,
)
from smolagents.tools import tool
from smolagents.utils import BASE_BUILTIN_MODULES


def get_new_path(suffix="") -> str:
    directory = tempfile.mkdtemp()
    return os.path.join(directory, str(uuid.uuid4()) + suffix)


class FakeToolCallModel:
    def __call__(self, messages, tools_to_call_from=None, stop_sequences=None, grammar=None):
        if len(messages) < 3:
            return ChatMessage(
                role="assistant",
                content="",
                tool_calls=[
                    ChatMessageToolCall(
                        id="call_0",
                        type="function",
                        function=ChatMessageToolCallDefinition(
                            name="python_interpreter", arguments={"code": "2*3.6452"}
                        ),
                    )
                ],
            )
        else:
            return ChatMessage(
                role="assistant",
                content="",
                tool_calls=[
                    ChatMessageToolCall(
                        id="call_1",
                        type="function",
                        function=ChatMessageToolCallDefinition(name="final_answer", arguments={"answer": "7.2904"}),
                    )
                ],
            )


class FakeToolCallModelImage:
    def __call__(self, messages, tools_to_call_from=None, stop_sequences=None, grammar=None):
        if len(messages) < 3:
            return ChatMessage(
                role="assistant",
                content="",
                tool_calls=[
                    ChatMessageToolCall(
                        id="call_0",
                        type="function",
                        function=ChatMessageToolCallDefinition(
                            name="fake_image_generation_tool",
                            arguments={"prompt": "An image of a cat"},
                        ),
                    )
                ],
            )
        else:
            return ChatMessage(
                role="assistant",
                content="",
                tool_calls=[
                    ChatMessageToolCall(
                        id="call_1",
                        type="function",
                        function=ChatMessageToolCallDefinition(name="final_answer", arguments="image.png"),
                    )
                ],
            )


class FakeToolCallModelVL:
    def __call__(self, messages, tools_to_call_from=None, stop_sequences=None, grammar=None):
        if len(messages) < 3:
            return ChatMessage(
                role="assistant",
                content="",
                tool_calls=[
                    ChatMessageToolCall(
                        id="call_0",
                        type="function",
                        function=ChatMessageToolCallDefinition(
                            name="fake_image_understanding_tool",
                            arguments={
                                "prompt": "What is in this image?",
                                "image": "image.png",
                            },
                        ),
                    )
                ],
            )
        else:
            return ChatMessage(
                role="assistant",
                content="",
                tool_calls=[
                    ChatMessageToolCall(
                        id="call_1",
                        type="function",
                        function=ChatMessageToolCallDefinition(name="final_answer", arguments="The image is a cat."),
                    )
                ],
            )


def fake_code_model(messages, stop_sequences=None, grammar=None) -> str:
    prompt = str(messages)
    if "special_marker" not in prompt:
        return ChatMessage(
            role="assistant",
            content="""
Thought: I should multiply 2 by 3.6452. special_marker
Code:
```py
result = 2**3.6452
```<end_code>
""",
        )
    else:  # We're at step 2
        return ChatMessage(
            role="assistant",
            content="""
Thought: I can now answer the initial question
Code:
```py
final_answer(7.2904)
```<end_code>
""",
        )


def fake_code_model_error(messages, stop_sequences=None) -> str:
    prompt = str(messages)
    if "special_marker" not in prompt:
        return ChatMessage(
            role="assistant",
            content="""
Thought: I should multiply 2 by 3.6452. special_marker
Code:
```py
print("Flag!")
def error_function():
    raise ValueError("error")

error_function()
```<end_code>
""",
        )
    else:  # We're at step 2
        return ChatMessage(
            role="assistant",
            content="""
Thought: I faced an error in the previous step.
Code:
```py
final_answer("got an error")
```<end_code>
""",
        )


def fake_code_model_syntax_error(messages, stop_sequences=None) -> str:
    prompt = str(messages)
    if "special_marker" not in prompt:
        return ChatMessage(
            role="assistant",
            content="""
Thought: I should multiply 2 by 3.6452. special_marker
Code:
```py
a = 2
b = a * 2
    print("Failing due to unexpected indent")
print("Ok, calculation done!")
```<end_code>
""",
        )
    else:  # We're at step 2
        return ChatMessage(
            role="assistant",
            content="""
Thought: I can now answer the initial question
Code:
```py
final_answer("got an error")
```<end_code>
""",
        )


def fake_code_model_import(messages, stop_sequences=None) -> str:
    return ChatMessage(
        role="assistant",
        content="""
Thought: I can answer the question
Code:
```py
import numpy as np
final_answer("got an error")
```<end_code>
""",
    )


def fake_code_functiondef(messages, stop_sequences=None) -> str:
    prompt = str(messages)
    if "special_marker" not in prompt:
        return ChatMessage(
            role="assistant",
            content="""
Thought: Let's define the function. special_marker
Code:
```py
import numpy as np

def moving_average(x, w):
    return np.convolve(x, np.ones(w), 'valid') / w
```<end_code>
""",
        )
    else:  # We're at step 2
        return ChatMessage(
            role="assistant",
            content="""
Thought: I can now answer the initial question
Code:
```py
x, w = [0, 1, 2, 3, 4, 5], 2
res = moving_average(x, w)
final_answer(res)
```<end_code>
""",
        )


def fake_code_model_single_step(messages, stop_sequences=None, grammar=None) -> str:
    return ChatMessage(
        role="assistant",
        content="""
Thought: I should multiply 2 by 3.6452. special_marker
Code:
```py
result = python_interpreter(code="2*3.6452")
final_answer(result)
```
""",
    )


def fake_code_model_no_return(messages, stop_sequences=None, grammar=None) -> str:
    return ChatMessage(
        role="assistant",
        content="""
Thought: I should multiply 2 by 3.6452. special_marker
Code:
```py
result = python_interpreter(code="2*3.6452")
print(result)
```
""",
    )


class AgentTests(unittest.TestCase):
    def test_fake_toolcalling_agent(self):
        agent = ToolCallingAgent(tools=[PythonInterpreterTool()], model=FakeToolCallModel())
        output = agent.run("What is 2 multiplied by 3.6452?")
        assert isinstance(output, str)
        assert "7.2904" in output
        assert agent.memory.steps[0].task == "What is 2 multiplied by 3.6452?"
        assert "7.2904" in agent.memory.steps[1].observations
        assert agent.memory.steps[2].model_output is None

    def test_toolcalling_agent_handles_image_tool_outputs(self):
        from PIL import Image

        @tool
        def fake_image_generation_tool(prompt: str) -> Image.Image:
            """Tool that generates an image.

            Args:
                prompt: The prompt
            """
            return Image.open(Path(get_tests_dir("fixtures")) / "000000039769.png")

        agent = ToolCallingAgent(tools=[fake_image_generation_tool], model=FakeToolCallModelImage())
        output = agent.run("Make me an image.")
        assert isinstance(output, AgentImage)
        assert isinstance(agent.state["image.png"], Image.Image)

    def test_toolcalling_agent_handles_image_inputs(self):
        from PIL import Image

        image = Image.open(Path(get_tests_dir("fixtures")) / "000000039769.png")  # dummy input

        @tool
        def fake_image_understanding_tool(prompt: str, image: Image.Image) -> str:
            """Tool that creates a caption for an image.

            Args:
                prompt: The prompt
                image: The image
            """
            return "The image is a cat."

        agent = ToolCallingAgent(tools=[fake_image_understanding_tool], model=FakeToolCallModelVL())
        output = agent.run("Caption this image.", images=[image])
        assert output == "The image is a cat."

    def test_fake_code_agent(self):
        agent = CodeAgent(tools=[PythonInterpreterTool()], model=fake_code_model)
        output = agent.run("What is 2 multiplied by 3.6452?")
        assert isinstance(output, float)
        assert output == 7.2904
        assert agent.memory.steps[0].task == "What is 2 multiplied by 3.6452?"
        assert agent.memory.steps[2].tool_calls == [
            ToolCall(name="python_interpreter", arguments="final_answer(7.2904)", id="call_2")
        ]

    def test_additional_args_added_to_task(self):
        agent = CodeAgent(tools=[], model=fake_code_model)
        agent.run(
            "What is 2 multiplied by 3.6452?",
            additional_args={"instruction": "Remember this."},
        )
        assert "Remember this" in agent.task
        assert "Remember this" in str(agent.input_messages)

    def test_reset_conversations(self):
        agent = CodeAgent(tools=[PythonInterpreterTool()], model=fake_code_model)
        output = agent.run("What is 2 multiplied by 3.6452?", reset=True)
        assert output == 7.2904
        assert len(agent.memory.steps) == 3

        output = agent.run("What is 2 multiplied by 3.6452?", reset=False)
        assert output == 7.2904
        assert len(agent.memory.steps) == 5

        output = agent.run("What is 2 multiplied by 3.6452?", reset=True)
        assert output == 7.2904
        assert len(agent.memory.steps) == 3

    def test_code_agent_code_errors_show_offending_line_and_error(self):
        agent = CodeAgent(tools=[PythonInterpreterTool()], model=fake_code_model_error)
        output = agent.run("What is 2 multiplied by 3.6452?")
        assert isinstance(output, AgentText)
        assert output == "got an error"
        assert "Code execution failed at line 'error_function()'" in str(agent.memory.steps[1].error)
        assert "ValueError" in str(agent.memory.steps)

    def test_code_agent_code_error_saves_previous_print_outputs(self):
        agent = CodeAgent(tools=[PythonInterpreterTool()], model=fake_code_model_error)
        agent.run("What is 2 multiplied by 3.6452?")
        assert "Flag!" in str(agent.memory.steps[1].observations)

    def test_code_agent_syntax_error_show_offending_lines(self):
        agent = CodeAgent(tools=[PythonInterpreterTool()], model=fake_code_model_syntax_error)
        output = agent.run("What is 2 multiplied by 3.6452?")
        assert isinstance(output, AgentText)
        assert output == "got an error"
        assert '    print("Failing due to unexpected indent")' in str(agent.memory.steps)

    def test_setup_agent_with_empty_toolbox(self):
        ToolCallingAgent(model=FakeToolCallModel(), tools=[])

    def test_fails_max_steps(self):
        agent = CodeAgent(
            tools=[PythonInterpreterTool()],
            model=fake_code_model_no_return,  # use this callable because it never ends
            max_steps=5,
        )
        answer = agent.run("What is 2 multiplied by 3.6452?")
        assert len(agent.memory.steps) == 7  # Task step + 5 action steps + Final answer
        assert type(agent.memory.steps[-1].error) is AgentMaxStepsError
        assert isinstance(answer, str)

    def test_tool_descriptions_get_baked_in_system_prompt(self):
        tool = PythonInterpreterTool()
        tool.name = "fake_tool_name"
        tool.description = "fake_tool_description"
        agent = CodeAgent(tools=[tool], model=fake_code_model)
        agent.run("Empty task")
        assert tool.name in agent.system_prompt
        assert tool.description in agent.system_prompt

    def test_module_imports_get_baked_in_system_prompt(self):
        agent = CodeAgent(tools=[], model=fake_code_model)
        agent.run("Empty task")
        for module in BASE_BUILTIN_MODULES:
            assert module in agent.system_prompt

    def test_init_agent_with_different_toolsets(self):
        toolset_1 = []
        agent = CodeAgent(tools=toolset_1, model=fake_code_model)
        assert len(agent.tools) == 1  # when no tools are provided, only the final_answer tool is added by default

        toolset_2 = [PythonInterpreterTool(), PythonInterpreterTool()]
        agent = CodeAgent(tools=toolset_2, model=fake_code_model)
        assert (
            len(agent.tools) == 2
        )  # deduplication of tools, so only one python_interpreter tool is added in addition to final_answer

        # check that python_interpreter base tool does not get added to CodeAgent
        agent = CodeAgent(tools=[], model=fake_code_model, add_base_tools=True)
        assert len(agent.tools) == 3  # added final_answer tool + search + visit_webpage

        # check that python_interpreter base tool gets added to ToolCallingAgent
        agent = ToolCallingAgent(tools=[], model=fake_code_model, add_base_tools=True)
        assert len(agent.tools) == 4  # added final_answer tool + search + visit_webpage

    def test_function_persistence_across_steps(self):
        agent = CodeAgent(
            tools=[],
            model=fake_code_functiondef,
            max_steps=2,
            additional_authorized_imports=["numpy"],
        )
        res = agent.run("ok")
        assert res[0] == 0.5

    def test_init_managed_agent(self):
        agent = CodeAgent(tools=[], model=fake_code_functiondef, name="managed_agent", description="Empty")
        assert agent.name == "managed_agent"
        assert agent.description == "Empty"

    def test_agent_description_gets_correctly_inserted_in_system_prompt(self):
        managed_agent = CodeAgent(tools=[], model=fake_code_functiondef, name="managed_agent", description="Empty")
        manager_agent = CodeAgent(
            tools=[],
            model=fake_code_functiondef,
            managed_agents=[managed_agent],
        )
        assert "You can also give tasks to team members." not in managed_agent.system_prompt
        assert "{{managed_agents_descriptions}}" not in managed_agent.system_prompt
        assert "You can also give tasks to team members." in manager_agent.system_prompt

    def test_code_agent_missing_import_triggers_advice_in_error_log(self):
        # Set explicit verbosity level to 1 to override the default verbosity level of -1 set in CI fixture
        agent = CodeAgent(tools=[], model=fake_code_model_import, verbosity_level=1)

        with agent.logger.console.capture() as capture:
            agent.run("Count to 3")
        str_output = capture.get()
        assert "`additional_authorized_imports`" in str_output.replace("\n", "")

    def test_multiagents(self):
        class FakeModelMultiagentsManagerAgent:
            model_id = "fake_model"

            def __call__(
                self,
                messages,
                stop_sequences=None,
                grammar=None,
                tools_to_call_from=None,
            ):
                if tools_to_call_from is not None:
                    if len(messages) < 3:
                        return ChatMessage(
                            role="assistant",
                            content="",
                            tool_calls=[
                                ChatMessageToolCall(
                                    id="call_0",
                                    type="function",
                                    function=ChatMessageToolCallDefinition(
                                        name="search_agent",
                                        arguments="Who is the current US president?",
                                    ),
                                )
                            ],
                        )
                    else:
                        assert "Report on the current US president" in str(messages)
                        return ChatMessage(
                            role="assistant",
                            content="",
                            tool_calls=[
                                ChatMessageToolCall(
                                    id="call_0",
                                    type="function",
                                    function=ChatMessageToolCallDefinition(
                                        name="final_answer", arguments="Final report."
                                    ),
                                )
                            ],
                        )
                else:
                    if len(messages) < 3:
                        return ChatMessage(
                            role="assistant",
                            content="""
Thought: Let's call our search agent.
Code:
```py
result = search_agent("Who is the current US president?")
```<end_code>
""",
                        )
                    else:
                        assert "Report on the current US president" in str(messages)
                        return ChatMessage(
                            role="assistant",
                            content="""
Thought: Let's return the report.
Code:
```py
final_answer("Final report.")
```<end_code>
""",
                        )

        manager_model = FakeModelMultiagentsManagerAgent()

        class FakeModelMultiagentsManagedAgent:
            model_id = "fake_model"

            def __call__(
                self,
                messages,
                tools_to_call_from=None,
                stop_sequences=None,
                grammar=None,
            ):
                return ChatMessage(
                    role="assistant",
                    content="",
                    tool_calls=[
                        ChatMessageToolCall(
                            id="call_0",
                            type="function",
                            function=ChatMessageToolCallDefinition(
                                name="final_answer",
                                arguments="Report on the current US president",
                            ),
                        )
                    ],
                )

        managed_model = FakeModelMultiagentsManagedAgent()

        web_agent = ToolCallingAgent(
            tools=[],
            model=managed_model,
            max_steps=10,
            name="search_agent",
            description="Runs web searches for you. Give it your request as an argument. Make the request as detailed as needed, you can ask for thorough reports",
        )

        manager_code_agent = CodeAgent(
            tools=[],
            model=manager_model,
            managed_agents=[web_agent],
            additional_authorized_imports=["time", "numpy", "pandas"],
        )

        report = manager_code_agent.run("Fake question.")
        assert report == "Final report."

        manager_toolcalling_agent = ToolCallingAgent(
            tools=[],
            model=manager_model,
            managed_agents=[web_agent],
        )

        report = manager_toolcalling_agent.run("Fake question.")
        assert report == "Final report."

        # Test that visualization works
        manager_code_agent.visualize()

    def test_code_nontrivial_final_answer_works(self):
        def fake_code_model_final_answer(messages, stop_sequences=None, grammar=None):
            return ChatMessage(
                role="assistant",
                content="""Code:
```py
def nested_answer():
    final_answer("Correct!")

nested_answer()
```<end_code>""",
            )

        agent = CodeAgent(tools=[], model=fake_code_model_final_answer)

        output = agent.run("Count to 3")
        assert output == "Correct!"

    def test_transformers_toolcalling_agent(self):
        @tool
        def weather_api(location: str, celsius: bool = False) -> str:
            """
            Gets the weather in the next days at given location.
            Secretly this tool does not care about the location, it hates the weather everywhere.

            Args:
                location: the location
                celsius: the temperature type
            """
            return "The weather is UNGODLY with torrential rains and temperatures below -10°C"

        model = TransformersModel(
            model_id="HuggingFaceTB/SmolLM2-360M-Instruct",
            max_new_tokens=100,
            device_map="auto",
            do_sample=False,
        )
        agent = ToolCallingAgent(model=model, tools=[weather_api], max_steps=1)
        agent.run("What's the weather in Paris?")
        assert agent.memory.steps[0].task == "What's the weather in Paris?"
        assert agent.memory.steps[1].tool_calls[0].name == "weather_api"
        step_memory_dict = agent.memory.get_succinct_steps()[1]
        assert step_memory_dict["model_output_message"].tool_calls[0].function.name == "weather_api"
        assert step_memory_dict["model_output_message"].raw["completion_kwargs"]["max_new_tokens"] == 100
        assert "model_input_messages" in agent.memory.get_full_steps()[1]

    def test_final_answer_checks(self):
        def check_always_fails(final_answer, agent_memory):
            assert False, "Error raised in check"

        agent = CodeAgent(model=fake_code_model, tools=[], final_answer_checks=[check_always_fails])
        agent.run("Dummy task.")
        assert "Error raised in check" in str(agent.write_memory_to_messages())


class TestMultiStepAgent:
    def test_instantiation_disables_logging_to_terminal(self):
        fake_model = MagicMock()
        agent = MultiStepAgent(tools=[], model=fake_model)
        assert agent.logger.level == -1, "logging to terminal should be disabled for testing using a fixture"

    def test_instantiation_with_prompt_templates(self, prompt_templates):
        agent = MultiStepAgent(tools=[], model=MagicMock(), prompt_templates=prompt_templates)
        assert agent.prompt_templates == prompt_templates
        assert agent.prompt_templates["system_prompt"] == "This is a test system prompt."
        assert "managed_agent" in agent.prompt_templates
        assert agent.prompt_templates["managed_agent"]["task"] == "Task for {{name}}: {{task}}"
        assert agent.prompt_templates["managed_agent"]["report"] == "Report for {{name}}: {{final_answer}}"

    def test_step_number(self):
        fake_model = MagicMock()
        fake_model.last_input_token_count = 10
        fake_model.last_output_token_count = 20
        max_steps = 2
        agent = MultiStepAgent(tools=[], model=fake_model, max_steps=max_steps)
        assert hasattr(agent, "step_number"), "step_number attribute should be defined"
        assert agent.step_number == 0, "step_number should be initialized to 0"
        agent.run("Test task")
        assert hasattr(agent, "step_number"), "step_number attribute should be defined"
        assert agent.step_number == max_steps + 1, "step_number should be max_steps + 1 after run method is called"

    def test_planning_step_first_step(self):
        fake_model = MagicMock()
        agent = CodeAgent(
            tools=[],
            model=fake_model,
        )
        task = "Test task"
        agent.planning_step(task, is_first_step=True, step=0)
        assert len(agent.memory.steps) == 1
        planning_step = agent.memory.steps[0]
        assert isinstance(planning_step, PlanningStep)
        messages = planning_step.model_input_messages
        assert isinstance(messages, list)
        assert len(messages) == 1
        for message in messages:
            assert isinstance(message, dict)
            assert "role" in message
            assert "content" in message
            assert isinstance(message["role"], MessageRole)
            assert isinstance(message["content"], list)
            assert len(message["content"]) == 1
            for content in message["content"]:
                assert isinstance(content, dict)
                assert "type" in content
                assert "text" in content
        # Test calls to model
        assert len(fake_model.call_args_list) == 2
        for call_args in fake_model.call_args_list:
            assert len(call_args.args) == 1
            messages = call_args.args[0]
            assert isinstance(messages, list)
            assert len(messages) == 1
            for message in messages:
                assert isinstance(message, dict)
                assert "role" in message
                assert "content" in message
                assert isinstance(message["role"], MessageRole)
                assert isinstance(message["content"], list)
                assert len(message["content"]) == 1
                for content in message["content"]:
                    assert isinstance(content, dict)
                    assert "type" in content
                    assert "text" in content

<<<<<<< HEAD
    @pytest.mark.parametrize("provide_run_summary", [False, True])
    def test_call_with_provide_run_summary(self, provide_run_summary):
        agent = MultiStepAgent(tools=[], model=MagicMock(), provide_run_summary=provide_run_summary)
        assert agent.provide_run_summary is provide_run_summary
        agent.managed_agent_prompt = "Task: {task}"
        agent.name = "test_agent"
        agent.run = MagicMock(return_value="Test output")
        agent.write_memory_to_messages = MagicMock(return_value=[{"content": "Test summary"}])

        result = agent("Test request")
        expected_summary = "Here is the final answer from your managed agent 'test_agent':\nTest output"
        if provide_run_summary:
            expected_summary += (
                "\n\nFor more detail, find below a summary of this agent's work:\n"
                "SUMMARY OF WORK FROM AGENT 'test_agent':\n\nTest summary\n---\n"
                "END OF SUMMARY OF WORK FROM AGENT 'test_agent'."
            )
        assert result == expected_summary
=======

@pytest.fixture
def prompt_templates():
    return {
        "system_prompt": "This is a test system prompt.",
        "managed_agent": {"task": "Task for {{name}}: {{task}}", "report": "Report for {{name}}: {{final_answer}}"},
    }
>>>>>>> dbd1e3c1
<|MERGE_RESOLUTION|>--- conflicted
+++ resolved
@@ -734,7 +734,6 @@
                     assert "type" in content
                     assert "text" in content
 
-<<<<<<< HEAD
     @pytest.mark.parametrize("provide_run_summary", [False, True])
     def test_call_with_provide_run_summary(self, provide_run_summary):
         agent = MultiStepAgent(tools=[], model=MagicMock(), provide_run_summary=provide_run_summary)
@@ -753,12 +752,11 @@
                 "END OF SUMMARY OF WORK FROM AGENT 'test_agent'."
             )
         assert result == expected_summary
-=======
+
 
 @pytest.fixture
 def prompt_templates():
     return {
         "system_prompt": "This is a test system prompt.",
         "managed_agent": {"task": "Task for {{name}}: {{task}}", "report": "Report for {{name}}: {{final_answer}}"},
-    }
->>>>>>> dbd1e3c1
+    }