--- conflicted
+++ resolved
@@ -570,7 +570,11 @@
         assert "Error raised in check" in str(agent.write_memory_to_messages())
 
 
-<<<<<<< HEAD
+class CustomFinalAnswerTool(FinalAnswerTool):
+    def forward(self, answer) -> str:
+        return answer + "CUSTOM"
+
+
 class MockTool(Tool):
     def __init__(self, name):
         self.name = name
@@ -586,11 +590,6 @@
     def __init__(self, name, tools):
         self.name = name
         self.tools = {t.name: t for t in tools}
-=======
-class CustomFinalAnswerTool(FinalAnswerTool):
-    def forward(self, answer) -> str:
-        return answer + "CUSTOM"
->>>>>>> 84089bcc
 
 
 class TestMultiStepAgent:
