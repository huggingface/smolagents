--- conflicted
+++ resolved
@@ -32,21 +32,14 @@
     ToolCallingAgent,
 )
 from smolagents.default_tools import PythonInterpreterTool
-<<<<<<< HEAD
-=======
 from smolagents.memory import PlanningStep
->>>>>>> 42d97716
 from smolagents.models import (
     ChatMessage,
     ChatMessageToolCall,
     ChatMessageToolCallDefinition,
-<<<<<<< HEAD
-    TransformersModel,
     get_clean_message_list,
-=======
     MessageRole,
     TransformersModel,
->>>>>>> 42d97716
 )
 from smolagents.tools import tool
 from smolagents.utils import BASE_BUILTIN_MODULES
@@ -664,7 +657,6 @@
         assert "model_input_messages" in agent.memory.get_full_steps()[1]
 
 
-<<<<<<< HEAD
 @pytest.mark.parametrize(
     "flatten_messages_as_text, is_first_step",
     [
@@ -682,7 +674,7 @@
         tools=[],
     )
     agent.planning_step(task=[{"type": "text", "text": "text"}], is_first_step=is_first_step, step=0)
-=======
+
 class TestMultiStepAgent:
     def test_planning_step_first_step(self):
         fake_model = MagicMock()
@@ -726,5 +718,4 @@
                 for content in message["content"]:
                     assert isinstance(content, dict)
                     assert "type" in content
-                    assert "text" in content
->>>>>>> 42d97716
+                    assert "text" in content