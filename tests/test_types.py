--- conflicted
+++ resolved
@@ -20,11 +20,6 @@
 import PIL.Image
 from transformers.testing_utils import (
     require_soundfile,
-<<<<<<< HEAD
-    require_vision,
-=======
-    require_torch,
->>>>>>> 01f9dab7
 )
 
 from smolagents.agent_types import AgentAudio, AgentImage, AgentText
