# coding=utf-8
# Copyright 2024 HuggingFace Inc.
#
# Licensed under the Apache License, Version 2.0 (the "License");
# you may not use this file except in compliance with the License.
# You may obtain a copy of the License at
#
#     http://www.apache.org/licenses/LICENSE-2.0
#
# Unless required by applicable law or agreed to in writing, software
# distributed under the License is distributed on an "AS IS" BASIS,
# WITHOUT WARRANTIES OR CONDITIONS OF ANY KIND, either express or implied.
# See the License for the specific language governing permissions and
# limitations under the License.
import os
from textwrap import dedent
from typing import Any, Dict, List, Optional, Tuple
from unittest.mock import MagicMock, patch

import mcp
import numpy as np
import PIL.Image
import pytest

from smolagents.agent_types import _AGENT_TYPE_MAPPING
from smolagents.tools import AUTHORIZED_TYPES, Tool, ToolCollection, launch_gradio_demo, tool

from .utils.markers import require_run_all


class ToolTesterMixin:
    def test_inputs_output(self):
        assert hasattr(self.tool, "inputs")
        assert hasattr(self.tool, "output_type")

        inputs = self.tool.inputs
        assert isinstance(inputs, dict)

        for _, input_spec in inputs.items():
            assert "type" in input_spec
            assert "description" in input_spec
            assert input_spec["type"] in AUTHORIZED_TYPES
            assert isinstance(input_spec["description"], str)

        output_type = self.tool.output_type
        assert output_type in AUTHORIZED_TYPES

    def test_common_attributes(self):
        assert hasattr(self.tool, "description")
        assert hasattr(self.tool, "name")
        assert hasattr(self.tool, "inputs")
        assert hasattr(self.tool, "output_type")

    def test_agent_type_output(self, create_inputs):
        inputs = create_inputs(self.tool.inputs)
        output = self.tool(**inputs, sanitize_inputs_outputs=True)
        if self.tool.output_type != "any":
            agent_type = _AGENT_TYPE_MAPPING[self.tool.output_type]
            assert isinstance(output, agent_type)

    @pytest.fixture
    def create_inputs(self, shared_datadir):
        def _create_inputs(tool_inputs: dict[str, dict[str | type, str]]) -> dict[str, Any]:
            inputs = {}

            for input_name, input_desc in tool_inputs.items():
                input_type = input_desc["type"]

                if input_type == "string":
                    inputs[input_name] = "Text input"
                elif input_type == "image":
                    inputs[input_name] = PIL.Image.open(shared_datadir / "000000039769.png").resize((512, 512))
                elif input_type == "audio":
                    inputs[input_name] = np.ones(3000)
                else:
                    raise ValueError(f"Invalid type requested: {input_type}")

            return inputs

        return _create_inputs


class TestTool:
    def test_tool_init_with_decorator(self):
        @tool
        def coolfunc(a: str, b: int) -> float:
            """Cool function

            Args:
                a: The first argument
                b: The second one
            """
            return b + 2, a

        assert coolfunc.output_type == "number"

    def test_tool_init_vanilla(self):
        class HFModelDownloadsTool(Tool):
            name = "model_download_counter"
            description = """
            This is a tool that returns the most downloaded model of a given task on the Hugging Face Hub.
            It returns the name of the checkpoint."""

            inputs = {
                "task": {
                    "type": "string",
                    "description": "the task category (such as text-classification, depth-estimation, etc)",
                }
            }
            output_type = "string"

            def forward(self, task: str) -> str:
                return "best model"

        tool = HFModelDownloadsTool()
        assert list(tool.inputs.keys())[0] == "task"

    def test_tool_init_decorator_raises_issues(self):
        with pytest.raises(Exception) as e:

            @tool
            def coolfunc(a: str, b: int):
                """Cool function

                Args:
                    a: The first argument
                    b: The second one
                """
                return a + b

            assert coolfunc.output_type == "number"
        assert "Tool return type not found" in str(e)

        with pytest.raises(Exception) as e:

            @tool
            def coolfunc(a: str, b: int) -> int:
                """Cool function

                Args:
                    a: The first argument
                """
                return b + a

            assert coolfunc.output_type == "number"
        assert "docstring has no description for the argument" in str(e)

    def test_saving_tool_raises_error_imports_outside_function(self, tmp_path):
        with pytest.raises(Exception) as e:
            import numpy as np

            @tool
            def get_current_time() -> str:
                """
                Gets the current time.
                """
                return str(np.random.random())

            get_current_time.save(tmp_path)

        assert "np" in str(e)

        # Also test with classic definition
        with pytest.raises(Exception) as e:

            class GetCurrentTimeTool(Tool):
                name = "get_current_time_tool"
                description = "Gets the current time"
                inputs = {}
                output_type = "string"

                def forward(self):
                    return str(np.random.random())

            get_current_time = GetCurrentTimeTool()
            get_current_time.save(tmp_path)

        assert "np" in str(e)

    def test_tool_definition_raises_no_error_imports_in_function(self):
        @tool
        def get_current_time() -> str:
            """
            Gets the current time.
            """
            from datetime import datetime

            return str(datetime.now())

        class GetCurrentTimeTool(Tool):
            name = "get_current_time_tool"
            description = "Gets the current time"
            inputs = {}
            output_type = "string"

            def forward(self):
                from datetime import datetime

                return str(datetime.now())

    def test_tool_to_dict_allows_no_arg_in_init(self):
        """Test that a tool cannot be saved with required args in init"""

        class FailTool(Tool):
            name = "specific"
            description = "test description"
            inputs = {"string_input": {"type": "string", "description": "input description"}}
            output_type = "string"

            def __init__(self, url):
                super().__init__(self)
                self.url = url

            def forward(self, string_input: str) -> str:
                return self.url + string_input

        fail_tool = FailTool("dummy_url")
        with pytest.raises(Exception) as e:
            fail_tool.to_dict()
        assert "Parameters in __init__ must have default values, found required parameters" in str(e)

        class PassTool(Tool):
            name = "specific"
            description = "test description"
            inputs = {"string_input": {"type": "string", "description": "input description"}}
            output_type = "string"

            def __init__(self, url: Optional[str] = "none"):
                super().__init__(self)
                self.url = url

            def forward(self, string_input: str) -> str:
                return self.url + string_input

        fail_tool = PassTool()
        fail_tool.to_dict()

    def test_saving_tool_allows_no_imports_from_outside_methods(self, tmp_path):
        # Test that using imports from outside functions fails
        import numpy as np

        class FailTool(Tool):
            name = "specific"
            description = "test description"
            inputs = {"string_input": {"type": "string", "description": "input description"}}
            output_type = "string"

            def useless_method(self):
                self.client = np.random.random()
                return ""

            def forward(self, string_input):
                return self.useless_method() + string_input

        fail_tool = FailTool()
        with pytest.raises(Exception) as e:
            fail_tool.save(tmp_path)
        assert "'np' is undefined" in str(e)

        # Test that putting these imports inside functions works
        class SuccessTool(Tool):
            name = "specific"
            description = "test description"
            inputs = {"string_input": {"type": "string", "description": "input description"}}
            output_type = "string"

            def useless_method(self):
                import numpy as np

                self.client = np.random.random()
                return ""

            def forward(self, string_input):
                return self.useless_method() + string_input

        success_tool = SuccessTool()
        success_tool.save(tmp_path)

    def test_tool_missing_class_attributes_raises_error(self):
        with pytest.raises(Exception) as e:

            class GetWeatherTool(Tool):
                name = "get_weather"
                description = "Get weather in the next days at given location."
                inputs = {
                    "location": {"type": "string", "description": "the location"},
                    "celsius": {
                        "type": "string",
                        "description": "the temperature type",
                    },
                }

                def forward(self, location: str, celsius: Optional[bool] = False) -> str:
                    return "The weather is UNGODLY with torrential rains and temperatures below -10°C"

            GetWeatherTool()
        assert "You must set an attribute output_type" in str(e)

    def test_tool_from_decorator_optional_args(self):
        @tool
        def get_weather(location: str, celsius: Optional[bool] = False) -> str:
            """
            Get weather in the next days at given location.
            Secretly this tool does not care about the location, it hates the weather everywhere.

            Args:
                location: the location
                celsius: the temperature type
            """
            return "The weather is UNGODLY with torrential rains and temperatures below -10°C"

        assert "nullable" in get_weather.inputs["celsius"]
        assert get_weather.inputs["celsius"]["nullable"]
        assert "nullable" not in get_weather.inputs["location"]

    def test_tool_mismatching_nullable_args_raises_error(self):
        with pytest.raises(Exception) as e:

            class GetWeatherTool(Tool):
                name = "get_weather"
                description = "Get weather in the next days at given location."
                inputs = {
                    "location": {"type": "string", "description": "the location"},
                    "celsius": {
                        "type": "string",
                        "description": "the temperature type",
                    },
                }
                output_type = "string"

                def forward(self, location: str, celsius: Optional[bool] = False) -> str:
                    return "The weather is UNGODLY with torrential rains and temperatures below -10°C"

            GetWeatherTool()
        assert "Nullable" in str(e)

        with pytest.raises(Exception) as e:

            class GetWeatherTool2(Tool):
                name = "get_weather"
                description = "Get weather in the next days at given location."
                inputs = {
                    "location": {"type": "string", "description": "the location"},
                    "celsius": {
                        "type": "string",
                        "description": "the temperature type",
                    },
                }
                output_type = "string"

                def forward(self, location: str, celsius: bool = False) -> str:
                    return "The weather is UNGODLY with torrential rains and temperatures below -10°C"

            GetWeatherTool2()
        assert "Nullable" in str(e)

        with pytest.raises(Exception) as e:

            class GetWeatherTool3(Tool):
                name = "get_weather"
                description = "Get weather in the next days at given location."
                inputs = {
                    "location": {"type": "string", "description": "the location"},
                    "celsius": {
                        "type": "string",
                        "description": "the temperature type",
                        "nullable": True,
                    },
                }
                output_type = "string"

                def forward(self, location, celsius: str) -> str:
                    return "The weather is UNGODLY with torrential rains and temperatures below -10°C"

            GetWeatherTool3()
        assert "Nullable" in str(e)

    def test_tool_default_parameters_is_nullable(self):
        @tool
        def get_weather(location: str, celsius: bool = False) -> str:
            """
            Get weather in the next days at given location.

            Args:
                location: The location to get the weather for.
                celsius: is the temperature given in celsius?
            """
            return "The weather is UNGODLY with torrential rains and temperatures below -10°C"

        assert get_weather.inputs["celsius"]["nullable"]

    def test_tool_supports_any_none(self, tmp_path):
        @tool
        def get_weather(location: Any) -> None:
            """
            Get weather in the next days at given location.

            Args:
                location: The location to get the weather for.
            """
            return

        get_weather.save(tmp_path)
        assert get_weather.inputs["location"]["type"] == "any"
        assert get_weather.output_type == "null"

    def test_tool_supports_array(self):
        @tool
        def get_weather(locations: List[str], months: Optional[Tuple[str, str]] = None) -> Dict[str, float]:
            """
            Get weather in the next days at given locations.

            Args:
                locations: The locations to get the weather for.
                months: The months to get the weather for
            """
            return

        assert get_weather.inputs["locations"]["type"] == "array"
        assert get_weather.inputs["months"]["type"] == "array"

    def test_saving_tool_produces_valid_pyhon_code_with_multiline_description(self, tmp_path):
        @tool
        def get_weather(location: Any) -> None:
            """
            Get weather in the next days at given location.
            And works pretty well.

            Args:
                location: The location to get the weather for.
            """
            return

        get_weather.save(tmp_path)
        with open(os.path.join(tmp_path, "tool.py"), "r", encoding="utf-8") as f:
            source_code = f.read()
            compile(source_code, f.name, "exec")

<<<<<<< HEAD
=======
    def test_saving_tool_produces_valid_python_code_with_complex_name(self, tmp_path):
        # Test one cannot save tool with additional args in init
        class FailTool(Tool):
            name = 'spe"\rcific'
            description = """test \n\r
            description"""
            inputs = {"string_input": {"type": "string", "description": "input description"}}
            output_type = "string"

            def __init__(self):
                super().__init__(self)

            def forward(self, string_input):
                return "foo"

        fail_tool = FailTool()
        fail_tool.save(tmp_path)
        with open(os.path.join(tmp_path, "tool.py"), "r", encoding="utf-8") as f:
            source_code = f.read()
            compile(source_code, f.name, "exec")

    @pytest.mark.parametrize("fixture_name", ["boolean_default_tool_class", "boolean_default_tool_function"])
    def test_to_dict_boolean_default_input(self, fixture_name, request):
        """Test that boolean input parameter with default value is correctly represented in to_dict output"""
        tool = request.getfixturevalue(fixture_name)
        result = tool.to_dict()
        # Check that the boolean default annotation is preserved
        assert "flag: bool = False" in result["code"]
        # Check nullable attribute is set for the parameter with default value
        assert "'nullable': True" in result["code"]

    @pytest.mark.parametrize("fixture_name", ["optional_input_tool_class", "optional_input_tool_function"])
    def test_to_dict_optional_input(self, fixture_name, request):
        """Test that Optional/nullable input parameter is correctly represented in to_dict output"""
        tool = request.getfixturevalue(fixture_name)
        result = tool.to_dict()
        # Check the Optional type annotation is preserved
        assert "optional_text: Optional[str] = None" in result["code"]
        # Check that the input is marked as nullable in the code
        assert "'nullable': True" in result["code"]

>>>>>>> ce2e9e92

@pytest.fixture
def mock_server_parameters():
    return MagicMock()


@pytest.fixture
def mock_mcp_adapt():
    with patch("mcpadapt.core.MCPAdapt") as mock:
        mock.return_value.__enter__.return_value = ["tool1", "tool2"]
        mock.return_value.__exit__.return_value = None
        yield mock


@pytest.fixture
def mock_smolagents_adapter():
    with patch("mcpadapt.smolagents_adapter.SmolAgentsAdapter") as mock:
        yield mock


class TestToolCollection:
    def test_from_mcp(self, mock_server_parameters, mock_mcp_adapt, mock_smolagents_adapter):
        with ToolCollection.from_mcp(mock_server_parameters, trust_remote_code=True) as tool_collection:
            assert isinstance(tool_collection, ToolCollection)
            assert len(tool_collection.tools) == 2
            assert "tool1" in tool_collection.tools
            assert "tool2" in tool_collection.tools

    @require_run_all
    def test_integration_from_mcp(self):
        # define the most simple mcp server with one tool that echoes the input text
        mcp_server_script = dedent("""\
            from mcp.server.fastmcp import FastMCP

            mcp = FastMCP("Echo Server")

            @mcp.tool()
            def echo_tool(text: str) -> str:
                return text

            mcp.run()
        """).strip()

        mcp_server_params = mcp.StdioServerParameters(
            command="python",
            args=["-c", mcp_server_script],
        )

        with ToolCollection.from_mcp(mcp_server_params, trust_remote_code=True) as tool_collection:
            assert len(tool_collection.tools) == 1, "Expected 1 tool"
            assert tool_collection.tools[0].name == "echo_tool", "Expected tool name to be 'echo_tool'"
            assert tool_collection.tools[0](text="Hello") == "Hello", "Expected tool to echo the input text"

    def test_integration_from_mcp_with_sse(self):
        import subprocess
        import time

        # define the most simple mcp server with one tool that echoes the input text
        mcp_server_script = dedent("""\
            from mcp.server.fastmcp import FastMCP

            mcp = FastMCP("Echo Server", host="127.0.0.1", port=8000)

            @mcp.tool()
            def echo_tool(text: str) -> str:
                return text

            mcp.run("sse")
        """).strip()

        # start the SSE mcp server in a subprocess
        server_process = subprocess.Popen(
            ["python", "-c", mcp_server_script],
        )

        # wait for the server to start
        time.sleep(1)

        try:
            with ToolCollection.from_mcp(
                {"url": "http://127.0.0.1:8000/sse"}, trust_remote_code=True
            ) as tool_collection:
                assert len(tool_collection.tools) == 1, "Expected 1 tool"
                assert tool_collection.tools[0].name == "echo_tool", "Expected tool name to be 'echo_tool'"
                assert tool_collection.tools[0](text="Hello") == "Hello", "Expected tool to echo the input text"
        finally:
            # clean up the process when test is done
            server_process.kill()
            server_process.wait()


@pytest.mark.parametrize("tool_fixture_name", ["boolean_default_tool_class"])
def test_launch_gradio_demo_does_not_raise(tool_fixture_name, request):
    tool = request.getfixturevalue(tool_fixture_name)
    with patch("gradio.Interface.launch") as mock_launch:
        launch_gradio_demo(tool)
    assert mock_launch.call_count == 1<|MERGE_RESOLUTION|>--- conflicted
+++ resolved
@@ -436,29 +436,6 @@
             source_code = f.read()
             compile(source_code, f.name, "exec")
 
-<<<<<<< HEAD
-=======
-    def test_saving_tool_produces_valid_python_code_with_complex_name(self, tmp_path):
-        # Test one cannot save tool with additional args in init
-        class FailTool(Tool):
-            name = 'spe"\rcific'
-            description = """test \n\r
-            description"""
-            inputs = {"string_input": {"type": "string", "description": "input description"}}
-            output_type = "string"
-
-            def __init__(self):
-                super().__init__(self)
-
-            def forward(self, string_input):
-                return "foo"
-
-        fail_tool = FailTool()
-        fail_tool.save(tmp_path)
-        with open(os.path.join(tmp_path, "tool.py"), "r", encoding="utf-8") as f:
-            source_code = f.read()
-            compile(source_code, f.name, "exec")
-
     @pytest.mark.parametrize("fixture_name", ["boolean_default_tool_class", "boolean_default_tool_function"])
     def test_to_dict_boolean_default_input(self, fixture_name, request):
         """Test that boolean input parameter with default value is correctly represented in to_dict output"""
@@ -479,7 +456,6 @@
         # Check that the input is marked as nullable in the code
         assert "'nullable': True" in result["code"]
 
->>>>>>> ce2e9e92
 
 @pytest.fixture
 def mock_server_parameters():
