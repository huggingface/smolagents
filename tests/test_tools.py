# coding=utf-8
# Copyright 2024 HuggingFace Inc.
#
# Licensed under the Apache License, Version 2.0 (the "License");
# you may not use this file except in compliance with the License.
# You may obtain a copy of the License at
#
#     http://www.apache.org/licenses/LICENSE-2.0
#
# Unless required by applicable law or agreed to in writing, software
# distributed under the License is distributed on an "AS IS" BASIS,
# WITHOUT WARRANTIES OR CONDITIONS OF ANY KIND, either express or implied.
# See the License for the specific language governing permissions and
# limitations under the License.
import os
from textwrap import dedent
from typing import Any, Dict, List, Optional, Tuple
from unittest.mock import MagicMock, patch

import mcp
import numpy as np
import PIL.Image
import pytest
<<<<<<< HEAD
from transformers import is_vision_available
from transformers.testing_utils import get_tests_dir
=======
import torch
from huggingface_hub.utils import is_torch_available
>>>>>>> 01f9dab7

from smolagents.agent_types import _AGENT_TYPE_MAPPING
from smolagents.tools import AUTHORIZED_TYPES, Tool, ToolCollection, tool

from .utils.markers import require_run_all


<<<<<<< HEAD
if is_vision_available():
    from PIL import Image


def create_inputs(tool_inputs: Dict[str, Dict[Union[str, type], str]]):
    inputs = {}

    for input_name, input_desc in tool_inputs.items():
        input_type = input_desc["type"]

        if input_type == "string":
            inputs[input_name] = "Text input"
        elif input_type == "image":
            inputs[input_name] = Image.open(Path(get_tests_dir("fixtures")) / "000000039769.png").resize((512, 512))
        elif input_type == "audio":
            inputs[input_name] = np.ones(3000)
        else:
            raise ValueError(f"Invalid type requested: {input_type}")

    return inputs


=======
if is_torch_available():
    import torch


def output_type(output):
    if isinstance(output, (str, AgentText)):
        return "string"
    elif isinstance(output, (PIL.Image.Image, AgentImage)):
        return "image"
    elif isinstance(output, (torch.Tensor, AgentAudio)):
        return "audio"
    else:
        raise TypeError(f"Invalid output: {output}")


>>>>>>> 01f9dab7
class ToolTesterMixin:
    def test_inputs_output(self):
        assert hasattr(self.tool, "inputs")
        assert hasattr(self.tool, "output_type")

        inputs = self.tool.inputs
        assert isinstance(inputs, dict)

        for _, input_spec in inputs.items():
            assert "type" in input_spec
            assert "description" in input_spec
            assert input_spec["type"] in AUTHORIZED_TYPES
            assert isinstance(input_spec["description"], str)

        output_type = self.tool.output_type
        assert output_type in AUTHORIZED_TYPES

    def test_common_attributes(self):
        assert hasattr(self.tool, "description")
        assert hasattr(self.tool, "name")
        assert hasattr(self.tool, "inputs")
        assert hasattr(self.tool, "output_type")

    def test_agent_type_output(self, create_inputs):
        inputs = create_inputs(self.tool.inputs)
        output = self.tool(**inputs, sanitize_inputs_outputs=True)
        if self.tool.output_type != "any":
            agent_type = _AGENT_TYPE_MAPPING[self.tool.output_type]
            assert isinstance(output, agent_type)

    @pytest.fixture
    def create_inputs(self, shared_datadir):
        def _create_inputs(tool_inputs: dict[str, dict[str | type, str]]) -> dict[str, Any]:
            inputs = {}

            for input_name, input_desc in tool_inputs.items():
                input_type = input_desc["type"]

                if input_type == "string":
                    inputs[input_name] = "Text input"
                elif input_type == "image":
                    inputs[input_name] = PIL.Image.open(shared_datadir / "000000039769.png").resize((512, 512))
                elif input_type == "audio":
                    inputs[input_name] = np.ones(3000)
                else:
                    raise ValueError(f"Invalid type requested: {input_type}")

            return inputs

        return _create_inputs


class TestTool:
    def test_tool_init_with_decorator(self):
        @tool
        def coolfunc(a: str, b: int) -> float:
            """Cool function

            Args:
                a: The first argument
                b: The second one
            """
            return b + 2, a

        assert coolfunc.output_type == "number"

    def test_tool_init_vanilla(self):
        class HFModelDownloadsTool(Tool):
            name = "model_download_counter"
            description = """
            This is a tool that returns the most downloaded model of a given task on the Hugging Face Hub.
            It returns the name of the checkpoint."""

            inputs = {
                "task": {
                    "type": "string",
                    "description": "the task category (such as text-classification, depth-estimation, etc)",
                }
            }
            output_type = "string"

            def forward(self, task: str) -> str:
                return "best model"

        tool = HFModelDownloadsTool()
        assert list(tool.inputs.keys())[0] == "task"

    def test_tool_init_decorator_raises_issues(self):
        with pytest.raises(Exception) as e:

            @tool
            def coolfunc(a: str, b: int):
                """Cool function

                Args:
                    a: The first argument
                    b: The second one
                """
                return a + b

            assert coolfunc.output_type == "number"
        assert "Tool return type not found" in str(e)

        with pytest.raises(Exception) as e:

            @tool
            def coolfunc(a: str, b: int) -> int:
                """Cool function

                Args:
                    a: The first argument
                """
                return b + a

            assert coolfunc.output_type == "number"
        assert "docstring has no description for the argument" in str(e)

    def test_saving_tool_raises_error_imports_outside_function(self, tmp_path):
        with pytest.raises(Exception) as e:
            import numpy as np

            @tool
            def get_current_time() -> str:
                """
                Gets the current time.
                """
                return str(np.random.random())

            get_current_time.save(tmp_path)

        assert "np" in str(e)

        # Also test with classic definition
        with pytest.raises(Exception) as e:

            class GetCurrentTimeTool(Tool):
                name = "get_current_time_tool"
                description = "Gets the current time"
                inputs = {}
                output_type = "string"

                def forward(self):
                    return str(np.random.random())

            get_current_time = GetCurrentTimeTool()
            get_current_time.save(tmp_path)

        assert "np" in str(e)

    def test_tool_definition_raises_no_error_imports_in_function(self):
        @tool
        def get_current_time() -> str:
            """
            Gets the current time.
            """
            from datetime import datetime

            return str(datetime.now())

        class GetCurrentTimeTool(Tool):
            name = "get_current_time_tool"
            description = "Gets the current time"
            inputs = {}
            output_type = "string"

            def forward(self):
                from datetime import datetime

                return str(datetime.now())

    def test_tool_to_dict_allows_no_arg_in_init(self):
        """Test that a tool cannot be saved with required args in init"""

        class FailTool(Tool):
            name = "specific"
            description = "test description"
            inputs = {"string_input": {"type": "string", "description": "input description"}}
            output_type = "string"

            def __init__(self, url):
                super().__init__(self)
                self.url = url

            def forward(self, string_input: str) -> str:
                return self.url + string_input

        fail_tool = FailTool("dummy_url")
        with pytest.raises(Exception) as e:
            fail_tool.to_dict()
        assert "Parameters in __init__ must have default values, found required parameters" in str(e)

        class PassTool(Tool):
            name = "specific"
            description = "test description"
            inputs = {"string_input": {"type": "string", "description": "input description"}}
            output_type = "string"

            def __init__(self, url: Optional[str] = "none"):
                super().__init__(self)
                self.url = url

            def forward(self, string_input: str) -> str:
                return self.url + string_input

        fail_tool = PassTool()
        fail_tool.to_dict()

    def test_saving_tool_allows_no_imports_from_outside_methods(self, tmp_path):
        # Test that using imports from outside functions fails
        import numpy as np

        class FailTool(Tool):
            name = "specific"
            description = "test description"
            inputs = {"string_input": {"type": "string", "description": "input description"}}
            output_type = "string"

            def useless_method(self):
                self.client = np.random.random()
                return ""

            def forward(self, string_input):
                return self.useless_method() + string_input

        fail_tool = FailTool()
        with pytest.raises(Exception) as e:
            fail_tool.save(tmp_path)
        assert "'np' is undefined" in str(e)

        # Test that putting these imports inside functions works
        class SuccessTool(Tool):
            name = "specific"
            description = "test description"
            inputs = {"string_input": {"type": "string", "description": "input description"}}
            output_type = "string"

            def useless_method(self):
                import numpy as np

                self.client = np.random.random()
                return ""

            def forward(self, string_input):
                return self.useless_method() + string_input

        success_tool = SuccessTool()
        success_tool.save(tmp_path)

    def test_tool_missing_class_attributes_raises_error(self):
        with pytest.raises(Exception) as e:

            class GetWeatherTool(Tool):
                name = "get_weather"
                description = "Get weather in the next days at given location."
                inputs = {
                    "location": {"type": "string", "description": "the location"},
                    "celsius": {
                        "type": "string",
                        "description": "the temperature type",
                    },
                }

                def forward(self, location: str, celsius: Optional[bool] = False) -> str:
                    return "The weather is UNGODLY with torrential rains and temperatures below -10°C"

            GetWeatherTool()
        assert "You must set an attribute output_type" in str(e)

    def test_tool_from_decorator_optional_args(self):
        @tool
        def get_weather(location: str, celsius: Optional[bool] = False) -> str:
            """
            Get weather in the next days at given location.
            Secretly this tool does not care about the location, it hates the weather everywhere.

            Args:
                location: the location
                celsius: the temperature type
            """
            return "The weather is UNGODLY with torrential rains and temperatures below -10°C"

        assert "nullable" in get_weather.inputs["celsius"]
        assert get_weather.inputs["celsius"]["nullable"]
        assert "nullable" not in get_weather.inputs["location"]

    def test_tool_mismatching_nullable_args_raises_error(self):
        with pytest.raises(Exception) as e:

            class GetWeatherTool(Tool):
                name = "get_weather"
                description = "Get weather in the next days at given location."
                inputs = {
                    "location": {"type": "string", "description": "the location"},
                    "celsius": {
                        "type": "string",
                        "description": "the temperature type",
                    },
                }
                output_type = "string"

                def forward(self, location: str, celsius: Optional[bool] = False) -> str:
                    return "The weather is UNGODLY with torrential rains and temperatures below -10°C"

            GetWeatherTool()
        assert "Nullable" in str(e)

        with pytest.raises(Exception) as e:

            class GetWeatherTool2(Tool):
                name = "get_weather"
                description = "Get weather in the next days at given location."
                inputs = {
                    "location": {"type": "string", "description": "the location"},
                    "celsius": {
                        "type": "string",
                        "description": "the temperature type",
                    },
                }
                output_type = "string"

                def forward(self, location: str, celsius: bool = False) -> str:
                    return "The weather is UNGODLY with torrential rains and temperatures below -10°C"

            GetWeatherTool2()
        assert "Nullable" in str(e)

        with pytest.raises(Exception) as e:

            class GetWeatherTool3(Tool):
                name = "get_weather"
                description = "Get weather in the next days at given location."
                inputs = {
                    "location": {"type": "string", "description": "the location"},
                    "celsius": {
                        "type": "string",
                        "description": "the temperature type",
                        "nullable": True,
                    },
                }
                output_type = "string"

                def forward(self, location, celsius: str) -> str:
                    return "The weather is UNGODLY with torrential rains and temperatures below -10°C"

            GetWeatherTool3()
        assert "Nullable" in str(e)

    def test_tool_default_parameters_is_nullable(self):
        @tool
        def get_weather(location: str, celsius: bool = False) -> str:
            """
            Get weather in the next days at given location.

            Args:
                location: The location to get the weather for.
                celsius: is the temperature given in celsius?
            """
            return "The weather is UNGODLY with torrential rains and temperatures below -10°C"

        assert get_weather.inputs["celsius"]["nullable"]

    def test_tool_supports_any_none(self, tmp_path):
        @tool
        def get_weather(location: Any) -> None:
            """
            Get weather in the next days at given location.

            Args:
                location: The location to get the weather for.
            """
            return

        get_weather.save(tmp_path)
        assert get_weather.inputs["location"]["type"] == "any"
        assert get_weather.output_type == "null"

    def test_tool_supports_array(self):
        @tool
        def get_weather(locations: List[str], months: Optional[Tuple[str, str]] = None) -> Dict[str, float]:
            """
            Get weather in the next days at given locations.

            Args:
                locations: The locations to get the weather for.
                months: The months to get the weather for
            """
            return

        assert get_weather.inputs["locations"]["type"] == "array"
        assert get_weather.inputs["months"]["type"] == "array"

    def test_saving_tool_produces_valid_pyhon_code_with_multiline_description(self, tmp_path):
        @tool
        def get_weather(location: Any) -> None:
            """
            Get weather in the next days at given location.
            And works pretty well.

            Args:
                location: The location to get the weather for.
            """
            return

        get_weather.save(tmp_path)
        with open(os.path.join(tmp_path, "tool.py"), "r", encoding="utf-8") as f:
            source_code = f.read()
            compile(source_code, f.name, "exec")

    def test_saving_tool_produces_valid_python_code_with_complex_name(self, tmp_path):
        # Test one cannot save tool with additional args in init
        class FailTool(Tool):
            name = 'spe"\rcific'
            description = """test \n\r
            description"""
            inputs = {"string_input": {"type": "string", "description": "input description"}}
            output_type = "string"

            def __init__(self):
                super().__init__(self)

            def forward(self, string_input):
                return "foo"

        fail_tool = FailTool()
        fail_tool.save(tmp_path)
        with open(os.path.join(tmp_path, "tool.py"), "r", encoding="utf-8") as f:
            source_code = f.read()
            compile(source_code, f.name, "exec")


@pytest.fixture
def mock_server_parameters():
    return MagicMock()


@pytest.fixture
def mock_mcp_adapt():
    with patch("mcpadapt.core.MCPAdapt") as mock:
        mock.return_value.__enter__.return_value = ["tool1", "tool2"]
        mock.return_value.__exit__.return_value = None
        yield mock


@pytest.fixture
def mock_smolagents_adapter():
    with patch("mcpadapt.smolagents_adapter.SmolAgentsAdapter") as mock:
        yield mock


class TestToolCollection:
    def test_from_mcp(self, mock_server_parameters, mock_mcp_adapt, mock_smolagents_adapter):
        with ToolCollection.from_mcp(mock_server_parameters) as tool_collection:
            assert isinstance(tool_collection, ToolCollection)
            assert len(tool_collection.tools) == 2
            assert "tool1" in tool_collection.tools
            assert "tool2" in tool_collection.tools

    @require_run_all
    def test_integration_from_mcp(self):
        # define the most simple mcp server with one tool that echoes the input text
        mcp_server_script = dedent("""\
            from mcp.server.fastmcp import FastMCP

            mcp = FastMCP("Echo Server")

            @mcp.tool()
            def echo_tool(text: str) -> str:
                return text

            mcp.run()
        """).strip()

        mcp_server_params = mcp.StdioServerParameters(
            command="python",
            args=["-c", mcp_server_script],
        )

        with ToolCollection.from_mcp(mcp_server_params) as tool_collection:
            assert len(tool_collection.tools) == 1, "Expected 1 tool"
            assert tool_collection.tools[0].name == "echo_tool", "Expected tool name to be 'echo_tool'"
            assert tool_collection.tools[0](text="Hello") == "Hello", "Expected tool to echo the input text"

    def test_integration_from_mcp_with_sse(self):
        import subprocess
        import time

        # define the most simple mcp server with one tool that echoes the input text
        mcp_server_script = dedent("""\
            from mcp.server.fastmcp import FastMCP

            mcp = FastMCP("Echo Server", host="127.0.0.1", port=8000)

            @mcp.tool()
            def echo_tool(text: str) -> str:
                return text

            mcp.run("sse")
        """).strip()

        # start the SSE mcp server in a subprocess
        server_process = subprocess.Popen(
            ["python", "-c", mcp_server_script],
        )

        # wait for the server to start
        time.sleep(1)

        try:
            with ToolCollection.from_mcp({"url": "http://127.0.0.1:8000/sse"}) as tool_collection:
                assert len(tool_collection.tools) == 1, "Expected 1 tool"
                assert tool_collection.tools[0].name == "echo_tool", "Expected tool name to be 'echo_tool'"
                assert tool_collection.tools[0](text="Hello") == "Hello", "Expected tool to echo the input text"
        finally:
            # clean up the process when test is done
            server_process.kill()
            server_process.wait()<|MERGE_RESOLUTION|>--- conflicted
+++ resolved
@@ -21,13 +21,6 @@
 import numpy as np
 import PIL.Image
 import pytest
-<<<<<<< HEAD
-from transformers import is_vision_available
-from transformers.testing_utils import get_tests_dir
-=======
-import torch
-from huggingface_hub.utils import is_torch_available
->>>>>>> 01f9dab7
 
 from smolagents.agent_types import _AGENT_TYPE_MAPPING
 from smolagents.tools import AUTHORIZED_TYPES, Tool, ToolCollection, tool
@@ -35,46 +28,6 @@
 from .utils.markers import require_run_all
 
 
-<<<<<<< HEAD
-if is_vision_available():
-    from PIL import Image
-
-
-def create_inputs(tool_inputs: Dict[str, Dict[Union[str, type], str]]):
-    inputs = {}
-
-    for input_name, input_desc in tool_inputs.items():
-        input_type = input_desc["type"]
-
-        if input_type == "string":
-            inputs[input_name] = "Text input"
-        elif input_type == "image":
-            inputs[input_name] = Image.open(Path(get_tests_dir("fixtures")) / "000000039769.png").resize((512, 512))
-        elif input_type == "audio":
-            inputs[input_name] = np.ones(3000)
-        else:
-            raise ValueError(f"Invalid type requested: {input_type}")
-
-    return inputs
-
-
-=======
-if is_torch_available():
-    import torch
-
-
-def output_type(output):
-    if isinstance(output, (str, AgentText)):
-        return "string"
-    elif isinstance(output, (PIL.Image.Image, AgentImage)):
-        return "image"
-    elif isinstance(output, (torch.Tensor, AgentAudio)):
-        return "audio"
-    else:
-        raise TypeError(f"Invalid output: {output}")
-
-
->>>>>>> 01f9dab7
 class ToolTesterMixin:
     def test_inputs_output(self):
         assert hasattr(self.tool, "inputs")
