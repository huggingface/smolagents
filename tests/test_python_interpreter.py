# coding=utf-8
# Copyright 2024 HuggingFace Inc.
#
# Licensed under the Apache License, Version 2.0 (the "License");
# you may not use this file except in compliance with the License.
# You may obtain a copy of the License at
#
#     http://www.apache.org/licenses/LICENSE-2.0
#
# Unless required by applicable law or agreed to in writing, software
# distributed under the License is distributed on an "AS IS" BASIS,
# WITHOUT WARRANTIES OR CONDITIONS OF ANY KIND, either express or implied.
# See the License for the specific language governing permissions and
# limitations under the License.

import unittest
from textwrap import dedent

import numpy as np
import pytest

from smolagents.default_tools import BASE_PYTHON_TOOLS
from smolagents.local_python_executor import (
    InterpreterError,
    evaluate_python_code,
    fix_final_answer_code,
)


# Fake function we will use as tool
def add_two(x):
    return x + 2


class PythonInterpreterTester(unittest.TestCase):
    def test_evaluate_assign(self):
        code = "x = 3"
        state = {}
        result, _ = evaluate_python_code(code, {}, state=state)
        assert result == 3
        self.assertDictEqual(state, {"x": 3, "print_outputs": ""})

        code = "x = y"
        state = {"y": 5}
        result, _ = evaluate_python_code(code, {}, state=state)
        # evaluate returns the value of the last assignment.
        assert result == 5
        self.assertDictEqual(state, {"x": 5, "y": 5, "print_outputs": ""})

        code = "a=1;b=None"
        result, _ = evaluate_python_code(code, {}, state={})
        # evaluate returns the value of the last assignment.
        assert result is None

    def test_assignment_cannot_overwrite_tool(self):
        code = "print = '3'"
        with pytest.raises(InterpreterError) as e:
            evaluate_python_code(code, {"print": print}, state={})
        assert "Cannot assign to name 'print': doing this would erase the existing tool!" in str(e)

    def test_subscript_call(self):
        code = """def foo(x,y):return x*y\n\ndef boo(y):\n\treturn y**3\nfun = [foo, boo]\nresult_foo = fun[0](4,2)\nresult_boo = fun[1](4)"""
        state = {}
        result, _ = evaluate_python_code(code, BASE_PYTHON_TOOLS, state=state)
        assert result == 64
        assert state["result_foo"] == 8
        assert state["result_boo"] == 64

    def test_evaluate_call(self):
        code = "y = add_two(x)"
        state = {"x": 3}
        result, _ = evaluate_python_code(code, {"add_two": add_two}, state=state)
        assert result == 5
        self.assertDictEqual(state, {"x": 3, "y": 5, "print_outputs": ""})

        # Should not work without the tool
        with pytest.raises(InterpreterError) as e:
            evaluate_python_code(code, {}, state=state)
        assert "tried to execute add_two" in str(e.value)

    def test_evaluate_constant(self):
        code = "x = 3"
        state = {}
        result, _ = evaluate_python_code(code, {}, state=state)
        assert result == 3
        self.assertDictEqual(state, {"x": 3, "print_outputs": ""})

    def test_evaluate_dict(self):
        code = "test_dict = {'x': x, 'y': add_two(x)}"
        state = {"x": 3}
        result, _ = evaluate_python_code(code, {"add_two": add_two}, state=state)
        self.assertDictEqual(result, {"x": 3, "y": 5})
        self.assertDictEqual(state, {"x": 3, "test_dict": {"x": 3, "y": 5}, "print_outputs": ""})

    def test_evaluate_expression(self):
        code = "x = 3\ny = 5"
        state = {}
        result, _ = evaluate_python_code(code, {}, state=state)
        # evaluate returns the value of the last assignment.
        assert result == 5
        self.assertDictEqual(state, {"x": 3, "y": 5, "print_outputs": ""})

    def test_evaluate_f_string(self):
        code = "text = f'This is x: {x}.'"
        state = {"x": 3}
        result, _ = evaluate_python_code(code, {}, state=state)
        # evaluate returns the value of the last assignment.
        assert result == "This is x: 3."
        self.assertDictEqual(state, {"x": 3, "text": "This is x: 3.", "print_outputs": ""})

    def test_evaluate_if(self):
        code = "if x <= 3:\n    y = 2\nelse:\n    y = 5"
        state = {"x": 3}
        result, _ = evaluate_python_code(code, {}, state=state)
        # evaluate returns the value of the last assignment.
        assert result == 2
        self.assertDictEqual(state, {"x": 3, "y": 2, "print_outputs": ""})

        state = {"x": 8}
        result, _ = evaluate_python_code(code, {}, state=state)
        # evaluate returns the value of the last assignment.
        assert result == 5
        self.assertDictEqual(state, {"x": 8, "y": 5, "print_outputs": ""})

    def test_evaluate_list(self):
        code = "test_list = [x, add_two(x)]"
        state = {"x": 3}
        result, _ = evaluate_python_code(code, {"add_two": add_two}, state=state)
        self.assertListEqual(result, [3, 5])
        self.assertDictEqual(state, {"x": 3, "test_list": [3, 5], "print_outputs": ""})

    def test_evaluate_name(self):
        code = "y = x"
        state = {"x": 3}
        result, _ = evaluate_python_code(code, {}, state=state)
        assert result == 3
        self.assertDictEqual(state, {"x": 3, "y": 3, "print_outputs": ""})

    def test_evaluate_subscript(self):
        code = "test_list = [x, add_two(x)]\ntest_list[1]"
        state = {"x": 3}
        result, _ = evaluate_python_code(code, {"add_two": add_two}, state=state)
        assert result == 5
        self.assertDictEqual(state, {"x": 3, "test_list": [3, 5], "print_outputs": ""})

        code = "test_dict = {'x': x, 'y': add_two(x)}\ntest_dict['y']"
        state = {"x": 3}
        result, _ = evaluate_python_code(code, {"add_two": add_two}, state=state)
        assert result == 5
        self.assertDictEqual(state, {"x": 3, "test_dict": {"x": 3, "y": 5}, "print_outputs": ""})

        code = "vendor = {'revenue': 31000, 'rent': 50312}; vendor['ratio'] = round(vendor['revenue'] / vendor['rent'], 2)"
        state = {}
        evaluate_python_code(code, {"min": min, "print": print, "round": round}, state=state)
        assert state["vendor"] == {"revenue": 31000, "rent": 50312, "ratio": 0.62}

    def test_subscript_string_with_string_index_raises_appropriate_error(self):
        code = """
search_results = "[{'title': 'Paris, Ville de Paris, France Weather Forecast | AccuWeather', 'href': 'https://www.accuweather.com/en/fr/paris/623/weather-forecast/623', 'body': 'Get the latest weather forecast for Paris, Ville de Paris, France , including hourly, daily, and 10-day outlooks. AccuWeather provides you with reliable and accurate information on temperature ...'}]"
for result in search_results:
    if 'current' in result['title'].lower() or 'temperature' in result['title'].lower():
        current_weather_url = result['href']
        print(current_weather_url)
        break"""
        with pytest.raises(InterpreterError) as e:
            evaluate_python_code(code, BASE_PYTHON_TOOLS, state={})
            assert "You're trying to subscript a string with a string index" in e

    def test_evaluate_for(self):
        code = "x = 0\nfor i in range(3):\n    x = i"
        state = {}
        result, _ = evaluate_python_code(code, {"range": range}, state=state)
        assert result == 2
        self.assertDictEqual(state, {"x": 2, "i": 2, "print_outputs": ""})

    def test_evaluate_binop(self):
        code = "y + x"
        state = {"x": 3, "y": 6}
        result, _ = evaluate_python_code(code, {}, state=state)
        assert result == 9
        self.assertDictEqual(state, {"x": 3, "y": 6, "print_outputs": ""})

    def test_recursive_function(self):
        code = """
def recur_fibo(n):
    if n <= 1:
        return n
    else:
        return(recur_fibo(n-1) + recur_fibo(n-2))
recur_fibo(6)"""
        result, _ = evaluate_python_code(code, {}, state={})
        assert result == 8

    def test_evaluate_string_methods(self):
        code = "'hello'.replace('h', 'o').split('e')"
        result, _ = evaluate_python_code(code, {}, state={})
        assert result == ["o", "llo"]

    def test_evaluate_slicing(self):
        code = "'hello'[1:3][::-1]"
        result, _ = evaluate_python_code(code, {}, state={})
        assert result == "le"

    def test_access_attributes(self):
        code = "integer = 1\nobj_class = integer.__class__\nobj_class"
        result, _ = evaluate_python_code(code, {}, state={})
        assert result is int

    def test_list_comprehension(self):
        code = "sentence = 'THESEAGULL43'\nmeaningful_sentence = '-'.join([char.lower() for char in sentence if char.isalpha()])"
        result, _ = evaluate_python_code(code, {}, state={})
        assert result == "t-h-e-s-e-a-g-u-l-l"

    def test_string_indexing(self):
        code = """text_block = [
    "THESE",
    "AGULL"
]
sentence = ""
for block in text_block:
    for col in range(len(text_block[0])):
        sentence += block[col]
        """
        result, _ = evaluate_python_code(code, {"len": len, "range": range}, state={})
        assert result == "THESEAGULL"

    def test_tuples(self):
        code = "x = (1, 2, 3)\nx[1]"
        result, _ = evaluate_python_code(code, {}, state={})
        assert result == 2

        code = """
digits, i = [1, 2, 3], 1
digits[i], digits[i + 1] = digits[i + 1], digits[i]"""
        evaluate_python_code(code, {"range": range, "print": print, "int": int}, {})

        code = """
def calculate_isbn_10_check_digit(number):
    total = sum((10 - i) * int(digit) for i, digit in enumerate(number))
    remainder = total % 11
    check_digit = 11 - remainder
    if check_digit == 10:
        return 'X'
    elif check_digit == 11:
        return '0'
    else:
        return str(check_digit)

# Given 9-digit numbers
numbers = [
    "478225952",
    "643485613",
    "739394228",
    "291726859",
    "875262394",
    "542617795",
    "031810713",
    "957007669",
    "871467426"
]

# Calculate check digits for each number
check_digits = [calculate_isbn_10_check_digit(number) for number in numbers]
print(check_digits)
"""
        state = {}
        evaluate_python_code(
            code,
            {
                "range": range,
                "print": print,
                "sum": sum,
                "enumerate": enumerate,
                "int": int,
                "str": str,
            },
            state,
        )

    def test_listcomp(self):
        code = "x = [i for i in range(3)]"
        result, _ = evaluate_python_code(code, {"range": range}, state={})
        assert result == [0, 1, 2]

    def test_break_continue(self):
        code = "for i in range(10):\n    if i == 5:\n        break\ni"
        result, _ = evaluate_python_code(code, {"range": range}, state={})
        assert result == 5

        code = "for i in range(10):\n    if i == 5:\n        continue\ni"
        result, _ = evaluate_python_code(code, {"range": range}, state={})
        assert result == 9

    def test_call_int(self):
        code = "import math\nstr(math.ceil(149))"
        result, _ = evaluate_python_code(code, {"str": lambda x: str(x)}, state={})
        assert result == "149"

    def test_lambda(self):
        code = "f = lambda x: x + 2\nf(3)"
        result, _ = evaluate_python_code(code, {}, state={})
        assert result == 5

    def test_dictcomp(self):
        code = "x = {i: i**2 for i in range(3)}"
        result, _ = evaluate_python_code(code, {"range": range}, state={})
        assert result == {0: 0, 1: 1, 2: 4}

        code = "{num: name for num, name in {101: 'a', 102: 'b'}.items() if name not in ['a']}"
        result, _ = evaluate_python_code(code, {"print": print}, state={}, authorized_imports=["pandas"])
        assert result == {102: "b"}

        code = """
shifts = {'A': ('6:45', '8:00'), 'B': ('10:00', '11:45')}
shift_minutes = {worker: ('a', 'b') for worker, (start, end) in shifts.items()}
"""
        result, _ = evaluate_python_code(code, {}, state={})
        assert result == {"A": ("a", "b"), "B": ("a", "b")}

    def test_tuple_assignment(self):
        code = "a, b = 0, 1\nb"
        result, _ = evaluate_python_code(code, BASE_PYTHON_TOOLS, state={})
        assert result == 1

    def test_while(self):
        code = "i = 0\nwhile i < 3:\n    i += 1\ni"
        result, _ = evaluate_python_code(code, BASE_PYTHON_TOOLS, state={})
        assert result == 3

        # test infinite loop
        code = "i = 0\nwhile i < 3:\n    i -= 1\ni"
        with pytest.raises(InterpreterError) as e:
            evaluate_python_code(code, BASE_PYTHON_TOOLS, state={})
        assert "iterations in While loop exceeded" in str(e)

        # test lazy evaluation
        code = """
house_positions = [0, 7, 10, 15, 18, 22, 22]
i, n, loc = 0, 7, 30
while i < n and house_positions[i] <= loc:
    i += 1
"""
        state = {}
        evaluate_python_code(code, BASE_PYTHON_TOOLS, state=state)

    def test_generator(self):
        code = "a = [1, 2, 3, 4, 5]; b = (i**2 for i in a); list(b)"
        result, _ = evaluate_python_code(code, BASE_PYTHON_TOOLS, state={})
        assert result == [1, 4, 9, 16, 25]

    def test_boolops(self):
        code = """if (not (a > b and a > c)) or d > e:
    best_city = "Brooklyn"
else:
    best_city = "Manhattan"
    best_city
    """
        result, _ = evaluate_python_code(code, BASE_PYTHON_TOOLS, state={"a": 1, "b": 2, "c": 3, "d": 4, "e": 5})
        assert result == "Brooklyn"

        code = """if d > e and a < b:
    best_city = "Brooklyn"
elif d < e and a < b:
    best_city = "Sacramento"
else:
    best_city = "Manhattan"
    best_city
    """
        result, _ = evaluate_python_code(code, BASE_PYTHON_TOOLS, state={"a": 1, "b": 2, "c": 3, "d": 4, "e": 5})
        assert result == "Sacramento"

    def test_if_conditions(self):
        code = """char='a'
if char.isalpha():
    print('2')"""
        state = {}
        evaluate_python_code(code, BASE_PYTHON_TOOLS, state=state)
        assert state["print_outputs"] == "2\n"

    def test_imports(self):
        code = "import math\nmath.sqrt(4)"
        result, _ = evaluate_python_code(code, BASE_PYTHON_TOOLS, state={})
        assert result == 2.0

        code = "from random import choice, seed\nseed(12)\nchoice(['win', 'lose', 'draw'])"
        result, _ = evaluate_python_code(code, BASE_PYTHON_TOOLS, state={})
        assert result == "lose"

        code = "import time, re\ntime.sleep(0.1)"
        result, _ = evaluate_python_code(code, BASE_PYTHON_TOOLS, state={})
        assert result is None

        code = "from queue import Queue\nq = Queue()\nq.put(1)\nq.get()"
        result, _ = evaluate_python_code(code, BASE_PYTHON_TOOLS, state={})
        assert result == 1

        code = "import itertools\nlist(itertools.islice(range(10), 3))"
        result, _ = evaluate_python_code(code, BASE_PYTHON_TOOLS, state={})
        assert result == [0, 1, 2]

        code = "import re\nre.search('a', 'abc').group()"
        result, _ = evaluate_python_code(code, BASE_PYTHON_TOOLS, state={})
        assert result == "a"

        code = "import stat\nstat.S_ISREG(0o100644)"
        result, _ = evaluate_python_code(code, BASE_PYTHON_TOOLS, state={})
        assert result

        code = "import statistics\nstatistics.mean([1, 2, 3, 4, 4])"
        result, _ = evaluate_python_code(code, BASE_PYTHON_TOOLS, state={})
        assert result == 2.8

        code = "import unicodedata\nunicodedata.name('A')"
        result, _ = evaluate_python_code(code, BASE_PYTHON_TOOLS, state={})
        assert result == "LATIN CAPITAL LETTER A"

        # Test submodules are handled properly, thus not raising error
        code = "import numpy.random as rd\nrng = rd.default_rng(12345)\nrng.random()"
        result, _ = evaluate_python_code(code, BASE_PYTHON_TOOLS, state={}, authorized_imports=["numpy"])

        code = "from numpy.random import default_rng as d_rng\nrng = d_rng(12345)\nrng.random()"
        result, _ = evaluate_python_code(code, BASE_PYTHON_TOOLS, state={}, authorized_imports=["numpy"])

    def test_additional_imports(self):
        code = "import numpy as np"
        evaluate_python_code(code, authorized_imports=["numpy"], state={})

        code = "import numpy.random as rd"
        evaluate_python_code(code, authorized_imports=["numpy.random"], state={})
        evaluate_python_code(code, authorized_imports=["numpy"], state={})
        evaluate_python_code(code, authorized_imports=["*"], state={})
        with pytest.raises(InterpreterError):
            evaluate_python_code(code, authorized_imports=["random"], state={})

    def test_multiple_comparators(self):
        code = "0 <= -1 < 4 and 0 <= -5 < 4"
        result, _ = evaluate_python_code(code, BASE_PYTHON_TOOLS, state={})
        assert not result

        code = "0 <= 1 < 4 and 0 <= -5 < 4"
        result, _ = evaluate_python_code(code, BASE_PYTHON_TOOLS, state={})
        assert not result

        code = "0 <= 4 < 4 and 0 <= 3 < 4"
        result, _ = evaluate_python_code(code, BASE_PYTHON_TOOLS, state={})
        assert not result

        code = "0 <= 3 < 4 and 0 <= 3 < 4"
        result, _ = evaluate_python_code(code, BASE_PYTHON_TOOLS, state={})
        assert result

    def test_print_output(self):
        code = "print('Hello world!')\nprint('Ok no one cares')"
        state = {}
        result, _ = evaluate_python_code(code, BASE_PYTHON_TOOLS, state=state)
        assert result is None
        assert state["print_outputs"] == "Hello world!\nOk no one cares\n"

        # test print in function
        code = """
print("1")
def function():
    print("2")
function()"""
        state = {}
        evaluate_python_code(code, {"print": print}, state=state)
        assert state["print_outputs"] == "1\n2\n"

    def test_tuple_target_in_iterator(self):
        code = "for a, b in [('Ralf Weikert', 'Austria'), ('Samuel Seungwon Lee', 'South Korea')]:res = a.split()[0]"
        result, _ = evaluate_python_code(code, BASE_PYTHON_TOOLS, state={})
        assert result == "Samuel"

    def test_classes(self):
        code = """
class Animal:
    species = "Generic Animal"

    def __init__(self, name, age):
        self.name = name
        self.age = age

    def sound(self):
        return "The animal makes a sound."

    def __str__(self):
        return f"{self.name}, {self.age} years old"

class Dog(Animal):
    species = "Canine"

    def __init__(self, name, age, breed):
        super().__init__(name, age)
        self.breed = breed

    def sound(self):
        return "The dog barks."

    def __str__(self):
        return f"{self.name}, {self.age} years old, {self.breed}"

class Cat(Animal):
    def sound(self):
        return "The cat meows."

    def __str__(self):
        return f"{self.name}, {self.age} years old, {self.species}"


# Testing multiple instances
dog1 = Dog("Fido", 3, "Labrador")
dog2 = Dog("Buddy", 5, "Golden Retriever")

# Testing method with built-in function
animals = [dog1, dog2, Cat("Whiskers", 2)]
num_animals = len(animals)

# Testing exceptions in methods
class ExceptionTest:
    def method_that_raises(self):
        raise ValueError("An error occurred")

try:
    exc_test = ExceptionTest()
    exc_test.method_that_raises()
except ValueError as e:
    exception_message = str(e)


# Collecting results
dog1_sound = dog1.sound()
dog1_str = str(dog1)
dog2_sound = dog2.sound()
dog2_str = str(dog2)
cat = Cat("Whiskers", 2)
cat_sound = cat.sound()
cat_str = str(cat)
    """
        state = {}
        evaluate_python_code(
            code,
            {"print": print, "len": len, "super": super, "str": str, "sum": sum},
            state=state,
        )

        # Assert results
        assert state["dog1_sound"] == "The dog barks."
        assert state["dog1_str"] == "Fido, 3 years old, Labrador"
        assert state["dog2_sound"] == "The dog barks."
        assert state["dog2_str"] == "Buddy, 5 years old, Golden Retriever"
        assert state["cat_sound"] == "The cat meows."
        assert state["cat_str"] == "Whiskers, 2 years old, Generic Animal"
        assert state["num_animals"] == 3
        assert state["exception_message"] == "An error occurred"

    def test_variable_args(self):
        code = """
def var_args_method(self, *args, **kwargs):
    return sum(args) + sum(kwargs.values())

var_args_method(1, 2, 3, x=4, y=5)
"""
        state = {}
        result, _ = evaluate_python_code(code, {"sum": sum}, state=state)
        assert result == 15

    def test_exceptions(self):
        code = """
def method_that_raises(self):
    raise ValueError("An error occurred")

try:
    method_that_raises()
except ValueError as e:
    exception_message = str(e)
    """
        state = {}
        evaluate_python_code(
            code,
            {"print": print, "len": len, "super": super, "str": str, "sum": sum},
            state=state,
        )
        assert state["exception_message"] == "An error occurred"

    def test_print(self):
        code = "print(min([1, 2, 3]))"
        state = {}
        evaluate_python_code(code, {"min": min, "print": print}, state=state)
        assert state["print_outputs"] == "1\n"

    def test_types_as_objects(self):
        code = "type_a = float(2); type_b = str; type_c = int"
        state = {}
        result, is_final_answer = evaluate_python_code(code, {"float": float, "str": str, "int": int}, state=state)
        assert result is int

    def test_tuple_id(self):
        code = """
food_items = {"apple": 2, "banana": 3, "orange": 1, "pear": 1}
unique_food_items = [item for item, count in food_item_counts.items() if count == 1]
"""
        state = {}
        result, is_final_answer = evaluate_python_code(code, {}, state=state)
        assert result == ["orange", "pear"]

    def test_nonsimple_augassign(self):
        code = """
counts_dict = {'a': 0}
counts_dict['a'] += 1
counts_list = [1, 2, 3]
counts_list += [4, 5, 6]

class Counter:
    self.count = 0

a = Counter()
a.count += 1
"""
        state = {}
        evaluate_python_code(code, {}, state=state)
        assert state["counts_dict"] == {"a": 1}
        assert state["counts_list"] == [1, 2, 3, 4, 5, 6]
        assert state["a"].count == 1

    def test_adding_int_to_list_raises_error(self):
        code = """
counts = [1, 2, 3]
counts += 1"""
        with pytest.raises(InterpreterError) as e:
            evaluate_python_code(code, BASE_PYTHON_TOOLS, state={})
        assert "Cannot add non-list value 1 to a list." in str(e)

    def test_error_highlights_correct_line_of_code(self):
        code = """a = 1
b = 2

counts = [1, 2, 3]
counts += 1
b += 1"""
        with pytest.raises(InterpreterError) as e:
            evaluate_python_code(code, BASE_PYTHON_TOOLS, state={})
        assert "Code execution failed at line 'counts += 1" in str(e)

    def test_error_type_returned_in_function_call(self):
        code = """def error_function():
    raise ValueError("error")

error_function()"""
        with pytest.raises(InterpreterError) as e:
            evaluate_python_code(code)
        assert "error" in str(e)
        assert "ValueError" in str(e)

    def test_assert(self):
        code = """
assert 1 == 1
assert 1 == 2
"""
        with pytest.raises(InterpreterError) as e:
            evaluate_python_code(code, BASE_PYTHON_TOOLS, state={})
        assert "1 == 2" in str(e) and "1 == 1" not in str(e)

    def test_with_context_manager(self):
        code = """
class SimpleLock:
    def __init__(self):
        self.locked = False

    def __enter__(self):
        self.locked = True
        return self

    def __exit__(self, exc_type, exc_value, traceback):
        self.locked = False

lock = SimpleLock()

with lock as l:
    assert l.locked == True

assert lock.locked == False
    """
        state = {}
        tools = {}
        evaluate_python_code(code, tools, state=state)

    def test_default_arg_in_function(self):
        code = """
def f(a, b=333, n=1000):
    return b + n
n = f(1, n=667)
"""
        res, is_final_answer = evaluate_python_code(code, {}, {})
        assert res == 1000
        assert not is_final_answer

    def test_set(self):
        code = """
S1 = {'a', 'b', 'c'}
S2 = {'b', 'c', 'd'}
S3 = S1.difference(S2)
S4 = S1.intersection(S2)
"""
        state = {}
        evaluate_python_code(code, {}, state=state)
        assert state["S3"] == {"a"}
        assert state["S4"] == {"b", "c"}

    def test_break(self):
        code = """
i = 0

while True:
    i+= 1
    if i==3:
        break

i"""
        result, is_final_answer = evaluate_python_code(code, {"print": print, "round": round}, state={})
        assert result == 3
        assert not is_final_answer

    def test_return(self):
        # test early returns
        code = """
def add_one(n, shift):
    if True:
        return n + shift
    return n

add_one(1, 1)
"""
        state = {}
        result, is_final_answer = evaluate_python_code(
            code, {"print": print, "range": range, "ord": ord, "chr": chr}, state=state
        )
        assert result == 2

        # test returning None
        code = """
def returns_none(a):
    return

returns_none(1)
"""
        state = {}
        result, is_final_answer = evaluate_python_code(
            code, {"print": print, "range": range, "ord": ord, "chr": chr}, state=state
        )
        assert result is None

    def test_nested_for_loop(self):
        code = """
all_res = []
for i in range(10):
    subres = []
    for j in range(i):
        subres.append(j)
    all_res.append(subres)

out = [i for sublist in all_res for i in sublist]
out[:10]
"""
        state = {}
        result, is_final_answer = evaluate_python_code(code, {"print": print, "range": range}, state=state)
        assert result == [0, 0, 1, 0, 1, 2, 0, 1, 2, 3]

    def test_pandas(self):
        code = """
import pandas as pd

df = pd.DataFrame.from_dict({'SetCount': ['5', '4', '5'], 'Quantity': [1, 0, -1]})

df['SetCount'] = pd.to_numeric(df['SetCount'], errors='coerce')

parts_with_5_set_count = df[df['SetCount'] == 5.0]
parts_with_5_set_count[['Quantity', 'SetCount']].values[1]
"""
        state = {}
        result, _ = evaluate_python_code(code, {}, state=state, authorized_imports=["pandas"])
        assert np.array_equal(result, [-1, 5])

        code = """
import pandas as pd

df = pd.DataFrame.from_dict({"AtomicNumber": [111, 104, 105], "ok": [0, 1, 2]})

# Filter the DataFrame to get only the rows with outdated atomic numbers
filtered_df = df.loc[df['AtomicNumber'].isin([104])]
"""
        result, _ = evaluate_python_code(code, {"print": print}, state={}, authorized_imports=["pandas"])
        assert np.array_equal(result.values[0], [104, 1])

        # Test groupby
        code = """import pandas as pd
data = pd.DataFrame.from_dict([
    {"Pclass": 1, "Survived": 1},
    {"Pclass": 2, "Survived": 0},
    {"Pclass": 2, "Survived": 1}
])
survival_rate_by_class = data.groupby('Pclass')['Survived'].mean()
"""
        result, _ = evaluate_python_code(code, {}, state={}, authorized_imports=["pandas"])
        assert result.values[1] == 0.5

        # Test loc and iloc
        code = """import pandas as pd
data = pd.DataFrame.from_dict([
    {"Pclass": 1, "Survived": 1},
    {"Pclass": 2, "Survived": 0},
    {"Pclass": 2, "Survived": 1}
])
survival_rate_biased = data.loc[data['Survived']==1]['Survived'].mean()
survival_rate_biased = data.loc[data['Survived']==1]['Survived'].mean()
survival_rate_sorted = data.sort_values(by='Survived', ascending=False).iloc[0]
"""
        result, _ = evaluate_python_code(code, {}, state={}, authorized_imports=["pandas"])

    def test_starred(self):
        code = """
from math import radians, sin, cos, sqrt, atan2

def haversine(lat1, lon1, lat2, lon2):
    R = 6371000  # Radius of the Earth in meters
    lat1, lon1, lat2, lon2 = map(radians, [lat1, lon1, lat2, lon2])
    dlat = lat2 - lat1
    dlon = lon2 - lon1
    a = sin(dlat / 2) ** 2 + cos(lat1) * cos(lat2) * sin(dlon / 2) ** 2
    c = 2 * atan2(sqrt(a), sqrt(1 - a))
    distance = R * c
    return distance

coords_geneva = (46.1978, 6.1342)
coords_barcelona = (41.3869, 2.1660)

distance_geneva_barcelona = haversine(*coords_geneva, *coords_barcelona)
"""
        result, _ = evaluate_python_code(code, {"print": print, "map": map}, state={}, authorized_imports=["math"])
        assert round(result, 1) == 622395.4

    def test_for(self):
        code = """
shifts = {
    "Worker A": ("6:45 pm", "8:00 pm"),
    "Worker B": ("10:00 am", "11:45 am")
}

shift_intervals = {}
for worker, (start, end) in shifts.items():
    shift_intervals[worker] = end
shift_intervals
"""
        result, _ = evaluate_python_code(code, {"print": print, "map": map}, state={})
        assert result == {"Worker A": "8:00 pm", "Worker B": "11:45 am"}

    def test_syntax_error_points_error(self):
        code = "a = ;"
        with pytest.raises(InterpreterError) as e:
            evaluate_python_code(code)
        assert "SyntaxError" in str(e)
        assert "     ^" in str(e)

    def test_fix_final_answer_code(self):
        test_cases = [
            (
                "final_answer = 3.21\nfinal_answer(final_answer)",
                "final_answer_variable = 3.21\nfinal_answer(final_answer_variable)",
            ),
            (
                "x = final_answer(5)\nfinal_answer = x + 1\nfinal_answer(final_answer)",
                "x = final_answer(5)\nfinal_answer_variable = x + 1\nfinal_answer(final_answer_variable)",
            ),
            (
                "def func():\n    final_answer = 42\n    return final_answer(final_answer)",
                "def func():\n    final_answer_variable = 42\n    return final_answer(final_answer_variable)",
            ),
            (
                "final_answer(5)  # Should not change function calls",
                "final_answer(5)  # Should not change function calls",
            ),
            (
                "obj.final_answer = 5  # Should not change object attributes",
                "obj.final_answer = 5  # Should not change object attributes",
            ),
            (
                "final_answer=3.21;final_answer(final_answer)",
                "final_answer_variable=3.21;final_answer(final_answer_variable)",
            ),
        ]

        for i, (input_code, expected) in enumerate(test_cases, 1):
            result = fix_final_answer_code(input_code)
            assert result == expected, f"""
    Test case {i} failed:
    Input:    {input_code}
    Expected: {expected}
    Got:      {result}
    """

    def test_dangerous_subpackage_access_blocked(self):
        # Direct imports with dangerous patterns should fail
        code = "import random._os"
        with pytest.raises(InterpreterError):
            evaluate_python_code(code)

        # Import of whitelisted modules should succeed but dangerous submodules should not exist
        code = "import random;random._os.system('echo bad command passed')"
        with pytest.raises(InterpreterError) as e:
            evaluate_python_code(code)
        assert "AttributeError:module 'random' has no attribute '_os'" in str(e)

        code = "import doctest;doctest.inspect.os.system('echo bad command passed')"
        with pytest.raises(InterpreterError):
            evaluate_python_code(code, authorized_imports=["doctest"])

    def test_close_matches_subscript(self):
        code = 'capitals = {"Czech Republic": "Prague", "Monaco": "Monaco", "Bhutan": "Thimphu"};capitals["Butan"]'
        with pytest.raises(Exception) as e:
            evaluate_python_code(code)
<<<<<<< HEAD
        assert "Maybe you meant one of these indexes instead" in str(e) and "['Bhutan']" in str(e).replace("\\", "")
=======
        assert "Maybe you meant one of these indexes instead" in str(e) and "['Bhutan']" in str(e).replace("\\", "")

    def test_dangerous_builtins_calls_are_blocked(self):
        unsafe_code = "import os"
        dangerous_code = f"""
exec = callable.__self__.exec
compile = callable.__self__.compile
exec(compile('{unsafe_code}', 'no filename', 'exec'))
"""

        with pytest.raises(InterpreterError):
            evaluate_python_code(unsafe_code, static_tools=BASE_PYTHON_TOOLS)

        with pytest.raises(InterpreterError):
            evaluate_python_code(dangerous_code, static_tools=BASE_PYTHON_TOOLS)

    def test_dangerous_builtins_are_callable_if_explicitly_added(self):
        dangerous_code = """
compile = callable.__self__.compile
eval = callable.__self__.eval
exec = callable.__self__.exec

eval("1 + 1")
exec(compile("1 + 1", "no filename", "exec"))

teval("1 + 1")
texec(tcompile("1 + 1", "no filename", "exec"))
        """

        evaluate_python_code(
            dangerous_code, static_tools={"tcompile": compile, "teval": eval, "texec": exec} | BASE_PYTHON_TOOLS
        )


class TestPythonInterpreter:
    @pytest.mark.parametrize(
        "code, expected_result",
        [
            (
                dedent("""\
                    x = 1
                    x += 2
                """),
                3,
            ),
            (
                dedent("""\
                    x = "a"
                    x += "b"
                """),
                "ab",
            ),
            (
                dedent("""\
                    class Custom:
                        def __init__(self, value):
                            self.value = value
                        def __iadd__(self, other):
                            self.value += other * 10
                            return self

                    x = Custom(1)
                    x += 2
                    x.value
                """),
                21,
            ),
        ],
    )
    def test_evaluate_augassign(self, code, expected_result):
        state = {}
        result, _ = evaluate_python_code(code, {}, state=state)
        assert result == expected_result
>>>>>>> 5f5aec3e
<|MERGE_RESOLUTION|>--- conflicted
+++ resolved
@@ -917,9 +917,6 @@
         code = 'capitals = {"Czech Republic": "Prague", "Monaco": "Monaco", "Bhutan": "Thimphu"};capitals["Butan"]'
         with pytest.raises(Exception) as e:
             evaluate_python_code(code)
-<<<<<<< HEAD
-        assert "Maybe you meant one of these indexes instead" in str(e) and "['Bhutan']" in str(e).replace("\\", "")
-=======
         assert "Maybe you meant one of these indexes instead" in str(e) and "['Bhutan']" in str(e).replace("\\", "")
 
     def test_dangerous_builtins_calls_are_blocked(self):
@@ -992,5 +989,4 @@
     def test_evaluate_augassign(self, code, expected_result):
         state = {}
         result, _ = evaluate_python_code(code, {}, state=state)
-        assert result == expected_result
->>>>>>> 5f5aec3e
+        assert result == expected_result