# coding=utf-8
# Copyright 2024 HuggingFace Inc.
#
# Licensed under the Apache License, Version 2.0 (the "License");
# you may not use this file except in compliance with the License.
# You may obtain a copy of the License at
#
#     http://www.apache.org/licenses/LICENSE-2.0
#
# Unless required by applicable law or agreed to in writing, software
# distributed under the License is distributed on an "AS IS" BASIS,
# WITHOUT WARRANTIES OR CONDITIONS OF ANY KIND, either express or implied.
# See the License for the specific language governing permissions and
# limitations under the License.
import json
import sys
import unittest
from pathlib import Path
from typing import Optional
from unittest.mock import MagicMock, patch

import outlines
import pytest
from transformers.testing_utils import get_tests_dir

<<<<<<< HEAD
from smolagents import (
    BaseMLXLogitsProcessor,
    ChatMessage,
    HfApiModel,
    LiteLLMModel,
    MLXModel,
    TransformersModel,
    models,
    tool,
)
from smolagents.models import MessageRole, get_clean_message_list, parse_json_if_needed
=======
from smolagents.models import (
    ChatMessage,
    HfApiModel,
    LiteLLMModel,
    MessageRole,
    MLXModel,
    OpenAIServerModel,
    TransformersModel,
    get_clean_message_list,
    get_tool_json_schema,
    parse_json_if_needed,
    parse_tool_args_if_needed,
)
from smolagents.tools import tool

from .utils.markers import require_run_all
>>>>>>> 44f4336f


class ModelTests(unittest.TestCase):
    def test_get_json_schema_has_nullable_args(self):
        @tool
        def get_weather(location: str, celsius: Optional[bool] = False) -> str:
            """
            Get weather in the next days at given location.
            Secretly this tool does not care about the location, it hates the weather everywhere.

            Args:
                location: the location
                celsius: the temperature type
            """
            return "The weather is UNGODLY with torrential rains and temperatures below -10°C"

        assert "nullable" in get_tool_json_schema(get_weather)["function"]["parameters"]["properties"]["celsius"]

    def test_chatmessage_has_model_dumps_json(self):
        message = ChatMessage("user", [{"type": "text", "text": "Hello!"}])
        data = json.loads(message.model_dump_json())
        assert data["content"] == [{"type": "text", "text": "Hello!"}]

    @unittest.skipUnless(sys.platform.startswith("darwin"), "requires macOS")
    def test_get_mlx_message_no_tool(self):
        model = MLXModel(model_id="HuggingFaceTB/SmolLM2-135M-Instruct", max_tokens=10)
        messages = [{"role": "user", "content": [{"type": "text", "text": "Hello!"}]}]
        output = model(messages, stop_sequences=["great"]).content
        assert output.startswith("Hello")

    @unittest.skipUnless(sys.platform.startswith("darwin"), "requires macOS")
    def test_get_mlx_message_tricky_stop_sequence(self):
        # In this test HuggingFaceTB/SmolLM2-135M-Instruct generates the token ">'"
        # which is required to test capturing stop_sequences that have extra chars at the end.
        model = MLXModel(model_id="HuggingFaceTB/SmolLM2-135M-Instruct", max_tokens=100)
        stop_sequence = " print '>"
        messages = [{"role": "user", "content": [{"type": "text", "text": f"Please{stop_sequence}'"}]}]
        # check our assumption that that ">" is followed by "'"
        assert model.tokenizer.vocab[">'"]
        assert model(messages, stop_sequences=[]).content == f"I'm ready to help you{stop_sequence}'"
        # check stop_sequence capture when output has trailing chars
        assert model(messages, stop_sequences=[stop_sequence]).content == "I'm ready to help you"

    @unittest.skipUnless(sys.platform.startswith("darwin"), "requires macOS")
    def test_mlx_message_with_logit_processor(self):
        class RegexLogitsProcessor(BaseMLXLogitsProcessor):
            def __init__(self, grammar, tokenizer):
                self._outlines_processor = outlines.processors.RegexLogitsProcessor(
                    regex_string=grammar, tokenizer=outlines.models.TransformerTokenizer(tokenizer)
                )

            def __call__(self, input_ids, logits):
                processed_logits = self._outlines_processor(input_ids, logits.reshape(-1))
                return processed_logits.reshape(1, -1)

        model = MLXModel(
            model_id="HuggingFaceTB/SmolLM2-135M-Instruct", max_tokens=100, logits_processor=RegexLogitsProcessor
        )
        messages = [{"role": "user", "content": [{"type": "text", "text": "Hello!"}]}]
        grammar = r"Hi! The logits processor made me say this!"
        assert model(messages, grammar=grammar).content == grammar

    def test_transformers_message_no_tool(self):
        model = TransformersModel(
            model_id="HuggingFaceTB/SmolLM2-135M-Instruct",
            max_new_tokens=5,
            device_map="cpu",
            do_sample=False,
        )
        messages = [{"role": "user", "content": [{"type": "text", "text": "Hello!"}]}]
        output = model(messages, stop_sequences=["great"]).content
        assert output == "assistant\nHello"

    def test_transformers_message_vl_no_tool(self):
        from PIL import Image

        img = Image.open(Path(get_tests_dir("fixtures")) / "000000039769.png")
        model = TransformersModel(
            model_id="llava-hf/llava-interleave-qwen-0.5b-hf",
            max_new_tokens=5,
            device_map="cpu",
            do_sample=False,
        )
        messages = [{"role": "user", "content": [{"type": "text", "text": "Hello!"}, {"type": "image", "image": img}]}]
        output = model(messages, stop_sequences=["great"]).content
        assert output == "Hello! How can"

    def test_parse_tool_args_if_needed(self):
        original_message = ChatMessage(role="user", content=[{"type": "text", "text": "Hello!"}])
        parsed_message = parse_tool_args_if_needed(original_message)
        assert parsed_message == original_message

    def test_parse_json_if_needed(self):
        args = "abc"
        parsed_args = parse_json_if_needed(args)
        assert parsed_args == "abc"

        args = '{"a": 3}'
        parsed_args = parse_json_if_needed(args)
        assert parsed_args == {"a": 3}

        args = "3"
        parsed_args = parse_json_if_needed(args)
        assert parsed_args == 3

        args = 3
        parsed_args = parse_json_if_needed(args)
        assert parsed_args == 3


class TestHfApiModel:
    def test_call_with_custom_role_conversions(self):
        custom_role_conversions = {MessageRole.USER: MessageRole.SYSTEM}
        model = HfApiModel(model_id="test-model", custom_role_conversions=custom_role_conversions)
        model.client = MagicMock()
        messages = [{"role": "user", "content": "Test message"}]
        _ = model(messages)
        # Verify that the role conversion was applied
        assert model.client.chat_completion.call_args.kwargs["messages"][0]["role"] == "system", (
            "role conversion should be applied"
        )

    @require_run_all
    def test_get_hfapi_message_no_tool(self):
        model = HfApiModel(model="Qwen/Qwen2.5-Coder-32B-Instruct", max_tokens=10)
        messages = [{"role": "user", "content": [{"type": "text", "text": "Hello!"}]}]
        model(messages, stop_sequences=["great"])

    @require_run_all
    def test_get_hfapi_message_no_tool_external_provider(self):
        model = HfApiModel(model="Qwen/Qwen2.5-Coder-32B-Instruct", provider="together", max_tokens=10)
        messages = [{"role": "user", "content": [{"type": "text", "text": "Hello!"}]}]
        model(messages, stop_sequences=["great"])


class TestLiteLLMModel:
    @pytest.mark.parametrize(
        "model_id, error_flag",
        [
            ("groq/llama-3.3-70b", "Missing API Key"),
            ("cerebras/llama-3.3-70b", "The api_key client option must be set"),
            ("mistral/mistral-tiny", "The api_key client option must be set"),
        ],
    )
    def test_call_different_providers_without_key(self, model_id, error_flag):
        model = LiteLLMModel(model_id=model_id)
        messages = [{"role": "user", "content": [{"type": "text", "text": "Test message"}]}]
        with pytest.raises(Exception) as e:
            # This should raise 401 error because of missing API key, not fail for any "bad format" reason
            model(messages)
        assert error_flag in str(e)

    def test_passing_flatten_messages(self):
        model = LiteLLMModel(model_id="groq/llama-3.3-70b", flatten_messages_as_text=False)
        assert not model.flatten_messages_as_text

        model = LiteLLMModel(model_id="fal/llama-3.3-70b", flatten_messages_as_text=True)
        assert model.flatten_messages_as_text


class TestOpenAIServerModel:
    def test_client_kwargs_passed_correctly(self):
        model_id = "gpt-3.5-turbo"
        api_base = "https://api.openai.com/v1"
        api_key = "test_api_key"
        organization = "test_org"
        project = "test_project"
        client_kwargs = {"max_retries": 5}

        with patch("openai.OpenAI") as MockOpenAI:
            _ = OpenAIServerModel(
                model_id=model_id,
                api_base=api_base,
                api_key=api_key,
                organization=organization,
                project=project,
                client_kwargs=client_kwargs,
            )
            MockOpenAI.assert_called_once_with(
                base_url=api_base, api_key=api_key, organization=organization, project=project, max_retries=5
            )


def test_get_clean_message_list_basic():
    messages = [
        {"role": "user", "content": [{"type": "text", "text": "Hello!"}]},
        {"role": "assistant", "content": [{"type": "text", "text": "Hi there!"}]},
    ]
    result = get_clean_message_list(messages)
    assert len(result) == 2
    assert result[0]["role"] == "user"
    assert result[0]["content"][0]["text"] == "Hello!"
    assert result[1]["role"] == "assistant"
    assert result[1]["content"][0]["text"] == "Hi there!"


def test_get_clean_message_list_role_conversions():
    messages = [
        {"role": "tool-call", "content": [{"type": "text", "text": "Calling tool..."}]},
        {"role": "tool-response", "content": [{"type": "text", "text": "Tool response"}]},
    ]
    result = get_clean_message_list(messages, role_conversions={"tool-call": "assistant", "tool-response": "user"})
    assert len(result) == 2
    assert result[0]["role"] == "assistant"
    assert result[0]["content"][0]["text"] == "Calling tool..."
    assert result[1]["role"] == "user"
    assert result[1]["content"][0]["text"] == "Tool response"


@pytest.mark.parametrize(
    "convert_images_to_image_urls, expected_clean_message",
    [
        (
            False,
            {
                "role": "user",
                "content": [
                    {"type": "image", "image": "encoded_image"},
                    {"type": "image", "image": "second_encoded_image"},
                ],
            },
        ),
        (
            True,
            {
                "role": "user",
                "content": [
                    {"type": "image_url", "image_url": {"url": "data:image/png;base64,encoded_image"}},
                    {"type": "image_url", "image_url": {"url": "data:image/png;base64,second_encoded_image"}},
                ],
            },
        ),
    ],
)
def test_get_clean_message_list_image_encoding(convert_images_to_image_urls, expected_clean_message):
    messages = [
        {
            "role": "user",
            "content": [{"type": "image", "image": b"image_data"}, {"type": "image", "image": b"second_image_data"}],
        }
    ]
    with patch("smolagents.models.encode_image_base64") as mock_encode:
        mock_encode.side_effect = ["encoded_image", "second_encoded_image"]
        result = get_clean_message_list(messages, convert_images_to_image_urls=convert_images_to_image_urls)
        mock_encode.assert_any_call(b"image_data")
        mock_encode.assert_any_call(b"second_image_data")
        assert len(result) == 1
        assert result[0] == expected_clean_message


def test_get_clean_message_list_flatten_messages_as_text():
    messages = [
        {"role": "user", "content": [{"type": "text", "text": "Hello!"}]},
        {"role": "user", "content": [{"type": "text", "text": "How are you?"}]},
    ]
    result = get_clean_message_list(messages, flatten_messages_as_text=True)
    assert len(result) == 1
    assert result[0]["role"] == "user"
    assert result[0]["content"] == "Hello!How are you?"<|MERGE_RESOLUTION|>--- conflicted
+++ resolved
@@ -23,20 +23,8 @@
 import pytest
 from transformers.testing_utils import get_tests_dir
 
-<<<<<<< HEAD
-from smolagents import (
+from smolagents.models import (
     BaseMLXLogitsProcessor,
-    ChatMessage,
-    HfApiModel,
-    LiteLLMModel,
-    MLXModel,
-    TransformersModel,
-    models,
-    tool,
-)
-from smolagents.models import MessageRole, get_clean_message_list, parse_json_if_needed
-=======
-from smolagents.models import (
     ChatMessage,
     HfApiModel,
     LiteLLMModel,
@@ -52,7 +40,6 @@
 from smolagents.tools import tool
 
 from .utils.markers import require_run_all
->>>>>>> 44f4336f
 
 
 class ModelTests(unittest.TestCase):
