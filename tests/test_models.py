# coding=utf-8
# Copyright 2024 HuggingFace Inc.
#
# Licensed under the Apache License, Version 2.0 (the "License");
# you may not use this file except in compliance with the License.
# You may obtain a copy of the License at
#
#     http://www.apache.org/licenses/LICENSE-2.0
#
# Unless required by applicable law or agreed to in writing, software
# distributed under the License is distributed on an "AS IS" BASIS,
# WITHOUT WARRANTIES OR CONDITIONS OF ANY KIND, either express or implied.
# See the License for the specific language governing permissions and
# limitations under the License.
import json
import sys
from contextlib import ExitStack
from unittest.mock import MagicMock, patch

import pytest
from huggingface_hub import ChatCompletionOutputMessage

from smolagents.default_tools import FinalAnswerTool
from smolagents.models import (
    AmazonBedrockModel,
    AzureOpenAIModel,
    ChatMessage,
    ChatMessageToolCall,
    InferenceClientModel,
    LiteLLMModel,
    LiteLLMRouterModel,
    MessageRole,
    MLXModel,
    Model,
    OpenAIModel,
    TransformersModel,
    get_clean_message_list,
    get_tool_call_from_text,
    get_tool_json_schema,
    parse_json_if_needed,
    remove_content_after_stop_sequences,
    supports_stop_parameter,
)
from smolagents.tools import tool

from .utils.markers import require_run_all


class TestModel:
    def test_prepare_completion_kwargs_parameter_precedence(self):
        """Test that self.kwargs have highest precedence and REMOVE_PARAMETER works correctly"""
        from smolagents.models import REMOVE_PARAMETER

        # Test with self.kwargs having highest precedence
        model = Model(max_tokens=100, temperature=0.5)
        completion_kwargs = model._prepare_completion_kwargs(
            messages=[ChatMessage(role=MessageRole.USER, content=[{"type": "text", "text": "Hello"}])],
            max_tokens=50,  # This should be overridden by self.kwargs
            top_p=0.9,  # This should remain from kwargs
        )

        # self.kwargs should have highest precedence
        assert completion_kwargs["max_tokens"] == 100
        assert completion_kwargs["temperature"] == 0.5
        assert completion_kwargs["top_p"] == 0.9

        # Test REMOVE_PARAMETER functionality
        model_with_removal = Model(max_tokens=REMOVE_PARAMETER, temperature=0.7)
        completion_kwargs = model_with_removal._prepare_completion_kwargs(
            messages=[ChatMessage(role=MessageRole.USER, content=[{"type": "text", "text": "Hello"}])],
            max_tokens=200,  # This should be removed by REMOVE_PARAMETER
            top_p=0.8,
        )

        # max_tokens should be removed, temperature should be set
        assert "max_tokens" not in completion_kwargs
        assert completion_kwargs["temperature"] == 0.7
        assert completion_kwargs["top_p"] == 0.8

    def test_agglomerate_stream_deltas(self):
        from smolagents.models import (
            ChatMessageStreamDelta,
            ChatMessageToolCallFunction,
            ChatMessageToolCallStreamDelta,
            TokenUsage,
            agglomerate_stream_deltas,
        )

        stream_deltas = [
            ChatMessageStreamDelta(
                content="Hi",
                tool_calls=[
                    ChatMessageToolCallStreamDelta(
                        index=0,
                        type="function",
                        function=ChatMessageToolCallFunction(arguments="", name="web_search", description=None),
                    )
                ],
                token_usage=None,
            ),
            ChatMessageStreamDelta(
                content=" everyone",
                tool_calls=[
                    ChatMessageToolCallStreamDelta(
                        index=0,
                        type="function",
                        function=ChatMessageToolCallFunction(arguments=' {"', name="web_search", description=None),
                    )
                ],
                token_usage=None,
            ),
            ChatMessageStreamDelta(
                content=", it's",
                tool_calls=[
                    ChatMessageToolCallStreamDelta(
                        index=0,
                        type="function",
                        function=ChatMessageToolCallFunction(
                            arguments='query": "current pope name and date of birth"}',
                            name="web_search",
                            description=None,
                        ),
                    )
                ],
                token_usage=None,
            ),
            ChatMessageStreamDelta(
                content="",
                tool_calls=None,
                token_usage=TokenUsage(input_tokens=1348, output_tokens=24),
            ),
        ]
        agglomerated_stream_delta = agglomerate_stream_deltas(stream_deltas)
        assert agglomerated_stream_delta.content == "Hi everyone, it's"
        assert (
            agglomerated_stream_delta.tool_calls[0].function.arguments
            == ' {"query": "current pope name and date of birth"}'
        )
        assert agglomerated_stream_delta.token_usage.total_tokens == 1372

    @pytest.mark.parametrize(
        "model_id, stop_sequences, should_contain_stop",
        [
            ("regular-model", ["stop1", "stop2"], True),  # Regular model should include stop
            ("openai/o3", ["stop1", "stop2"], False),  # o3 model should not include stop
            ("openai/o4-mini", ["stop1", "stop2"], False),  # o4-mini model should not include stop
            ("something/else/o3", ["stop1", "stop2"], False),  # Path ending with o3 should not include stop
            ("something/else/o4-mini", ["stop1", "stop2"], False),  # Path ending with o4-mini should not include stop
            ("o3", ["stop1", "stop2"], False),  # Exact o3 model should not include stop
            ("o4-mini", ["stop1", "stop2"], False),  # Exact o4-mini model should not include stop
            ("regular-model", None, False),  # None stop_sequences should not add stop parameter
        ],
    )
    def test_prepare_completion_kwargs_stop_sequences(self, model_id, stop_sequences, should_contain_stop):
        model = Model()
        model.model_id = model_id
        completion_kwargs = model._prepare_completion_kwargs(
            messages=[
                ChatMessage(role=MessageRole.USER, content=[{"type": "text", "text": "Hello"}]),
            ],
            stop_sequences=stop_sequences,
        )
        # Verify that the stop parameter is only included when appropriate
        if should_contain_stop:
            assert "stop" in completion_kwargs
            assert completion_kwargs["stop"] == stop_sequences
        else:
            assert "stop" not in completion_kwargs

    @pytest.mark.parametrize(
        "with_tools, tool_choice, expected_result",
        [
            # Default behavior: With tools but no explicit tool_choice, should default to "required"
            (True, ..., {"has_tool_choice": True, "value": "required"}),
            # Custom value: With tools and explicit tool_choice="auto"
            (True, "auto", {"has_tool_choice": True, "value": "auto"}),
            # Tool name as string
            (True, "valid_tool_function", {"has_tool_choice": True, "value": "valid_tool_function"}),
            # Tool choice as dictionary
            (
                True,
                {"type": "function", "function": {"name": "valid_tool_function"}},
                {"has_tool_choice": True, "value": {"type": "function", "function": {"name": "valid_tool_function"}}},
            ),
            # With tools but explicit None tool_choice: should exclude tool_choice
            (True, None, {"has_tool_choice": False, "value": None}),
            # Without tools: tool_choice should never be included
            (False, "required", {"has_tool_choice": False, "value": None}),
            (False, "auto", {"has_tool_choice": False, "value": None}),
            (False, None, {"has_tool_choice": False, "value": None}),
            (False, ..., {"has_tool_choice": False, "value": None}),
        ],
    )
    def test_prepare_completion_kwargs_tool_choice(self, with_tools, tool_choice, expected_result, example_tool):
        model = Model()
        kwargs = {"messages": [ChatMessage(role=MessageRole.USER, content=[{"type": "text", "text": "Hello"}])]}
        if with_tools:
            kwargs["tools_to_call_from"] = [example_tool]
        if tool_choice is not ...:
            kwargs["tool_choice"] = tool_choice

        completion_kwargs = model._prepare_completion_kwargs(**kwargs)

        if expected_result["has_tool_choice"]:
            assert "tool_choice" in completion_kwargs
            assert completion_kwargs["tool_choice"] == expected_result["value"]
        else:
            assert "tool_choice" not in completion_kwargs

    def test_get_json_schema_has_nullable_args(self):
        @tool
        def get_weather(location: str, celsius: bool | None = False) -> str:
            """
            Get weather in the next days at given location.
            Secretly this tool does not care about the location, it hates the weather everywhere.

            Args:
                location: the location
                celsius: the temperature type
            """
            return "The weather is UNGODLY with torrential rains and temperatures below -10°C"

        assert "nullable" in get_tool_json_schema(get_weather)["function"]["parameters"]["properties"]["celsius"]

    def test_chatmessage_has_model_dumps_json(self):
        message = ChatMessage("user", [{"type": "text", "text": "Hello!"}])
        data = json.loads(message.model_dump_json())
        assert data["content"] == [{"type": "text", "text": "Hello!"}]

<<<<<<< HEAD
    def test_chatmessage_from_dict_role_conversion(self):
        message_data = {
            "role": "user",
            "content": [{"type": "text", "text": "Hello!"}],
        }
        message = ChatMessage.from_dict(message_data)
        assert isinstance(message.role, MessageRole)
        assert message.role == MessageRole.USER
        assert message.role.value == "user"
        assert message.content == [{"type": "text", "text": "Hello!"}]

        message_data["role"] = MessageRole.ASSISTANT
        message2 = ChatMessage.from_dict(message_data)
        assert isinstance(message2.role, MessageRole)
        assert message2.role == MessageRole.ASSISTANT

    @unittest.skipUnless(sys.platform.startswith("darwin"), "requires macOS")
=======
    @pytest.mark.skipif(not sys.platform.startswith("darwin"), reason="requires macOS")
>>>>>>> d8c921d5
    def test_get_mlx_message_no_tool(self):
        model = MLXModel(model_id="HuggingFaceTB/SmolLM2-135M-Instruct", max_tokens=10)
        messages = [ChatMessage(role=MessageRole.USER, content=[{"type": "text", "text": "Hello!"}])]
        output = model(messages, stop_sequences=["great"]).content
        assert output.startswith("Hello")

    @pytest.mark.skipif(not sys.platform.startswith("darwin"), reason="requires macOS")
    def test_get_mlx_message_tricky_stop_sequence(self):
        # In this test HuggingFaceTB/SmolLM2-135M-Instruct generates the token ">'"
        # which is required to test capturing stop_sequences that have extra chars at the end.
        model = MLXModel(model_id="HuggingFaceTB/SmolLM2-135M-Instruct", max_tokens=100)
        stop_sequence = " print '>"
        messages = [
            ChatMessage(role=MessageRole.USER, content=[{"type": "text", "text": f"Please{stop_sequence}'"}]),
        ]
        # check our assumption that that ">" is followed by "'"
        assert model.tokenizer.vocab[">'"]
        assert model(messages, stop_sequences=[]).content == f"I'm ready to help you{stop_sequence}'"
        # check stop_sequence capture when output has trailing chars
        assert model(messages, stop_sequences=[stop_sequence]).content == "I'm ready to help you"

    def test_transformers_message_no_tool(self, monkeypatch):
        monkeypatch.setattr("huggingface_hub.constants.HF_HUB_DOWNLOAD_TIMEOUT", 30)  # instead of 10
        model = TransformersModel(
            model_id="HuggingFaceTB/SmolLM2-135M-Instruct",
            max_new_tokens=5,
            device_map="cpu",
            do_sample=False,
        )
        messages = [ChatMessage(role=MessageRole.USER, content=[{"type": "text", "text": "Hello!"}])]
        output = model.generate(messages).content
        assert output == "Hello! I'm here"

        output = model.generate_stream(messages, stop_sequences=["great"])
        output_str = ""
        for el in output:
            output_str += el.content
        assert output_str == "Hello! I'm here"

    def test_transformers_message_vl_no_tool(self, shared_datadir, monkeypatch):
        monkeypatch.setattr("huggingface_hub.constants.HF_HUB_DOWNLOAD_TIMEOUT", 30)  # instead of 10
        import PIL.Image

        img = PIL.Image.open(shared_datadir / "000000039769.png")
        model = TransformersModel(
            model_id="llava-hf/llava-interleave-qwen-0.5b-hf",
            max_new_tokens=4,
            device_map="cpu",
            do_sample=False,
        )
        messages = [
            ChatMessage(
                role=MessageRole.USER,
                content=[{"type": "text", "text": "What is this?"}, {"type": "image", "image": img}],
            )
        ]
        output = model.generate(messages).content
        assert output == "This is a very"

        output = model.generate_stream(messages, stop_sequences=["great"])
        output_str = ""
        for el in output:
            output_str += el.content
        assert output_str == "This is a very"

    def test_parse_json_if_needed(self):
        args = "abc"
        parsed_args = parse_json_if_needed(args)
        assert parsed_args == "abc"

        args = '{"a": 3}'
        parsed_args = parse_json_if_needed(args)
        assert parsed_args == {"a": 3}

        args = "3"
        parsed_args = parse_json_if_needed(args)
        assert parsed_args == 3

        args = 3
        parsed_args = parse_json_if_needed(args)
        assert parsed_args == 3


class TestInferenceClientModel:
    def test_call_with_custom_role_conversions(self):
        custom_role_conversions = {MessageRole.USER: MessageRole.SYSTEM}
        model = InferenceClientModel(model_id="test-model", custom_role_conversions=custom_role_conversions)
        model.client = MagicMock()
        mock_response = model.client.chat_completion.return_value
        mock_response.choices[0].message = ChatCompletionOutputMessage(role=MessageRole.ASSISTANT)
        messages = [ChatMessage(role=MessageRole.USER, content="Test message")]
        _ = model(messages)
        # Verify that the role conversion was applied
        assert model.client.chat_completion.call_args.kwargs["messages"][0]["role"] == "system", (
            "role conversion should be applied"
        )

    def test_init_model_with_tokens(self):
        model = InferenceClientModel(model_id="test-model", token="abc")
        assert model.client.token == "abc"

        model = InferenceClientModel(model_id="test-model", api_key="abc")
        assert model.client.token == "abc"

        with pytest.raises(ValueError, match="Received both `token` and `api_key` arguments."):
            InferenceClientModel(model_id="test-model", token="abc", api_key="def")

    def test_structured_outputs_with_unsupported_provider(self):
        with pytest.raises(
            ValueError, match="InferenceClientModel only supports structured outputs with these providers:"
        ):
            model = InferenceClientModel(model_id="test-model", token="abc", provider="some_provider")
            model.generate(
                messages=[ChatMessage(role=MessageRole.USER, content="Hello!")],
                response_format={"type": "json_object"},
            )

    @require_run_all
    def test_get_hfapi_message_no_tool(self):
        model = InferenceClientModel(model_id="Qwen/Qwen2.5-Coder-32B-Instruct", max_tokens=10)
        messages = [ChatMessage(role=MessageRole.USER, content=[{"type": "text", "text": "Hello!"}])]
        model(messages, stop_sequences=["great"])

    @require_run_all
    def test_get_hfapi_message_no_tool_external_provider(self):
        model = InferenceClientModel(model_id="Qwen/Qwen2.5-Coder-32B-Instruct", provider="together", max_tokens=10)
        messages = [ChatMessage(role=MessageRole.USER, content=[{"type": "text", "text": "Hello!"}])]
        model(messages, stop_sequences=["great"])

    @require_run_all
    def test_get_hfapi_message_stream_no_tool(self):
        model = InferenceClientModel(model_id="Qwen/Qwen2.5-Coder-32B-Instruct", max_tokens=10)
        messages = [ChatMessage(role=MessageRole.USER, content=[{"type": "text", "text": "Hello!"}])]
        for el in model.generate_stream(messages, stop_sequences=["great"]):
            assert el.content is not None

    @require_run_all
    def test_get_hfapi_message_stream_no_tool_external_provider(self):
        model = InferenceClientModel(model_id="Qwen/Qwen2.5-Coder-32B-Instruct", provider="together", max_tokens=10)
        messages = [ChatMessage(role=MessageRole.USER, content=[{"type": "text", "text": "Hello!"}])]
        for el in model.generate_stream(messages, stop_sequences=["great"]):
            assert el.content is not None


class TestLiteLLMModel:
    @pytest.mark.parametrize(
        "model_id",
        [
            "groq/llama-3.3-70b",
            "cerebras/llama-3.3-70b",
            "mistral/mistral-tiny",
        ],
    )
    def test_call_different_providers_without_key(self, model_id):
        # Different litellm versions produce different error messages for missing API keys
        # This test checks for the presence of any common authentication-related error phrases
        possible_error_messages = [
            "Missing API Key",
            "Wrong API Key",
            "Invalid API Key",
            "The api_key client option must be set",
            "AuthenticationError",
            "Unauthorized",
        ]
        model = LiteLLMModel(model_id=model_id)
        messages = [ChatMessage(role=MessageRole.USER, content=[{"type": "text", "text": "Test message"}])]
        # Test generate method
        with pytest.raises(Exception) as e:
            model.generate(messages)
        error_message = str(e)
        assert any(possible_error_message in error_message for possible_error_message in possible_error_messages), (
            f"Error message '{error_message}' does not contain any expected phrases"
        )
        # Test generate_stream method
        with pytest.raises(Exception) as e:
            for el in model.generate_stream(messages):
                assert el.content is not None
        error_message = str(e)
        assert any(possible_error_message in error_message for possible_error_message in possible_error_messages), (
            f"Error message '{error_message}' does not contain any expected phrases"
        )

    def test_retry_on_rate_limit_error(self):
        """Test that the retry mechanism does trigger on 429 rate limit errors"""
        import time

        # Patch RETRY_WAIT to 1 second for faster testing
        mock_litellm = MagicMock()

        with (
            patch("smolagents.models.RETRY_WAIT", 0.1),
            patch("smolagents.utils.random.random", side_effect=[0.1, 0.1]),
            patch("smolagents.models.LiteLLMModel.create_client", return_value=mock_litellm),
        ):
            model = LiteLLMModel(model_id="test-model")
            messages = [ChatMessage(role=MessageRole.USER, content=[{"type": "text", "text": "Test message"}])]

            # Create a mock response for successful call
            mock_success_response = MagicMock()
            mock_success_response.choices = [MagicMock()]
            # Set content directly (not through model_dump)
            mock_success_response.choices[0].message.content = "Success response"
            mock_success_response.choices[0].message.role = "assistant"
            mock_success_response.choices[0].message.tool_calls = None
            mock_success_response.usage.prompt_tokens = 10
            mock_success_response.usage.completion_tokens = 20

            # Create a 429 rate limit error
            rate_limit_error = Exception("Error code: 429 - Rate limit exceeded")

            # Mock the litellm client to raise an error twice, and then succeed
            model.client.completion.side_effect = [rate_limit_error, rate_limit_error, mock_success_response]

            # Measure time to verify retry wait time
            start_time = time.time()
            result = model.generate(messages)
            elapsed_time = time.time() - start_time

            # Verify that completion was called thrice (twice failed, once succeeded)
            assert model.client.completion.call_count == 3
            assert result.content == "Success response"
            assert result.token_usage.input_tokens == 10
            assert result.token_usage.output_tokens == 20

            # Verify that the wait time was around
            # 0.22s (1st retry) [0.1 * 2.0 * (1 + 1 * 0.1)]
            # + 0.48s (2nd retry) [0.22 * 2.0 * (1 + 1 * 0.1)]
            # = 0.704s (allow some tolerance)
            assert 0.67 <= elapsed_time <= 0.73

    def test_passing_flatten_messages(self):
        model = LiteLLMModel(model_id="groq/llama-3.3-70b", flatten_messages_as_text=False)
        assert not model.flatten_messages_as_text

        model = LiteLLMModel(model_id="fal/llama-3.3-70b", flatten_messages_as_text=True)
        assert model.flatten_messages_as_text


class TestLiteLLMRouterModel:
    @pytest.mark.parametrize(
        "model_id, expected",
        [
            ("llama-3.3-70b", False),
            ("llama-3.3-70b", True),
            ("mistral-tiny", True),
        ],
    )
    def test_flatten_messages_as_text(self, model_id, expected):
        model_list = [
            {"model_name": "llama-3.3-70b", "litellm_params": {"model": "groq/llama-3.3-70b"}},
            {"model_name": "llama-3.3-70b", "litellm_params": {"model": "cerebras/llama-3.3-70b"}},
            {"model_name": "mistral-tiny", "litellm_params": {"model": "mistral/mistral-tiny"}},
        ]
        model = LiteLLMRouterModel(model_id=model_id, model_list=model_list, flatten_messages_as_text=expected)
        assert model.flatten_messages_as_text is expected

    def test_create_client(self):
        model_list = [
            {"model_name": "llama-3.3-70b", "litellm_params": {"model": "groq/llama-3.3-70b"}},
            {"model_name": "llama-3.3-70b", "litellm_params": {"model": "cerebras/llama-3.3-70b"}},
        ]
        with patch("litellm.router.Router") as mock_router:
            router_model = LiteLLMRouterModel(
                model_id="model-group-1", model_list=model_list, client_kwargs={"routing_strategy": "simple-shuffle"}
            )
            # Ensure that the Router constructor was called with the expected keyword arguments
            mock_router.assert_called_once()
            assert mock_router.call_count == 1
            assert mock_router.call_args.kwargs["model_list"] == model_list
            assert mock_router.call_args.kwargs["routing_strategy"] == "simple-shuffle"
            assert router_model.client == mock_router.return_value


class TestOpenAIModel:
    def test_client_kwargs_passed_correctly(self):
        model_id = "gpt-3.5-turbo"
        api_base = "https://api.openai.com/v1"
        api_key = "test_api_key"
        organization = "test_org"
        project = "test_project"
        client_kwargs = {"max_retries": 5}

        with patch("openai.OpenAI") as MockOpenAI:
            model = OpenAIModel(
                model_id=model_id,
                api_base=api_base,
                api_key=api_key,
                organization=organization,
                project=project,
                client_kwargs=client_kwargs,
            )
        MockOpenAI.assert_called_once_with(
            base_url=api_base, api_key=api_key, organization=organization, project=project, max_retries=5
        )
        assert model.client == MockOpenAI.return_value

    @require_run_all
    def test_streaming_tool_calls(self):
        model = OpenAIModel(model_id="gpt-4o-mini")
        messages = [
            ChatMessage(
                role=MessageRole.USER,
                content=[
                    {
                        "type": "text",
                        "text": "Hello! Please return the final answer 'blob' and the final answer 'blob2' in two parallel tool calls",
                    }
                ],
            ),
        ]
        for el in model.generate_stream(messages, tools_to_call_from=[FinalAnswerTool()]):
            if el.tool_calls:
                assert el.tool_calls[0].function.name == "final_answer"
                args = el.tool_calls[0].function.arguments
                if len(el.tool_calls) > 1:
                    assert el.tool_calls[1].function.name == "final_answer"
                    args2 = el.tool_calls[1].function.arguments
        assert args == '{"answer": "blob"}'
        assert args2 == '{"answer": "blob2"}'

    def test_stop_sequence_cutting_for_o4_mini(self):
        """Test that stop sequences are cut a posteriori for models that don't support stop parameter"""
        # Create a mock response that contains a stop sequence in the middle
        mock_response = MagicMock()
        mock_response.choices = [MagicMock()]
        mock_response.choices[0].message.role = "assistant"
        mock_response.choices[0].message.content = "This is some text<STOP>and this should be removed"
        mock_response.choices[0].message.tool_calls = None
        mock_response.usage.prompt_tokens = 10
        mock_response.usage.completion_tokens = 20

        with patch("openai.OpenAI") as MockOpenAI:
            mock_client = MagicMock()
            MockOpenAI.return_value = mock_client
            mock_client.chat.completions.create.return_value = mock_response

            model = OpenAIModel(model_id="o4-mini")
            messages = [ChatMessage(role=MessageRole.USER, content=[{"type": "text", "text": "Hello"}])]
            result = model.generate(messages, stop_sequences=["<STOP>"])

            # Verify the stop sequence was removed
            assert result.content == "This is some text"
            assert "<STOP>" not in result.content
            assert "and this should be removed" not in result.content


class TestAmazonBedrockModel:
    def test_client_for_bedrock(self):
        model_id = "us.amazon.nova-pro-v1:0"

        with patch("boto3.client") as MockBoto3:
            model = AmazonBedrockModel(
                model_id=model_id,
            )

        assert model.client == MockBoto3.return_value


class TestAzureOpenAIModel:
    def test_client_kwargs_passed_correctly(self):
        model_id = "gpt-3.5-turbo"
        api_key = "test_api_key"
        api_version = "2023-12-01-preview"
        azure_endpoint = "https://example-resource.azure.openai.com/"
        organization = "test_org"
        project = "test_project"
        client_kwargs = {"max_retries": 5}

        with patch("openai.OpenAI") as MockOpenAI, patch("openai.AzureOpenAI") as MockAzureOpenAI:
            model = AzureOpenAIModel(
                model_id=model_id,
                api_key=api_key,
                api_version=api_version,
                azure_endpoint=azure_endpoint,
                organization=organization,
                project=project,
                client_kwargs=client_kwargs,
            )
        assert MockOpenAI.call_count == 0
        MockAzureOpenAI.assert_called_once_with(
            base_url=None,
            api_key=api_key,
            api_version=api_version,
            azure_endpoint=azure_endpoint,
            organization=organization,
            project=project,
            max_retries=5,
        )
        assert model.client == MockAzureOpenAI.return_value


class TestTransformersModel:
    @pytest.mark.parametrize(
        "patching",
        [
            [
                (
                    "transformers.AutoModelForImageTextToText.from_pretrained",
                    {"side_effect": ValueError("Unrecognized configuration class")},
                ),
                ("transformers.AutoModelForCausalLM.from_pretrained", {}),
                ("transformers.AutoTokenizer.from_pretrained", {}),
            ],
            [
                ("transformers.AutoModelForImageTextToText.from_pretrained", {}),
                ("transformers.AutoProcessor.from_pretrained", {}),
            ],
        ],
    )
    def test_init(self, patching):
        with ExitStack() as stack:
            mocks = {target: stack.enter_context(patch(target, **kwargs)) for target, kwargs in patching}
            model = TransformersModel(
                model_id="test-model", device_map="cpu", torch_dtype="float16", trust_remote_code=True
            )
        assert model.model_id == "test-model"
        if "transformers.AutoTokenizer.from_pretrained" in mocks:
            assert model.model == mocks["transformers.AutoModelForCausalLM.from_pretrained"].return_value
            assert mocks["transformers.AutoModelForCausalLM.from_pretrained"].call_args.kwargs == {
                "device_map": "cpu",
                "torch_dtype": "float16",
                "trust_remote_code": True,
            }
            assert model.tokenizer == mocks["transformers.AutoTokenizer.from_pretrained"].return_value
            assert mocks["transformers.AutoTokenizer.from_pretrained"].call_args.args == ("test-model",)
            assert mocks["transformers.AutoTokenizer.from_pretrained"].call_args.kwargs == {"trust_remote_code": True}
        elif "transformers.AutoProcessor.from_pretrained" in mocks:
            assert model.model == mocks["transformers.AutoModelForImageTextToText.from_pretrained"].return_value
            assert mocks["transformers.AutoModelForImageTextToText.from_pretrained"].call_args.kwargs == {
                "device_map": "cpu",
                "torch_dtype": "float16",
                "trust_remote_code": True,
            }
            assert model.processor == mocks["transformers.AutoProcessor.from_pretrained"].return_value
            assert mocks["transformers.AutoProcessor.from_pretrained"].call_args.args == ("test-model",)
            assert mocks["transformers.AutoProcessor.from_pretrained"].call_args.kwargs == {"trust_remote_code": True}


def test_get_clean_message_list_basic():
    messages = [
        ChatMessage(role=MessageRole.USER, content=[{"type": "text", "text": "Hello!"}]),
        ChatMessage(role=MessageRole.ASSISTANT, content=[{"type": "text", "text": "Hi there!"}]),
    ]
    result = get_clean_message_list(messages)
    assert len(result) == 2
    assert result[0]["role"] == "user"
    assert result[0]["content"][0]["text"] == "Hello!"
    assert result[1]["role"] == "assistant"
    assert result[1]["content"][0]["text"] == "Hi there!"


@pytest.mark.parametrize(
    "messages,expected_roles,expected_texts",
    [
        (
            [
                {"role": "user", "content": [{"type": "text", "text": "Hello!"}]},
                {"role": "assistant", "content": [{"type": "text", "text": "Hi there!"}]},
            ],
            ["user", "assistant"],
            ["Hello!", "Hi there!"],
        ),
        (
            [
                {"role": "user", "content": [{"type": "text", "text": "How are you?"}]},
            ],
            ["user"],
            ["How are you?"],
        ),
    ],
)
def test_get_clean_message_list_with_dicts(messages, expected_roles, expected_texts):
    result = get_clean_message_list(messages)
    assert len(result) == len(messages)
    for i, msg in enumerate(result):
        assert msg["role"] == expected_roles[i]
        assert msg["content"][0]["text"] == expected_texts[i]


def test_get_clean_message_list_role_conversions():
    messages = [
        ChatMessage(role=MessageRole.TOOL_CALL, content=[{"type": "text", "text": "Calling tool..."}]),
        ChatMessage(role=MessageRole.TOOL_RESPONSE, content=[{"type": "text", "text": "Tool response"}]),
    ]
    result = get_clean_message_list(messages, role_conversions={"tool-call": "assistant", "tool-response": "user"})
    assert len(result) == 2
    assert result[0]["role"] == "assistant"
    assert result[0]["content"][0]["text"] == "Calling tool..."
    assert result[1]["role"] == "user"
    assert result[1]["content"][0]["text"] == "Tool response"


def test_remove_content_after_stop_sequences():
    content = "Hello<code>world!"
    stop_sequences = ["<code>"]
    removed_content = remove_content_after_stop_sequences(content, stop_sequences)
    assert removed_content == "Hello"


def test_remove_content_after_stop_sequences_handles_none():
    # Test with None stop sequence
    content = "Hello world!"
    removed_content = remove_content_after_stop_sequences(content, None)
    assert removed_content == content

    # Test with None content
    removed_content = remove_content_after_stop_sequences(None, ["<code>"])
    assert removed_content is None


@pytest.mark.parametrize(
    "convert_images_to_image_urls, expected_clean_message",
    [
        (
            False,
            dict(
                role=MessageRole.USER,
                content=[
                    {"type": "image", "image": "encoded_image"},
                    {"type": "image", "image": "second_encoded_image"},
                ],
            ),
        ),
        (
            True,
            dict(
                role=MessageRole.USER,
                content=[
                    {"type": "image_url", "image_url": {"url": "data:image/png;base64,encoded_image"}},
                    {"type": "image_url", "image_url": {"url": "data:image/png;base64,second_encoded_image"}},
                ],
            ),
        ),
    ],
)
def test_get_clean_message_list_image_encoding(convert_images_to_image_urls, expected_clean_message):
    message = ChatMessage(
        role=MessageRole.USER,
        content=[{"type": "image", "image": b"image_data"}, {"type": "image", "image": b"second_image_data"}],
    )
    with patch("smolagents.models.encode_image_base64") as mock_encode:
        mock_encode.side_effect = ["encoded_image", "second_encoded_image"]
        result = get_clean_message_list([message], convert_images_to_image_urls=convert_images_to_image_urls)
        mock_encode.assert_any_call(b"image_data")
        mock_encode.assert_any_call(b"second_image_data")
        assert len(result) == 1
        assert result[0] == expected_clean_message


def test_get_clean_message_list_flatten_messages_as_text():
    messages = [
        ChatMessage(role=MessageRole.USER, content=[{"type": "text", "text": "Hello!"}]),
        ChatMessage(role=MessageRole.USER, content=[{"type": "text", "text": "How are you?"}]),
    ]
    result = get_clean_message_list(messages, flatten_messages_as_text=True)
    assert len(result) == 1
    assert result[0]["role"] == "user"
    assert result[0]["content"] == "Hello!\nHow are you?"


@pytest.mark.parametrize(
    "model_class, model_kwargs, patching, expected_flatten_messages_as_text",
    [
        (AzureOpenAIModel, {}, ("openai.AzureOpenAI", {}), False),
        (InferenceClientModel, {}, ("huggingface_hub.InferenceClient", {}), False),
        (LiteLLMModel, {}, None, False),
        (LiteLLMModel, {"model_id": "ollama"}, None, True),
        (LiteLLMModel, {"model_id": "groq"}, None, True),
        (LiteLLMModel, {"model_id": "cerebras"}, None, True),
        (MLXModel, {}, ("mlx_lm.load", {"return_value": (MagicMock(), MagicMock())}), True),
        (OpenAIModel, {}, ("openai.OpenAI", {}), False),
        (OpenAIModel, {"flatten_messages_as_text": True}, ("openai.OpenAI", {}), True),
        (
            TransformersModel,
            {},
            [
                (
                    "transformers.AutoModelForImageTextToText.from_pretrained",
                    {"side_effect": ValueError("Unrecognized configuration class")},
                ),
                ("transformers.AutoModelForCausalLM.from_pretrained", {}),
                ("transformers.AutoTokenizer.from_pretrained", {}),
            ],
            True,
        ),
        (
            TransformersModel,
            {},
            [
                ("transformers.AutoModelForImageTextToText.from_pretrained", {}),
                ("transformers.AutoProcessor.from_pretrained", {}),
            ],
            False,
        ),
    ],
)
def test_flatten_messages_as_text_for_all_models(
    model_class, model_kwargs, patching, expected_flatten_messages_as_text
):
    with ExitStack() as stack:
        if isinstance(patching, list):
            for target, kwargs in patching:
                stack.enter_context(patch(target, **kwargs))
        elif patching:
            target, kwargs = patching
            stack.enter_context(patch(target, **kwargs))

        model = model_class(**{"model_id": "test-model", **model_kwargs})
    assert model.flatten_messages_as_text is expected_flatten_messages_as_text, f"{model_class.__name__} failed"


@pytest.mark.parametrize(
    "model_id,expected",
    [
        # Unsupported base models
        ("o3", False),
        ("o4-mini", False),
        ("gpt-5.1", False),
        ("gpt-5", False),
        ("gpt-5-mini", False),
        ("gpt-5-nano", False),
        ("grok-4", False),
        ("grok-4-latest", False),
        ("grok-3-mini", False),
        ("grok-code-fast-1", False),
        # Unsupported versioned models
        ("o3-2025-04-16", False),
        ("o4-mini-2025-04-16", False),
        # Unsupported models with path prefixes
        ("openai/o3", False),
        ("openai/o4-mini", False),
        ("openai/o3-2025-04-16", False),
        ("openai/o4-mini-2025-04-16", False),
        ("oci/xai.grok-4", False),
        ("oci/xai.grok-3-mini", False),
        # Supported models
        ("o3-mini", True),  # Different from o3
        ("o3-mini-2025-01-31", True),  # Different from o3
        ("o4", True),  # Different from o4-mini
        ("o4-turbo", True),  # Different from o4-mini
        ("gpt-4", True),
        ("gpt-5-turbo", True),  # Different from gpt-5
        ("grok-3", True),  # Different from grok-3-mini
        ("claude-3-5-sonnet", True),
        ("mistral-large", True),
        # Supported models with path prefixes
        ("openai/gpt-4", True),
        ("anthropic/claude-3-5-sonnet", True),
        ("mistralai/mistral-large", True),
        # Edge cases
        ("", True),  # Empty string doesn't match pattern
        ("o3x", True),  # Not exactly o3
        ("o3_mini", True),  # Not o3-mini format
        ("prefix-o3", True),  # o3 not at start
    ],
)
def test_supports_stop_parameter(model_id, expected):
    """Test the supports_stop_parameter function with various model IDs"""
    assert supports_stop_parameter(model_id) == expected, f"Failed for model_id: {model_id}"


class TestGetToolCallFromText:
    @pytest.fixture(autouse=True)
    def mock_uuid4(self):
        with patch("uuid.uuid4", return_value="test-uuid"):
            yield

    def test_get_tool_call_from_text_basic(self):
        text = '{"name": "weather_tool", "arguments": "New York"}'
        result = get_tool_call_from_text(text, "name", "arguments")
        assert isinstance(result, ChatMessageToolCall)
        assert result.id == "test-uuid"
        assert result.type == "function"
        assert result.function.name == "weather_tool"
        assert result.function.arguments == "New York"

    def test_get_tool_call_from_text_name_key_missing(self):
        text = '{"action": "weather_tool", "arguments": "New York"}'
        with pytest.raises(ValueError) as exc_info:
            get_tool_call_from_text(text, "name", "arguments")
        error_msg = str(exc_info.value)
        assert "Tool call needs to have a key 'name'" in error_msg
        assert "'action', 'arguments'" in error_msg

    def test_get_tool_call_from_text_json_object_args(self):
        text = '{"name": "weather_tool", "arguments": {"city": "New York"}}'
        result = get_tool_call_from_text(text, "name", "arguments")
        assert result.function.arguments == {"city": "New York"}

    def test_get_tool_call_from_text_json_string_args(self):
        text = '{"name": "weather_tool", "arguments": "{\\"city\\": \\"New York\\"}"}'
        result = get_tool_call_from_text(text, "name", "arguments")
        assert result.function.arguments == {"city": "New York"}

    def test_get_tool_call_from_text_missing_args(self):
        text = '{"name": "weather_tool"}'
        result = get_tool_call_from_text(text, "name", "arguments")
        assert result.function.arguments is None

    def test_get_tool_call_from_text_custom_keys(self):
        text = '{"tool": "weather_tool", "params": "New York"}'
        result = get_tool_call_from_text(text, "tool", "params")
        assert result.function.name == "weather_tool"
        assert result.function.arguments == "New York"

    def test_get_tool_call_from_text_numeric_args(self):
        text = '{"name": "calculator", "arguments": 42}'
        result = get_tool_call_from_text(text, "name", "arguments")
        assert result.function.name == "calculator"
        assert result.function.arguments == 42<|MERGE_RESOLUTION|>--- conflicted
+++ resolved
@@ -227,7 +227,6 @@
         data = json.loads(message.model_dump_json())
         assert data["content"] == [{"type": "text", "text": "Hello!"}]
 
-<<<<<<< HEAD
     def test_chatmessage_from_dict_role_conversion(self):
         message_data = {
             "role": "user",
@@ -244,10 +243,7 @@
         assert isinstance(message2.role, MessageRole)
         assert message2.role == MessageRole.ASSISTANT
 
-    @unittest.skipUnless(sys.platform.startswith("darwin"), "requires macOS")
-=======
     @pytest.mark.skipif(not sys.platform.startswith("darwin"), reason="requires macOS")
->>>>>>> d8c921d5
     def test_get_mlx_message_no_tool(self):
         model = MLXModel(model_id="HuggingFaceTB/SmolLM2-135M-Instruct", max_tokens=10)
         messages = [ChatMessage(role=MessageRole.USER, content=[{"type": "text", "text": "Hello!"}])]
