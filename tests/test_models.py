# coding=utf-8
# Copyright 2024 HuggingFace Inc.
#
# Licensed under the Apache License, Version 2.0 (the "License");
# you may not use this file except in compliance with the License.
# You may obtain a copy of the License at
#
#     http://www.apache.org/licenses/LICENSE-2.0
#
# Unless required by applicable law or agreed to in writing, software
# distributed under the License is distributed on an "AS IS" BASIS,
# WITHOUT WARRANTIES OR CONDITIONS OF ANY KIND, either express or implied.
# See the License for the specific language governing permissions and
# limitations under the License.
import json
import os
import sys
import unittest
from pathlib import Path
from typing import Optional
from unittest.mock import MagicMock, patch

import pytest
from transformers.testing_utils import get_tests_dir

from smolagents import ChatMessage, HfApiModel, LiteLLMModel, MLXModel, TransformersModel, models, tool
from smolagents.models import MessageRole, get_clean_message_list, parse_json_if_needed


class ModelTests(unittest.TestCase):
    def test_get_json_schema_has_nullable_args(self):
        @tool
        def get_weather(location: str, celsius: Optional[bool] = False) -> str:
            """
            Get weather in the next days at given location.
            Secretly this tool does not care about the location, it hates the weather everywhere.

            Args:
                location: the location
                celsius: the temperature type
            """
            return "The weather is UNGODLY with torrential rains and temperatures below -10°C"

        assert (
            "nullable" in models.get_tool_json_schema(get_weather)["function"]["parameters"]["properties"]["celsius"]
        )

    def test_chatmessage_has_model_dumps_json(self):
        message = ChatMessage("user", [{"type": "text", "text": "Hello!"}])
        data = json.loads(message.model_dump_json())
        assert data["content"] == [{"type": "text", "text": "Hello!"}]

<<<<<<< HEAD
    def test_get_hfapi_message_no_tool(self):
        model = HfApiModel(model_id="Qwen/Qwen2.5-Coder-0.5B", max_tokens=10)
        messages = [{"role": "user", "content": [{"type": "text", "text": "Hello!"}]}]
        response = model(messages, stop_sequences=["great"])
        assert response.content is not None and response.content != ""

    @pytest.mark.skipif(not os.getenv("RUN_ALL"), reason="RUN_ALL environment variable not set")
    def test_get_hfapi_message_no_tool_external_provider(self):
        model = HfApiModel(model="Qwen/Qwen2.5-Coder-32B-Instruct", provider="together", max_tokens=10)
        messages = [{"role": "user", "content": [{"type": "text", "text": "Hello!"}]}]
        model(messages, stop_sequences=["great"])
=======
    @unittest.skipUnless(sys.platform.startswith("darwin"), "requires macOS")
    def test_get_mlx_message_no_tool(self):
        model = MLXModel(model_id="HuggingFaceTB/SmolLM2-135M-Instruct", max_tokens=10)
        messages = [{"role": "user", "content": [{"type": "text", "text": "Hello!"}]}]
        output = model(messages, stop_sequences=["great"]).content
        assert output.startswith("Hello")

    @unittest.skipUnless(sys.platform.startswith("darwin"), "requires macOS")
    def test_get_mlx_message_tricky_stop_sequence(self):
        # In this test HuggingFaceTB/SmolLM2-135M-Instruct generates the token ">'"
        # which is required to test capturing stop_sequences that have extra chars at the end.
        model = MLXModel(model_id="HuggingFaceTB/SmolLM2-135M-Instruct", max_tokens=100)
        stop_sequence = " print '>"
        messages = [{"role": "user", "content": [{"type": "text", "text": f"Please{stop_sequence}'"}]}]
        # check our assumption that that ">" is followed by "'"
        assert model.tokenizer.vocab[">'"]
        assert model(messages, stop_sequences=[]).content == f"I'm ready to help you{stop_sequence}'"
        # check stop_sequence capture when output has trailing chars
        assert model(messages, stop_sequences=[stop_sequence]).content == "I'm ready to help you"
>>>>>>> 1f8f9870

    def test_transformers_message_no_tool(self):
        model = TransformersModel(
            model_id="HuggingFaceTB/SmolLM2-135M-Instruct",
            max_new_tokens=5,
            device_map="auto",
            do_sample=False,
        )
        messages = [{"role": "user", "content": [{"type": "text", "text": "Hello!"}]}]
        output = model(messages, stop_sequences=["great"]).content
        assert output == "assistant\nHello"

    def test_transformers_message_vl_no_tool(self):
        from PIL import Image

        img = Image.open(Path(get_tests_dir("fixtures")) / "000000039769.png")
        model = TransformersModel(
            model_id="llava-hf/llava-interleave-qwen-0.5b-hf",
            max_new_tokens=5,
            device_map="cpu",
            do_sample=False,
        )
        messages = [{"role": "user", "content": [{"type": "text", "text": "Hello!"}, {"type": "image", "image": img}]}]
        output = model(messages, stop_sequences=["great"]).content
        assert output == "Hello! How can"

    def test_parse_tool_args_if_needed(self):
        original_message = ChatMessage(role="user", content=[{"type": "text", "text": "Hello!"}])
        parsed_message = models.parse_tool_args_if_needed(original_message)
        assert parsed_message == original_message

    def test_parse_json_if_needed(self):
        args = "abc"
        parsed_args = parse_json_if_needed(args)
        assert parsed_args == "abc"

        args = '{"a": 3}'
        parsed_args = parse_json_if_needed(args)
        assert parsed_args == {"a": 3}

        args = "3"
        parsed_args = parse_json_if_needed(args)
        assert parsed_args == 3

        args = 3
        parsed_args = parse_json_if_needed(args)
        assert parsed_args == 3


class TestHfApiModel:
    def test_call_with_custom_role_conversions(self):
        custom_role_conversions = {MessageRole.USER: MessageRole.SYSTEM}
        model = HfApiModel(model_id="test-model", custom_role_conversions=custom_role_conversions)
        model.client = MagicMock()
        messages = [{"role": "user", "content": "Test message"}]
        _ = model(messages)
        # Verify that the role conversion was applied
        assert model.client.chat_completion.call_args.kwargs["messages"][0]["role"] == "system", (
            "role conversion should be applied"
        )

    @pytest.mark.skipif(not os.getenv("RUN_ALL"), reason="RUN_ALL environment variable not set")
    def test_get_hfapi_message_no_tool(self):
        model = HfApiModel(max_tokens=10)
        messages = [{"role": "user", "content": [{"type": "text", "text": "Hello!"}]}]
        model(messages, stop_sequences=["great"])

    @pytest.mark.skipif(not os.getenv("RUN_ALL"), reason="RUN_ALL environment variable not set")
    def test_get_hfapi_message_no_tool_external_provider(self):
        model = HfApiModel(model="Qwen/Qwen2.5-Coder-32B-Instruct", provider="together", max_tokens=10)
        messages = [{"role": "user", "content": [{"type": "text", "text": "Hello!"}]}]
        model(messages, stop_sequences=["great"])


class TestLiteLLMModel:
    @pytest.mark.parametrize(
        "model_id, error_flag",
        [
            ("groq/llama-3.3-70b", "Missing API Key"),
            ("cerebras/llama-3.3-70b", "The api_key client option must be set"),
            ("mistral/mistral-tiny", "The api_key client option must be set"),
        ],
    )
    def test_call_different_providers_without_key(self, model_id, error_flag):
        model = LiteLLMModel(model_id=model_id)
        messages = [{"role": "user", "content": [{"type": "text", "text": "Test message"}]}]
        with pytest.raises(Exception) as e:
            # This should raise 401 error because of missing API key, not fail for any "bad format" reason
            model(messages)
        assert error_flag in str(e)

    def test_passing_flatten_messages(self):
        model = LiteLLMModel(model_id="groq/llama-3.3-70b", flatten_messages_as_text=False)
        assert not model.flatten_messages_as_text

        model = LiteLLMModel(model_id="fal/llama-3.3-70b", flatten_messages_as_text=True)
        assert model.flatten_messages_as_text


def test_get_clean_message_list_basic():
    messages = [
        {"role": "user", "content": [{"type": "text", "text": "Hello!"}]},
        {"role": "assistant", "content": [{"type": "text", "text": "Hi there!"}]},
    ]
    result = get_clean_message_list(messages)
    assert len(result) == 2
    assert result[0]["role"] == "user"
    assert result[0]["content"][0]["text"] == "Hello!"
    assert result[1]["role"] == "assistant"
    assert result[1]["content"][0]["text"] == "Hi there!"


def test_get_clean_message_list_role_conversions():
    messages = [
        {"role": "tool-call", "content": [{"type": "text", "text": "Calling tool..."}]},
        {"role": "tool-response", "content": [{"type": "text", "text": "Tool response"}]},
    ]
    result = get_clean_message_list(messages, role_conversions={"tool-call": "assistant", "tool-response": "user"})
    assert len(result) == 2
    assert result[0]["role"] == "assistant"
    assert result[0]["content"][0]["text"] == "Calling tool..."
    assert result[1]["role"] == "user"
    assert result[1]["content"][0]["text"] == "Tool response"


@pytest.mark.parametrize(
    "convert_images_to_image_urls, expected_clean_message",
    [
        (
            False,
            {
                "role": "user",
                "content": [
                    {"type": "image", "image": "encoded_image"},
                    {"type": "image", "image": "second_encoded_image"},
                ],
            },
        ),
        (
            True,
            {
                "role": "user",
                "content": [
                    {"type": "image_url", "image_url": {"url": "data:image/png;base64,encoded_image"}},
                    {"type": "image_url", "image_url": {"url": "data:image/png;base64,second_encoded_image"}},
                ],
            },
        ),
    ],
)
def test_get_clean_message_list_image_encoding(convert_images_to_image_urls, expected_clean_message):
    messages = [
        {
            "role": "user",
            "content": [{"type": "image", "image": b"image_data"}, {"type": "image", "image": b"second_image_data"}],
        }
    ]
    with patch("smolagents.models.encode_image_base64") as mock_encode:
        mock_encode.side_effect = ["encoded_image", "second_encoded_image"]
        result = get_clean_message_list(messages, convert_images_to_image_urls=convert_images_to_image_urls)
        mock_encode.assert_any_call(b"image_data")
        mock_encode.assert_any_call(b"second_image_data")
        assert len(result) == 1
        assert result[0] == expected_clean_message


def test_get_clean_message_list_flatten_messages_as_text():
    messages = [
        {"role": "user", "content": [{"type": "text", "text": "Hello!"}]},
        {"role": "user", "content": [{"type": "text", "text": "How are you?"}]},
    ]
    result = get_clean_message_list(messages, flatten_messages_as_text=True)
    assert len(result) == 1
    assert result[0]["role"] == "user"
    assert result[0]["content"] == "Hello!How are you?"<|MERGE_RESOLUTION|>--- conflicted
+++ resolved
@@ -50,19 +50,6 @@
         data = json.loads(message.model_dump_json())
         assert data["content"] == [{"type": "text", "text": "Hello!"}]
 
-<<<<<<< HEAD
-    def test_get_hfapi_message_no_tool(self):
-        model = HfApiModel(model_id="Qwen/Qwen2.5-Coder-0.5B", max_tokens=10)
-        messages = [{"role": "user", "content": [{"type": "text", "text": "Hello!"}]}]
-        response = model(messages, stop_sequences=["great"])
-        assert response.content is not None and response.content != ""
-
-    @pytest.mark.skipif(not os.getenv("RUN_ALL"), reason="RUN_ALL environment variable not set")
-    def test_get_hfapi_message_no_tool_external_provider(self):
-        model = HfApiModel(model="Qwen/Qwen2.5-Coder-32B-Instruct", provider="together", max_tokens=10)
-        messages = [{"role": "user", "content": [{"type": "text", "text": "Hello!"}]}]
-        model(messages, stop_sequences=["great"])
-=======
     @unittest.skipUnless(sys.platform.startswith("darwin"), "requires macOS")
     def test_get_mlx_message_no_tool(self):
         model = MLXModel(model_id="HuggingFaceTB/SmolLM2-135M-Instruct", max_tokens=10)
@@ -82,13 +69,12 @@
         assert model(messages, stop_sequences=[]).content == f"I'm ready to help you{stop_sequence}'"
         # check stop_sequence capture when output has trailing chars
         assert model(messages, stop_sequences=[stop_sequence]).content == "I'm ready to help you"
->>>>>>> 1f8f9870
 
     def test_transformers_message_no_tool(self):
         model = TransformersModel(
             model_id="HuggingFaceTB/SmolLM2-135M-Instruct",
             max_new_tokens=5,
-            device_map="auto",
+            device_map="cpu",
             do_sample=False,
         )
         messages = [{"role": "user", "content": [{"type": "text", "text": "Hello!"}]}]
@@ -146,7 +132,7 @@
 
     @pytest.mark.skipif(not os.getenv("RUN_ALL"), reason="RUN_ALL environment variable not set")
     def test_get_hfapi_message_no_tool(self):
-        model = HfApiModel(max_tokens=10)
+        model = HfApiModel(model="Qwen/Qwen2.5-Coder-32B-Instruct", max_tokens=10)
         messages = [{"role": "user", "content": [{"type": "text", "text": "Hello!"}]}]
         model(messages, stop_sequences=["great"])
 
