--- conflicted
+++ resolved
@@ -18,13 +18,9 @@
 from pathlib import Path
 from typing import Optional
 
-<<<<<<< HEAD
-from smolagents import ChatMessage, HfApiModel, MLXModel, TransformersModel, models, tool
-=======
 from transformers.testing_utils import get_tests_dir
 
-from smolagents import ChatMessage, HfApiModel, TransformersModel, models, tool
->>>>>>> ce763ff7
+from smolagents import ChatMessage, HfApiModel, MLXModel, TransformersModel, models, tool
 from smolagents.models import parse_json_if_needed
 
 
@@ -59,7 +55,7 @@
     @unittest.skipUnless(sys.platform.startswith("darwin"), "requires macOS")
     def test_get_mlx_message_no_tool(self):
         model = MLXModel(model_id="HuggingFaceTB/SmolLM2-135M-Instruct", max_tokens=10)
-        messages = [{"role": "user", "content": "Hello!"}]
+        messages = [{"role": "user", "content": [{"type": "text", "text": "Hello!"}]}]
         output = model(messages, stop_sequences=["great"]).content
         assert output.startswith("Hello")
 
