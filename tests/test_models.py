# coding=utf-8
# Copyright 2024 HuggingFace Inc.
#
# Licensed under the Apache License, Version 2.0 (the "License");
# you may not use this file except in compliance with the License.
# You may obtain a copy of the License at
#
#     http://www.apache.org/licenses/LICENSE-2.0
#
# Unless required by applicable law or agreed to in writing, software
# distributed under the License is distributed on an "AS IS" BASIS,
# WITHOUT WARRANTIES OR CONDITIONS OF ANY KIND, either express or implied.
# See the License for the specific language governing permissions and
# limitations under the License.
import json
import sys
import unittest
from contextlib import ExitStack
from typing import Optional
from unittest.mock import MagicMock, patch

import pytest
from huggingface_hub import ChatCompletionOutputMessage

from smolagents.models import (
    AmazonBedrockServerModel,
    AzureOpenAIServerModel,
    ChatMessage,
    ChatMessageToolCall,
    HfApiModel,
    InferenceClientModel,
    LiteLLMModel,
    MessageRole,
    MLXModel,
<<<<<<< HEAD
    MLXVLMModel,
=======
    Model,
>>>>>>> baa02f79
    OpenAIServerModel,
    TransformersModel,
    get_clean_message_list,
    get_tool_call_from_text,
    get_tool_json_schema,
    parse_json_if_needed,
    supports_stop_parameter,
)
from smolagents.tools import tool

from .utils.markers import require_run_all


class TestModel:
    @pytest.mark.parametrize(
        "model_id, stop_sequences, should_contain_stop",
        [
            ("regular-model", ["stop1", "stop2"], True),  # Regular model should include stop
            ("openai/o3", ["stop1", "stop2"], False),  # o3 model should not include stop
            ("openai/o4-mini", ["stop1", "stop2"], False),  # o4-mini model should not include stop
            ("something/else/o3", ["stop1", "stop2"], False),  # Path ending with o3 should not include stop
            ("something/else/o4-mini", ["stop1", "stop2"], False),  # Path ending with o4-mini should not include stop
            ("o3", ["stop1", "stop2"], False),  # Exact o3 model should not include stop
            ("o4-mini", ["stop1", "stop2"], False),  # Exact o4-mini model should not include stop
            ("regular-model", None, False),  # None stop_sequences should not add stop parameter
        ],
    )
    def test_prepare_completion_kwargs_stop_sequences(self, model_id, stop_sequences, should_contain_stop):
        model = Model()
        model.model_id = model_id
        completion_kwargs = model._prepare_completion_kwargs(
            messages=[{"role": "user", "content": [{"type": "text", "text": "Hello"}]}], stop_sequences=stop_sequences
        )
        # Verify that the stop parameter is only included when appropriate
        if should_contain_stop:
            assert "stop" in completion_kwargs
            assert completion_kwargs["stop"] == stop_sequences
        else:
            assert "stop" not in completion_kwargs

    def test_get_json_schema_has_nullable_args(self):
        @tool
        def get_weather(location: str, celsius: Optional[bool] = False) -> str:
            """
            Get weather in the next days at given location.
            Secretly this tool does not care about the location, it hates the weather everywhere.

            Args:
                location: the location
                celsius: the temperature type
            """
            return "The weather is UNGODLY with torrential rains and temperatures below -10°C"

        assert "nullable" in get_tool_json_schema(get_weather)["function"]["parameters"]["properties"]["celsius"]

    def test_chatmessage_has_model_dumps_json(self):
        message = ChatMessage("user", [{"type": "text", "text": "Hello!"}])
        data = json.loads(message.model_dump_json())
        assert data["content"] == [{"type": "text", "text": "Hello!"}]

    @unittest.skipUnless(sys.platform.startswith("darwin"), "requires macOS")
    def test_get_mlx_message_no_tool(self):
        model = MLXModel(model_id="HuggingFaceTB/SmolLM2-135M-Instruct", max_tokens=10)
        messages = [{"role": "user", "content": [{"type": "text", "text": "Hello!"}]}]
        output = model(messages, stop_sequences=["great"]).content
        assert output.startswith("Hello")

    @unittest.skipUnless(sys.platform.startswith("darwin"), "requires macOS")
    def test_get_mlx_message_tricky_stop_sequence(self):
        # In this test HuggingFaceTB/SmolLM2-135M-Instruct generates the token ">'"
        # which is required to test capturing stop_sequences that have extra chars at the end.
        model = MLXModel(model_id="HuggingFaceTB/SmolLM2-135M-Instruct", max_tokens=100)
        stop_sequence = " print '>"
        messages = [{"role": "user", "content": [{"type": "text", "text": f"Please{stop_sequence}'"}]}]
        # check our assumption that that ">" is followed by "'"
        assert model.tokenizer.vocab[">'"]
        assert model(messages, stop_sequences=[]).content == f"I'm ready to help you{stop_sequence}'"
        # check stop_sequence capture when output has trailing chars
        assert model(messages, stop_sequences=[stop_sequence]).content == "I'm ready to help you"

    def test_transformers_message_no_tool(self, monkeypatch):
        monkeypatch.setattr("huggingface_hub.constants.HF_HUB_DOWNLOAD_TIMEOUT", 30)  # instead of 10
        model = TransformersModel(
            model_id="HuggingFaceTB/SmolLM2-135M-Instruct",
            max_new_tokens=5,
            device_map="cpu",
            do_sample=False,
        )
        messages = [{"role": "user", "content": [{"type": "text", "text": "Hello!"}]}]
        output = model(messages, stop_sequences=["great"]).content
        assert output == "assistant\nHello"

    def test_transformers_message_vl_no_tool(self, shared_datadir, monkeypatch):
        monkeypatch.setattr("huggingface_hub.constants.HF_HUB_DOWNLOAD_TIMEOUT", 30)  # instead of 10
        import PIL.Image

        img = PIL.Image.open(shared_datadir / "000000039769.png")
        model = TransformersModel(
            model_id="llava-hf/llava-interleave-qwen-0.5b-hf",
            max_new_tokens=5,
            device_map="cpu",
            do_sample=False,
        )
        messages = [{"role": "user", "content": [{"type": "text", "text": "Hello!"}, {"type": "image", "image": img}]}]
        output = model(messages, stop_sequences=["great"]).content
        assert output == "Hello! How can"

    def test_mlx_vlm_message_no_tool(self, shared_datadir):
        import PIL.Image

        img = PIL.Image.open(shared_datadir / "000000039769.png")
        model = MLXVLMModel(
            model_id="mlx-community/SmolVLM-256M-Instruct-8bit",
            max_tokens=10,
        )
        messages = [
            {
                "role": "user",
                "content": [{"type": "text", "text": "Describe this image"}, {"type": "image", "image": img}],
            }
        ]
        output = model(messages).content
        assert "Two cats" in output

    def test_parse_json_if_needed(self):
        args = "abc"
        parsed_args = parse_json_if_needed(args)
        assert parsed_args == "abc"

        args = '{"a": 3}'
        parsed_args = parse_json_if_needed(args)
        assert parsed_args == {"a": 3}

        args = "3"
        parsed_args = parse_json_if_needed(args)
        assert parsed_args == 3

        args = 3
        parsed_args = parse_json_if_needed(args)
        assert parsed_args == 3


class TestInferenceClientModel:
    def test_call_with_custom_role_conversions(self):
        custom_role_conversions = {MessageRole.USER: MessageRole.SYSTEM}
        model = InferenceClientModel(model_id="test-model", custom_role_conversions=custom_role_conversions)
        model.client = MagicMock()
        mock_response = model.client.chat_completion.return_value
        mock_response.choices[0].message = ChatCompletionOutputMessage(role="assistant")
        messages = [{"role": "user", "content": "Test message"}]
        _ = model(messages)
        # Verify that the role conversion was applied
        assert model.client.chat_completion.call_args.kwargs["messages"][0]["role"] == "system", (
            "role conversion should be applied"
        )

    def test_init_model_with_tokens(self):
        model = InferenceClientModel(model_id="test-model", token="abc")
        assert model.client.token == "abc"

        model = InferenceClientModel(model_id="test-model", api_key="abc")
        assert model.client.token == "abc"

        with pytest.raises(ValueError, match="Received both `token` and `api_key` arguments."):
            InferenceClientModel(model_id="test-model", token="abc", api_key="def")

    @require_run_all
    def test_get_hfapi_message_no_tool(self):
        model = InferenceClientModel(model_id="Qwen/Qwen2.5-Coder-32B-Instruct", max_tokens=10)
        messages = [{"role": "user", "content": [{"type": "text", "text": "Hello!"}]}]
        model(messages, stop_sequences=["great"])

    @require_run_all
    def test_get_hfapi_message_no_tool_external_provider(self):
        model = InferenceClientModel(model_id="Qwen/Qwen2.5-Coder-32B-Instruct", provider="together", max_tokens=10)
        messages = [{"role": "user", "content": [{"type": "text", "text": "Hello!"}]}]
        model(messages, stop_sequences=["great"])


class TestHfApiModel:
    def test_init_model_with_tokens(self):
        model = HfApiModel(model_id="test-model", token="abc")
        assert model.client.token == "abc"

        model = HfApiModel(model_id="test-model", api_key="abc")
        assert model.client.token == "abc"

        with pytest.raises(ValueError) as e:
            _ = HfApiModel(model_id="test-model", token="abc", api_key="def")
        assert "Received both `token` and `api_key` arguments." in str(e)

    @require_run_all
    def test_get_hfapi_message_no_tool(self):
        model = HfApiModel(model_id="Qwen/Qwen2.5-Coder-32B-Instruct", max_tokens=10)
        messages = [{"role": "user", "content": [{"type": "text", "text": "Hello!"}]}]
        model(messages, stop_sequences=["great"])

    @require_run_all
    def test_get_hfapi_message_no_tool_external_provider(self):
        model = HfApiModel(model_id="Qwen/Qwen2.5-Coder-32B-Instruct", provider="together", max_tokens=10)
        messages = [{"role": "user", "content": [{"type": "text", "text": "Hello!"}]}]
        model(messages, stop_sequences=["great"])


class TestLiteLLMModel:
    @pytest.mark.parametrize(
        "model_id, error_flag",
        [
            ("groq/llama-3.3-70b", "Invalid API Key"),
            ("cerebras/llama-3.3-70b", "The api_key client option must be set"),
            ("mistral/mistral-tiny", "The api_key client option must be set"),
        ],
    )
    def test_call_different_providers_without_key(self, model_id, error_flag):
        model = LiteLLMModel(model_id=model_id)
        messages = [{"role": "user", "content": [{"type": "text", "text": "Test message"}]}]
        with pytest.raises(Exception) as e:
            # This should raise 401 error because of missing API key, not fail for any "bad format" reason
            model(messages)
        assert error_flag in str(e)

    def test_passing_flatten_messages(self):
        model = LiteLLMModel(model_id="groq/llama-3.3-70b", flatten_messages_as_text=False)
        assert not model.flatten_messages_as_text

        model = LiteLLMModel(model_id="fal/llama-3.3-70b", flatten_messages_as_text=True)
        assert model.flatten_messages_as_text


class TestOpenAIServerModel:
    def test_client_kwargs_passed_correctly(self):
        model_id = "gpt-3.5-turbo"
        api_base = "https://api.openai.com/v1"
        api_key = "test_api_key"
        organization = "test_org"
        project = "test_project"
        client_kwargs = {"max_retries": 5}

        with patch("openai.OpenAI") as MockOpenAI:
            model = OpenAIServerModel(
                model_id=model_id,
                api_base=api_base,
                api_key=api_key,
                organization=organization,
                project=project,
                client_kwargs=client_kwargs,
            )
        MockOpenAI.assert_called_once_with(
            base_url=api_base, api_key=api_key, organization=organization, project=project, max_retries=5
        )
        assert model.client == MockOpenAI.return_value


class TestAmazonBedrockServerModel:
    def test_client_for_bedrock(self):
        model_id = "us.amazon.nova-pro-v1:0"

        with patch("boto3.client") as MockBoto3:
            model = AmazonBedrockServerModel(
                model_id=model_id,
            )

        assert model.client == MockBoto3.return_value


class TestAzureOpenAIServerModel:
    def test_client_kwargs_passed_correctly(self):
        model_id = "gpt-3.5-turbo"
        api_key = "test_api_key"
        api_version = "2023-12-01-preview"
        azure_endpoint = "https://example-resource.azure.openai.com/"
        organization = "test_org"
        project = "test_project"
        client_kwargs = {"max_retries": 5}

        with patch("openai.OpenAI") as MockOpenAI, patch("openai.AzureOpenAI") as MockAzureOpenAI:
            model = AzureOpenAIServerModel(
                model_id=model_id,
                api_key=api_key,
                api_version=api_version,
                azure_endpoint=azure_endpoint,
                organization=organization,
                project=project,
                client_kwargs=client_kwargs,
            )
        assert MockOpenAI.call_count == 0
        MockAzureOpenAI.assert_called_once_with(
            base_url=None,
            api_key=api_key,
            api_version=api_version,
            azure_endpoint=azure_endpoint,
            organization=organization,
            project=project,
            max_retries=5,
        )
        assert model.client == MockAzureOpenAI.return_value


class TestTransformersModel:
    @pytest.mark.parametrize(
        "patching",
        [
            [
                (
                    "transformers.AutoModelForImageTextToText.from_pretrained",
                    {"side_effect": ValueError("Unrecognized configuration class")},
                ),
                ("transformers.AutoModelForCausalLM.from_pretrained", {}),
                ("transformers.AutoTokenizer.from_pretrained", {}),
            ],
            [
                ("transformers.AutoModelForImageTextToText.from_pretrained", {}),
                ("transformers.AutoProcessor.from_pretrained", {}),
            ],
        ],
    )
    def test_init(self, patching):
        with ExitStack() as stack:
            mocks = {target: stack.enter_context(patch(target, **kwargs)) for target, kwargs in patching}
            model = TransformersModel(
                model_id="test-model", device_map="cpu", torch_dtype="float16", trust_remote_code=True
            )
        assert model.model_id == "test-model"
        if "transformers.AutoTokenizer.from_pretrained" in mocks:
            assert model.model == mocks["transformers.AutoModelForCausalLM.from_pretrained"].return_value
            assert mocks["transformers.AutoModelForCausalLM.from_pretrained"].call_args.kwargs == {
                "device_map": "cpu",
                "torch_dtype": "float16",
                "trust_remote_code": True,
            }
            assert model.tokenizer == mocks["transformers.AutoTokenizer.from_pretrained"].return_value
            assert mocks["transformers.AutoTokenizer.from_pretrained"].call_args.args == ("test-model",)
            assert mocks["transformers.AutoTokenizer.from_pretrained"].call_args.kwargs == {"trust_remote_code": True}
        elif "transformers.AutoProcessor.from_pretrained" in mocks:
            assert model.model == mocks["transformers.AutoModelForImageTextToText.from_pretrained"].return_value
            assert mocks["transformers.AutoModelForImageTextToText.from_pretrained"].call_args.kwargs == {
                "device_map": "cpu",
                "torch_dtype": "float16",
                "trust_remote_code": True,
            }
            assert model.processor == mocks["transformers.AutoProcessor.from_pretrained"].return_value
            assert mocks["transformers.AutoProcessor.from_pretrained"].call_args.args == ("test-model",)
            assert mocks["transformers.AutoProcessor.from_pretrained"].call_args.kwargs == {"trust_remote_code": True}


def test_get_clean_message_list_basic():
    messages = [
        {"role": "user", "content": [{"type": "text", "text": "Hello!"}]},
        {"role": "assistant", "content": [{"type": "text", "text": "Hi there!"}]},
    ]
    result = get_clean_message_list(messages)
    assert len(result) == 2
    assert result[0]["role"] == "user"
    assert result[0]["content"][0]["text"] == "Hello!"
    assert result[1]["role"] == "assistant"
    assert result[1]["content"][0]["text"] == "Hi there!"


def test_get_clean_message_list_role_conversions():
    messages = [
        {"role": "tool-call", "content": [{"type": "text", "text": "Calling tool..."}]},
        {"role": "tool-response", "content": [{"type": "text", "text": "Tool response"}]},
    ]
    result = get_clean_message_list(messages, role_conversions={"tool-call": "assistant", "tool-response": "user"})
    assert len(result) == 2
    assert result[0]["role"] == "assistant"
    assert result[0]["content"][0]["text"] == "Calling tool..."
    assert result[1]["role"] == "user"
    assert result[1]["content"][0]["text"] == "Tool response"


@pytest.mark.parametrize(
    "convert_images_to_image_urls, expected_clean_message",
    [
        (
            False,
            {
                "role": "user",
                "content": [
                    {"type": "image", "image": "encoded_image"},
                    {"type": "image", "image": "second_encoded_image"},
                ],
            },
        ),
        (
            True,
            {
                "role": "user",
                "content": [
                    {"type": "image_url", "image_url": {"url": "data:image/png;base64,encoded_image"}},
                    {"type": "image_url", "image_url": {"url": "data:image/png;base64,second_encoded_image"}},
                ],
            },
        ),
    ],
)
def test_get_clean_message_list_image_encoding(convert_images_to_image_urls, expected_clean_message):
    messages = [
        {
            "role": "user",
            "content": [{"type": "image", "image": b"image_data"}, {"type": "image", "image": b"second_image_data"}],
        }
    ]
    with patch("smolagents.models.encode_image_base64") as mock_encode:
        mock_encode.side_effect = ["encoded_image", "second_encoded_image"]
        result = get_clean_message_list(messages, convert_images_to_image_urls=convert_images_to_image_urls)
        mock_encode.assert_any_call(b"image_data")
        mock_encode.assert_any_call(b"second_image_data")
        assert len(result) == 1
        assert result[0] == expected_clean_message


def test_get_clean_message_list_flatten_messages_as_text():
    messages = [
        {"role": "user", "content": [{"type": "text", "text": "Hello!"}]},
        {"role": "user", "content": [{"type": "text", "text": "How are you?"}]},
    ]
    result = get_clean_message_list(messages, flatten_messages_as_text=True)
    assert len(result) == 1
    assert result[0]["role"] == "user"
    assert result[0]["content"] == "Hello!\nHow are you?"


@pytest.mark.parametrize(
    "model_class, model_kwargs, patching, expected_flatten_messages_as_text",
    [
        (AzureOpenAIServerModel, {}, ("openai.AzureOpenAI", {}), False),
        (InferenceClientModel, {}, ("huggingface_hub.InferenceClient", {}), False),
        (LiteLLMModel, {}, None, False),
        (LiteLLMModel, {"model_id": "ollama"}, None, True),
        (LiteLLMModel, {"model_id": "groq"}, None, True),
        (LiteLLMModel, {"model_id": "cerebras"}, None, True),
        (MLXModel, {}, ("mlx_lm.load", {"return_value": (MagicMock(), MagicMock())}), True),
        (OpenAIServerModel, {}, ("openai.OpenAI", {}), False),
        (OpenAIServerModel, {"flatten_messages_as_text": True}, ("openai.OpenAI", {}), True),
        (
            TransformersModel,
            {},
            [
                (
                    "transformers.AutoModelForImageTextToText.from_pretrained",
                    {"side_effect": ValueError("Unrecognized configuration class")},
                ),
                ("transformers.AutoModelForCausalLM.from_pretrained", {}),
                ("transformers.AutoTokenizer.from_pretrained", {}),
            ],
            True,
        ),
        (
            TransformersModel,
            {},
            [
                ("transformers.AutoModelForImageTextToText.from_pretrained", {}),
                ("transformers.AutoProcessor.from_pretrained", {}),
            ],
            False,
        ),
    ],
)
def test_flatten_messages_as_text_for_all_models(
    model_class, model_kwargs, patching, expected_flatten_messages_as_text
):
    with ExitStack() as stack:
        if isinstance(patching, list):
            for target, kwargs in patching:
                stack.enter_context(patch(target, **kwargs))
        elif patching:
            target, kwargs = patching
            stack.enter_context(patch(target, **kwargs))

        model = model_class(**{"model_id": "test-model", **model_kwargs})
    assert model.flatten_messages_as_text is expected_flatten_messages_as_text, f"{model_class.__name__} failed"


@pytest.mark.parametrize(
    "model_id,expected",
    [
        # Unsupported base models
        ("o3", False),
        ("o4-mini", False),
        # Unsupported versioned models
        ("o3-2025-04-16", False),
        ("o4-mini-2025-04-16", False),
        # Unsupported models with path prefixes
        ("openai/o3", False),
        ("openai/o4-mini", False),
        ("openai/o3-2025-04-16", False),
        ("openai/o4-mini-2025-04-16", False),
        # Supported models
        ("o3-mini", True),  # Different from o3
        ("o3-mini-2025-01-31", True),  # Different from o3
        ("o4", True),  # Different from o4-mini
        ("o4-turbo", True),  # Different from o4-mini
        ("gpt-4", True),
        ("claude-3-5-sonnet", True),
        ("mistral-large", True),
        # Supported models with path prefixes
        ("openai/gpt-4", True),
        ("anthropic/claude-3-5-sonnet", True),
        ("mistralai/mistral-large", True),
        # Edge cases
        ("", True),  # Empty string doesn't match pattern
        ("o3x", True),  # Not exactly o3
        ("o3_mini", True),  # Not o3-mini format
        ("prefix-o3", True),  # o3 not at start
    ],
)
def test_supports_stop_parameter(model_id, expected):
    """Test the supports_stop_parameter function with various model IDs"""
    assert supports_stop_parameter(model_id) == expected, f"Failed for model_id: {model_id}"


class TestGetToolCallFromText:
    @pytest.fixture(autouse=True)
    def mock_uuid4(self):
        with patch("uuid.uuid4", return_value="test-uuid"):
            yield

    def test_get_tool_call_from_text_basic(self):
        text = '{"name": "weather_tool", "arguments": "New York"}'
        result = get_tool_call_from_text(text, "name", "arguments")
        assert isinstance(result, ChatMessageToolCall)
        assert result.id == "test-uuid"
        assert result.type == "function"
        assert result.function.name == "weather_tool"
        assert result.function.arguments == "New York"

    def test_get_tool_call_from_text_name_key_missing(self):
        text = '{"action": "weather_tool", "arguments": "New York"}'
        with pytest.raises(ValueError) as exc_info:
            get_tool_call_from_text(text, "name", "arguments")
        error_msg = str(exc_info.value)
        assert "Key tool_name_key='name' not found" in error_msg
        assert "'action', 'arguments'" in error_msg

    def test_get_tool_call_from_text_json_object_args(self):
        text = '{"name": "weather_tool", "arguments": {"city": "New York"}}'
        result = get_tool_call_from_text(text, "name", "arguments")
        assert result.function.arguments == {"city": "New York"}

    def test_get_tool_call_from_text_json_string_args(self):
        text = '{"name": "weather_tool", "arguments": "{\\"city\\": \\"New York\\"}"}'
        result = get_tool_call_from_text(text, "name", "arguments")
        assert result.function.arguments == {"city": "New York"}

    def test_get_tool_call_from_text_missing_args(self):
        text = '{"name": "weather_tool"}'
        result = get_tool_call_from_text(text, "name", "arguments")
        assert result.function.arguments is None

    def test_get_tool_call_from_text_custom_keys(self):
        text = '{"tool": "weather_tool", "params": "New York"}'
        result = get_tool_call_from_text(text, "tool", "params")
        assert result.function.name == "weather_tool"
        assert result.function.arguments == "New York"

    def test_get_tool_call_from_text_numeric_args(self):
        text = '{"name": "calculator", "arguments": 42}'
        result = get_tool_call_from_text(text, "name", "arguments")
        assert result.function.name == "calculator"
        assert result.function.arguments == 42<|MERGE_RESOLUTION|>--- conflicted
+++ resolved
@@ -32,11 +32,8 @@
     LiteLLMModel,
     MessageRole,
     MLXModel,
-<<<<<<< HEAD
     MLXVLMModel,
-=======
     Model,
->>>>>>> baa02f79
     OpenAIServerModel,
     TransformersModel,
     get_clean_message_list,
