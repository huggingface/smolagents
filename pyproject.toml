[build-system]
requires = ["setuptools"]
build-backend = "setuptools.build_meta"

[project]
name = "smolagents"
version = "1.8.0.dev0"
description = "🤗 smolagents: a barebones library for agents. Agents write python code to call tools or orchestrate other agents."
authors = [
  { name="Aymeric Roucher", email="aymeric@hf.co" }, { name="Thomas Wolf"},
]
readme = "README.md"
requires-python = ">=3.10"
dependencies = [
  "huggingface-hub>=0.26.0",
  "requests>=2.32.0",
  "rich>=13.8.1",
  "pandas>=2.1.1",
  "jinja2>=3.1.0",
  "pillow>=10.1.0",
  "markdownify>=0.14.1",
<<<<<<< HEAD
  "duckduckgo-search>=6.3.2",
=======
  "duckduckgo-search>=6.3.7",
  "python-dotenv"
>>>>>>> 39908439
]

[project.optional-dependencies]
torch = [
  "torch",
  "torchvision",
]
audio = [
  "soundfile",
  "smolagents[torch]",
]
transformers = [
  "accelerate",
  "transformers>=4.0.0",
  "smolagents[torch]",
]
e2b = [
  "e2b-code-interpreter>=1.0.3",
  "python-dotenv>=1.0.1",
]
gradio = [
  "gradio>=5.0.0",
]
litellm = [
  "litellm>=1.55.10",
]
mcp = [
  "mcpadapt>=0.0.6",
  "mcp",
]
openai = [
  "openai>=1.58.1"
]
telemetry = [
  "arize-phoenix",
  "opentelemetry-sdk", 
  "opentelemetry-exporter-otlp",
  "openinference-instrumentation-smolagents>=0.1.1"
]
quality = [
  "ruff>=0.9.0",
]
all = [
  "smolagents[accelerate,audio,e2b,gradio,litellm,mcp,openai,transformers,telemetry]",
]
test = [
  "ipython>=8.31.0", # for interactive environment tests
  "pytest>=8.1.0",
  "python-dotenv>=1.0.1", # For test_all_docs
  "smolagents[all]",
  "rank-bm25", # For test_all_docs
]
dev = [
  "smolagents[quality,test]",
  "sqlalchemy", # for ./examples
]

[tool.pytest.ini_options]
# Add the specified `OPTS` to the set of command line arguments as if they had been specified by the user.
addopts = "-sv --durations=0"

[tool.ruff]
line-length = 119
lint.ignore = [
  "F403", # undefined-local-with-import-star
  "E501", # line-too-long
]
lint.select = ["E", "F", "I", "W"]

[tool.ruff.lint.per-file-ignores]
"examples/*" = [
  "E402", # module-import-not-at-top-of-file
]

[tool.ruff.lint.isort]
known-first-party = ["smolagents"]
lines-after-imports = 2

[project.scripts]
smolagent = "smolagents.cli:main"
webagent = "smolagents.vision_web_browser:main"<|MERGE_RESOLUTION|>--- conflicted
+++ resolved
@@ -19,12 +19,8 @@
   "jinja2>=3.1.0",
   "pillow>=10.1.0",
   "markdownify>=0.14.1",
-<<<<<<< HEAD
   "duckduckgo-search>=6.3.2",
-=======
-  "duckduckgo-search>=6.3.7",
   "python-dotenv"
->>>>>>> 39908439
 ]
 
 [project.optional-dependencies]
