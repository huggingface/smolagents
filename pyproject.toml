--- conflicted
+++ resolved
@@ -26,35 +26,23 @@
 ]
 
 [project.optional-dependencies]
-<<<<<<< HEAD
-openai = ["openai>=1.58.1"]
-dev = [
-  "openai>=1.58.1",
-=======
 audio = [
   "soundfile",
 ]
 torch = [
->>>>>>> 1f8fd72a
   "torch",
   "accelerate",
 ]
 litellm = [
   "litellm>=1.55.10",
 ]
+openai = ["openai>=1.58.1"]
 quality = [
   "ruff>=0.9.0",
 ]
 test = [
-<<<<<<< HEAD
-  "openai>=1.58.1",
-  "torch",
-  "torchaudio",
-  "torchvision",
-=======
->>>>>>> 1f8fd72a
   "pytest>=8.1.0",
-  "smolagents[audio,litellm,torch]",
+  "smolagents[audio,litellm,openai,torch]",
 ]
 dev = [
   "smolagents[quality,test]",
