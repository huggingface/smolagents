--- conflicted
+++ resolved
@@ -19,10 +19,7 @@
   "pillow>=10.0.1",
   # Security fix for CVE-2023-4863: https://pillow.readthedocs.io/en/stable/releasenotes/10.0.1.html
   "python-dotenv",
-<<<<<<< HEAD
   "pydantic>=2.11.3",
-=======
->>>>>>> 1d311d51
 ]
 
 [project.optional-dependencies]
