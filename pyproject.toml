--- conflicted
+++ resolved
@@ -72,14 +72,10 @@
   "smolagents[torch]",
 ]
 all = [
-<<<<<<< HEAD
   "smolagents[accelerate,audio,e2b,gradio,litellm,mcp,openai,transformers,telemetry,server]",
-=======
-  "smolagents[audio,e2b,gradio,litellm,mcp,openai,telemetry,transformers]",
 ]
 quality = [
   "ruff>=0.9.0",
->>>>>>> dbd1e3c1
 ]
 test = [
   "ipython>=8.31.0", # for interactive environment tests
