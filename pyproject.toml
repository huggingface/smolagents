[build-system]
requires = ["setuptools"]
build-backend = "setuptools.build_meta"

[project]
name = "smolagents"
<<<<<<< HEAD
version = "1.19.0.dev0"
description = "🤗 smolagents: a lightweight library for decentralized agents that collaborate via message queues to solve tasks using Python code and tools."
=======
version = "1.21.0.dev0"
description = "🤗 smolagents: a barebones library for agents. Agents write python code to call tools or orchestrate other agents."
>>>>>>> 40601540
authors = [
  { name="Aymeric Roucher", email="aymeric@hf.co" },
]
readme = "README.md"
requires-python = ">=3.10"
dependencies = [
  "huggingface-hub>=0.31.2",
  "requests>=2.32.3",
  "rich>=13.9.4",
  "jinja2>=3.1.4",
  "pillow>=10.0.1",  # Security fix for CVE-2023-4863: https://pillow.readthedocs.io/en/stable/releasenotes/10.0.1.html
  "python-dotenv",
  "multiprocess"  # Added for message queue support in multi-agent system
]

[project.optional-dependencies]
bedrock = [
  "boto3>=1.36.18"
]
torch = [
  "torch",
  "torchvision",
  "numpy>=1.21.2",
]
audio = [
  "soundfile",
  "smolagents[torch]",
]
docker = [
  "docker>=7.1.0",
  "websocket-client",
]
e2b = [
  "e2b-code-interpreter>=1.0.3",
  "python-dotenv>=1.0.1",
]
gradio = [
  "gradio>=5.14.0",  # Sidebar component GH-797
]
litellm = [
  "litellm>=1.60.2",
]
mcp = [
  "mcpadapt>=0.1.11",  # Support Image and Audio content
  "mcp",
]
mlx-lm = [
  "mlx-lm"
]
openai = [
  "openai>=1.58.1"
]
telemetry = [
  "langfuse>=2.0.0",
  "arize-phoenix",
  "opentelemetry-sdk",
  "opentelemetry-exporter-otlp",
  "openinference-instrumentation-smolagents>=0.1.4"
]
toolkit = [
  "duckduckgo-search>=6.3.7",  # DuckDuckGoSearchTool
  "markdownify>=0.14.1",  # VisitWebpageTool
]
transformers = [
  "accelerate",
  "transformers>=4.0.0",
  "smolagents[torch]",
]
vision = [
  "helium",
  "selenium",
]
vllm = [
  "vllm",
  "torch"
]
all = [
  "smolagents[audio,docker,e2b,gradio,litellm,mcp,mlx-lm,openai,telemetry,toolkit,transformers,vision,bedrock]",
]
quality = [
  "ruff>=0.9.0",
]
test = [
  "ipython>=8.31.0", # for interactive environment tests
  "pandas>=2.2.3",
  "pytest>=8.1.0",
  "pytest-datadir",
  "python-dotenv>=1.0.1", # For test_all_docs
  "smolagents[all]",
  "rank-bm25", # For test_all_docs
  "Wikipedia-API>=0.8.1",
]
dev = [
  "smolagents[quality,test]",
  "sqlalchemy", # for ./examples
]

[tool.pytest.ini_options]
# Add the specified `OPTS` to the set of command line arguments as if they had been specified by the user.
addopts = "-sv --durations=0"

[tool.ruff]
line-length = 119
lint.ignore = [
  "F403", # undefined-local-with-import-star
  "E501", # line-too-long
]
lint.select = ["E", "F", "I", "W"]

[tool.ruff.lint.per-file-ignores]
"examples/*" = [
  "E402", # module-import-not-at-top-of-file
]

[tool.ruff.lint.isort]
known-first-party = ["smolagents"]
lines-after-imports = 2

[tool.setuptools.package-data]
"smolagents.prompts" = ["*.yaml"]

[project.scripts]
smolagent = "smolagents.cli:main"
webagent = "smolagents.vision_web_browser:main"<|MERGE_RESOLUTION|>--- conflicted
+++ resolved
@@ -4,13 +4,10 @@
 
 [project]
 name = "smolagents"
-<<<<<<< HEAD
-version = "1.19.0.dev0"
-description = "🤗 smolagents: a lightweight library for decentralized agents that collaborate via message queues to solve tasks using Python code and tools."
-=======
+
 version = "1.21.0.dev0"
 description = "🤗 smolagents: a barebones library for agents. Agents write python code to call tools or orchestrate other agents."
->>>>>>> 40601540
+
 authors = [
   { name="Aymeric Roucher", email="aymeric@hf.co" },
 ]
