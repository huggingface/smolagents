[build-system]
requires = ["setuptools"]
build-backend = "setuptools.build_meta"

[project]
name = "smolagents"
version = "1.24.0.dev0"
description = "🤗 smolagents: a barebones library for agents. Agents write python code to call tools or orchestrate other agents."
authors = [
  { name="Aymeric Roucher", email="aymeric@hf.co" },
]
readme = "README.md"
requires-python = ">=3.10"
dependencies = [
  "huggingface-hub>=0.31.2,<1.0.0",
  "requests>=2.32.3",
  "rich>=13.9.4",
  "jinja2>=3.1.4",
  "pillow>=10.0.1",
  # Security fix for CVE-2023-4863: https://pillow.readthedocs.io/en/stable/releasenotes/10.0.1.html
  "python-dotenv",
]

[project.optional-dependencies]
bedrock = [
  "boto3>=1.36.18"
]
blaxel = [
  "blaxel>=0.2.19",
  "websocket-client",
]
torch = [
  "torch",
  "torchvision",
  "numpy>=1.21.2",
]
audio = [
  "soundfile",
  "smolagents[torch]",
]
docker = [
  "docker>=7.1.0",
  "websocket-client",
]
e2b = [
  "e2b-code-interpreter>=1.0.3",
  "python-dotenv>=1.0.1",
]
gradio = [
  "gradio>=5.14.0",  # Sidebar component GH-797
]
litellm = [
  "litellm>=1.60.2",
]
mcp = [
  "mcpadapt>=0.1.13",  # Support structured output
  "mcp",
]
mlx-lm = [
  "mlx-lm",
]
modal = [
  "modal>=1.1.3",
  "websocket-client",
]
openai = [
  "openai>=1.58.1"
]
telemetry = [
  "arize-phoenix",
  "opentelemetry-sdk",
  "opentelemetry-exporter-otlp",
  "openinference-instrumentation-smolagents>=0.1.15"  # Use new TokenUsage structure
]
toolkit = [
  "ddgs>=9.0.0",  # DuckDuckGoSearchTool
  "markdownify>=0.14.1",  # VisitWebpageTool
]
transformers = [
  "accelerate",
  "transformers>=4.0.0",
  "smolagents[torch]",
]
vision = [
  "helium",
  "selenium",
]
vllm = [
  "vllm>=0.10.2",
  "torch"
]
pydantic = [
  "pydantic>=2.11.3",
]
all = [
<<<<<<< HEAD
  "smolagents[audio,docker,e2b,gradio,litellm,mcp,mlx-lm,modal,openai,telemetry,toolkit,transformers,vision,bedrock,pydantic]",
=======
  "smolagents[audio,blaxel,docker,e2b,gradio,litellm,mcp,mlx-lm,modal,openai,telemetry,toolkit,transformers,vision,bedrock]",
>>>>>>> 1af07997
]
quality = [
  "ruff>=0.9.0",
]
test = [
  "ipython>=8.31.0", # for interactive environment tests
  "pandas>=2.2.3",
  "pytest>=8.1.0",
  "pytest-datadir",
  "pytest-timeout",  # For test_all_docs: @pytest.mark.timeout
  "python-dotenv>=1.0.1", # For test_all_docs
  "smolagents[all]",
  "rank-bm25", # For test_all_docs
  "Wikipedia-API>=0.8.1",
  "mlx[cpu]",  # GH-1588
]
dev = [
  "smolagents[quality,test]",
  "sqlalchemy", # for ./examples
]

[tool.pytest.ini_options]
# Add the specified `OPTS` to the set of command line arguments as if they had been specified by the user.
addopts = "-sv --durations=0"

[tool.ruff]
line-length = 119
lint.ignore = [
  "F403", # undefined-local-with-import-star
  "E501", # line-too-long
]
lint.select = ["E", "F", "I", "W"]

[tool.ruff.lint.per-file-ignores]
"examples/*" = [
  "E402", # module-import-not-at-top-of-file
]

[tool.ruff.lint.isort]
known-first-party = ["smolagents"]
lines-after-imports = 2

[tool.setuptools.package-data]
"smolagents.prompts" = ["*.yaml"]

[project.scripts]
smolagent = "smolagents.cli:main"
webagent = "smolagents.vision_web_browser:main"<|MERGE_RESOLUTION|>--- conflicted
+++ resolved
@@ -4,7 +4,7 @@
 
 [project]
 name = "smolagents"
-version = "1.24.0.dev0"
+version = "1.20.0.dev0"
 description = "🤗 smolagents: a barebones library for agents. Agents write python code to call tools or orchestrate other agents."
 authors = [
   { name="Aymeric Roucher", email="aymeric@hf.co" },
@@ -12,22 +12,17 @@
 readme = "README.md"
 requires-python = ">=3.10"
 dependencies = [
-  "huggingface-hub>=0.31.2,<1.0.0",
+  "huggingface-hub>=0.31.2",
   "requests>=2.32.3",
   "rich>=13.9.4",
   "jinja2>=3.1.4",
-  "pillow>=10.0.1",
-  # Security fix for CVE-2023-4863: https://pillow.readthedocs.io/en/stable/releasenotes/10.0.1.html
-  "python-dotenv",
+  "pillow>=10.0.1",  # Security fix for CVE-2023-4863: https://pillow.readthedocs.io/en/stable/releasenotes/10.0.1.html
+  "python-dotenv"
 ]
 
 [project.optional-dependencies]
 bedrock = [
   "boto3>=1.36.18"
-]
-blaxel = [
-  "blaxel>=0.2.19",
-  "websocket-client",
 ]
 torch = [
   "torch",
@@ -53,27 +48,23 @@
   "litellm>=1.60.2",
 ]
 mcp = [
-  "mcpadapt>=0.1.13",  # Support structured output
+  "mcpadapt>=0.1.8",  # Support Streamable HTTP transport
   "mcp",
 ]
 mlx-lm = [
-  "mlx-lm",
-]
-modal = [
-  "modal>=1.1.3",
-  "websocket-client",
+  "mlx-lm"
 ]
 openai = [
   "openai>=1.58.1"
 ]
 telemetry = [
   "arize-phoenix",
-  "opentelemetry-sdk",
+  "opentelemetry-sdk", 
   "opentelemetry-exporter-otlp",
-  "openinference-instrumentation-smolagents>=0.1.15"  # Use new TokenUsage structure
+  "openinference-instrumentation-smolagents>=0.1.4"
 ]
 toolkit = [
-  "ddgs>=9.0.0",  # DuckDuckGoSearchTool
+  "duckduckgo-search>=6.3.7",  # DuckDuckGoSearchTool
   "markdownify>=0.14.1",  # VisitWebpageTool
 ]
 transformers = [
@@ -86,18 +77,14 @@
   "selenium",
 ]
 vllm = [
-  "vllm>=0.10.2",
+  "vllm",
   "torch"
 ]
 pydantic = [
   "pydantic>=2.11.3",
 ]
 all = [
-<<<<<<< HEAD
-  "smolagents[audio,docker,e2b,gradio,litellm,mcp,mlx-lm,modal,openai,telemetry,toolkit,transformers,vision,bedrock,pydantic]",
-=======
-  "smolagents[audio,blaxel,docker,e2b,gradio,litellm,mcp,mlx-lm,modal,openai,telemetry,toolkit,transformers,vision,bedrock]",
->>>>>>> 1af07997
+  "smolagents[audio,docker,e2b,gradio,litellm,mcp,mlx-lm,openai,telemetry,toolkit,transformers,vision,bedrock]",
 ]
 quality = [
   "ruff>=0.9.0",
@@ -107,12 +94,10 @@
   "pandas>=2.2.3",
   "pytest>=8.1.0",
   "pytest-datadir",
-  "pytest-timeout",  # For test_all_docs: @pytest.mark.timeout
   "python-dotenv>=1.0.1", # For test_all_docs
   "smolagents[all]",
   "rank-bm25", # For test_all_docs
   "Wikipedia-API>=0.8.1",
-  "mlx[cpu]",  # GH-1588
 ]
 dev = [
   "smolagents[quality,test]",
