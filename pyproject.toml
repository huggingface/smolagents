[build-system]
requires = ["setuptools"]
build-backend = "setuptools.build_meta"

[project]
name = "smolagents"
<<<<<<< HEAD
version = "1.22.0.dev0"

=======
version = "1.23.0.dev0"
>>>>>>> ca740cad
description = "🤗 smolagents: a barebones library for agents. Agents write python code to call tools or orchestrate other agents."

authors = [
  { name="Aymeric Roucher", email="aymeric@hf.co" },
]
readme = "README.md"
requires-python = ">=3.10"
dependencies = [
  "huggingface-hub>=0.31.2",
  "requests>=2.32.3",
  "rich>=13.9.4",
  "jinja2>=3.1.4",
<<<<<<< HEAD
  "pillow>=10.0.1",  # Security fix for CVE-2023-4863: https://pillow.readthedocs.io/en/stable/releasenotes/10.0.1.html
  "python-dotenv",
  "multiprocess"  # Added for message queue support in multi-agent system
=======
  "pillow>=10.0.1",
  # Security fix for CVE-2023-4863: https://pillow.readthedocs.io/en/stable/releasenotes/10.0.1.html
  "python-dotenv",
>>>>>>> ca740cad
]

[project.optional-dependencies]
bedrock = [
  "boto3>=1.36.18"
]
torch = [
  "torch",
  "torchvision",
  "numpy>=1.21.2",
]
audio = [
  "soundfile",
  "smolagents[torch]",
]
docker = [
  "docker>=7.1.0",
  "websocket-client",
]
e2b = [
  "e2b-code-interpreter>=1.0.3",
  "python-dotenv>=1.0.1",
]
gradio = [
  "gradio>=5.14.0",  # Sidebar component GH-797
]
litellm = [
  "litellm>=1.60.2",
]
mcp = [
  "mcpadapt>=0.1.13",  # Support structured output
  "mcp",
]
mlx-lm = [
  "mlx-lm",
]
modal = [
  "modal>=1.1.3",
  "websocket-client",
]
openai = [
  "openai>=1.58.1"
]
telemetry = [
  "langfuse>=2.0.0",
  "arize-phoenix",
  "opentelemetry-sdk",
  "opentelemetry-exporter-otlp",
  "openinference-instrumentation-smolagents>=0.1.15"  # Use new TokenUsage structure
]
toolkit = [
  "ddgs>=9.0.0",  # DuckDuckGoSearchTool
  "markdownify>=0.14.1",  # VisitWebpageTool
]
transformers = [
  "accelerate",
  "transformers>=4.0.0",
  "smolagents[torch]",
]
vision = [
  "helium",
  "selenium",
]
vllm = [
  "vllm>=0.10.2",
  "torch"
]
all = [
  "smolagents[audio,docker,e2b,gradio,litellm,mcp,mlx-lm,modal,openai,telemetry,toolkit,transformers,vision,bedrock]",
]
quality = [
  "ruff>=0.9.0",
]
test = [
  "ipython>=8.31.0", # for interactive environment tests
  "pandas>=2.2.3",
  "pytest>=8.1.0",
  "pytest-datadir",
  "pytest-timeout",  # For test_all_docs: @pytest.mark.timeout
  "python-dotenv>=1.0.1", # For test_all_docs
  "smolagents[all]",
  "rank-bm25", # For test_all_docs
  "Wikipedia-API>=0.8.1",
  "mlx[cpu]",  # GH-1588
]
dev = [
  "smolagents[quality,test]",
  "sqlalchemy", # for ./examples
]

[tool.pytest.ini_options]
# Add the specified `OPTS` to the set of command line arguments as if they had been specified by the user.
addopts = "-sv --durations=0"

[tool.ruff]
line-length = 119
lint.ignore = [
  "F403", # undefined-local-with-import-star
  "E501", # line-too-long
]
lint.select = ["E", "F", "I", "W"]

[tool.ruff.lint.per-file-ignores]
"examples/*" = [
  "E402", # module-import-not-at-top-of-file
]

[tool.ruff.lint.isort]
known-first-party = ["smolagents"]
lines-after-imports = 2

[tool.setuptools.package-data]
"smolagents.prompts" = ["*.yaml"]

[project.scripts]
smolagent = "smolagents.cli:main"
webagent = "smolagents.vision_web_browser:main"<|MERGE_RESOLUTION|>--- conflicted
+++ resolved
@@ -4,12 +4,9 @@
 
 [project]
 name = "smolagents"
-<<<<<<< HEAD
-version = "1.22.0.dev0"
 
-=======
 version = "1.23.0.dev0"
->>>>>>> ca740cad
+
 description = "🤗 smolagents: a barebones library for agents. Agents write python code to call tools or orchestrate other agents."
 
 authors = [
@@ -22,15 +19,12 @@
   "requests>=2.32.3",
   "rich>=13.9.4",
   "jinja2>=3.1.4",
-<<<<<<< HEAD
-  "pillow>=10.0.1",  # Security fix for CVE-2023-4863: https://pillow.readthedocs.io/en/stable/releasenotes/10.0.1.html
-  "python-dotenv",
-  "multiprocess"  # Added for message queue support in multi-agent system
-=======
+
   "pillow>=10.0.1",
+    "multiprocess"
   # Security fix for CVE-2023-4863: https://pillow.readthedocs.io/en/stable/releasenotes/10.0.1.html
   "python-dotenv",
->>>>>>> ca740cad
+
 ]
 
 [project.optional-dependencies]
