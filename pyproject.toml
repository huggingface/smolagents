[build-system]
requires = ["setuptools"]
build-backend = "setuptools.build_meta"

[project]
name = "smolagents"
<<<<<<< HEAD
version = "1.2.0"
=======
version = "1.3.0.dev"
>>>>>>> 320dd77f
description = "🤗 smolagents: a barebones library for agents. Agents write python code to call tools or orchestrate other agents."
authors = [
  { name="Aymeric Roucher", email="aymeric@hf.co" }, { name="Thomas Wolf"},
]
readme = "README.md"
requires-python = ">=3.10"
dependencies = [
  "transformers>=4.0.0",
  "requests>=2.32.3",
  "rich>=13.9.4",
  "pandas>=2.2.3",
  "jinja2>=3.1.4",
  "pillow>=11.0.0",
  "markdownify>=0.14.1",
  "gradio>=5.8.0",
  "duckduckgo-search>=6.3.7",
  "python-dotenv>=1.0.1",
  "e2b-code-interpreter>=1.0.3",
  "openai>=1.58.1",
]

[tool.ruff]
lint.ignore = ["F403"]

[project.optional-dependencies]
dev = [
  "torch",
  "torchaudio",
  "torchvision",
  "sqlalchemy",
  "accelerate",
  "soundfile",
  "litellm>=1.55.10",
]
test = [
  "torch",
  "torchaudio",
  "torchvision",
  "pytest>=8.1.0",
  "sqlalchemy",
  "ruff>=0.5.0",
  "accelerate",
  "soundfile",
  "litellm>=1.55.10",
]<|MERGE_RESOLUTION|>--- conflicted
+++ resolved
@@ -4,11 +4,7 @@
 
 [project]
 name = "smolagents"
-<<<<<<< HEAD
-version = "1.2.0"
-=======
 version = "1.3.0.dev"
->>>>>>> 320dd77f
 description = "🤗 smolagents: a barebones library for agents. Agents write python code to call tools or orchestrate other agents."
 authors = [
   { name="Aymeric Roucher", email="aymeric@hf.co" }, { name="Thomas Wolf"},
