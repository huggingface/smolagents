[build-system]
requires = ["setuptools"]
build-backend = "setuptools.build_meta"

[project]
name = "smolagents"
version = "1.15.0.dev0"
description = "🤗 smolagents: a barebones library for agents. Agents write python code to call tools or orchestrate other agents."
authors = [
  { name="Aymeric Roucher", email="aymeric@hf.co" },
]
readme = "README.md"
requires-python = ">=3.10"
dependencies = [
  "huggingface-hub>=0.30.0",
  "requests>=2.32.3",
  "rich>=13.9.4",
  "jinja2>=3.1.4",
<<<<<<< HEAD
  "pillow>=11.0.0",
  "duckduckgo-search>=6.3.7",
=======
  "pillow>=10.0.1",  # Security fix for CVE-2023-4863: https://pillow.readthedocs.io/en/stable/releasenotes/10.0.1.html
  "markdownify>=0.14.1",
>>>>>>> 0dfac36b
  "python-dotenv"
]

[project.optional-dependencies]
bedrock = [
  "boto3>=1.36.18"
]
torch = [
  "torch",
  "torchvision",
  "numpy>=1.21.2",
]
audio = [
  "soundfile",
  "smolagents[torch]",
]
docker = [
  "docker>=7.1.0",
  "websocket-client",
]
e2b = [
  "e2b-code-interpreter>=1.0.3",
  "python-dotenv>=1.0.1",
]
gradio = [
  "gradio>=5.13.2",
]
litellm = [
  "litellm>=1.60.2",
]
mcp = [
  "mcpadapt>=0.0.19",  # Security fix
  "mcp<1.7.0",  # Hotfix for GH-1284
]
mlx-lm = [
  "mlx-lm"
]
openai = [
  "openai>=1.58.1"
]
telemetry = [
  "arize-phoenix",
  "opentelemetry-sdk", 
  "opentelemetry-exporter-otlp",
  "openinference-instrumentation-smolagents>=0.1.4"
]
toolkit = [
  "duckduckgo-search>=6.3.7",  # DuckDuckGoSearchTool
]
transformers = [
  "accelerate",
  "transformers>=4.0.0",
  "smolagents[torch]",
]
vision = [
  "helium",
  "selenium",
]
vllm = [
  "vllm",
  "torch"
]
all = [
  "smolagents[audio,docker,e2b,gradio,litellm,mcp,mlx-lm,openai,telemetry,toolkit,transformers,vision,bedrock]",
]
quality = [
  "ruff>=0.9.0",
]
test = [
  "ipython>=8.31.0", # for interactive environment tests
  "pandas>=2.2.3",
  "pytest>=8.1.0",
  "pytest-datadir",
  "python-dotenv>=1.0.1", # For test_all_docs
  "smolagents[all]",
  "rank-bm25", # For test_all_docs
  "Wikipedia-API>=0.8.1",
  "markdownify>=0.14.1",  # VisitWebpageTool
]
dev = [
  "smolagents[quality,test]",
  "sqlalchemy", # for ./examples
]

[tool.pytest.ini_options]
# Add the specified `OPTS` to the set of command line arguments as if they had been specified by the user.
addopts = "-sv --durations=0"

[tool.ruff]
line-length = 119
lint.ignore = [
  "F403", # undefined-local-with-import-star
  "E501", # line-too-long
]
lint.select = ["E", "F", "I", "W"]

[tool.ruff.lint.per-file-ignores]
"examples/*" = [
  "E402", # module-import-not-at-top-of-file
]

[tool.ruff.lint.isort]
known-first-party = ["smolagents"]
lines-after-imports = 2

[tool.setuptools.package-data]
"smolagents.prompts" = ["*.yaml"]

[project.scripts]
smolagent = "smolagents.cli:main"
webagent = "smolagents.vision_web_browser:main"<|MERGE_RESOLUTION|>--- conflicted
+++ resolved
@@ -16,13 +16,7 @@
   "requests>=2.32.3",
   "rich>=13.9.4",
   "jinja2>=3.1.4",
-<<<<<<< HEAD
-  "pillow>=11.0.0",
-  "duckduckgo-search>=6.3.7",
-=======
   "pillow>=10.0.1",  # Security fix for CVE-2023-4863: https://pillow.readthedocs.io/en/stable/releasenotes/10.0.1.html
-  "markdownify>=0.14.1",
->>>>>>> 0dfac36b
   "python-dotenv"
 ]
 
