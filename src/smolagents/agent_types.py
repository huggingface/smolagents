--- conflicted
+++ resolved
@@ -95,21 +95,14 @@
             try:
                 import torch
 
-<<<<<<< HEAD
                 if isinstance(value, torch.Tensor):
                     self._tensor = value
+                import numpy as np
+
                 if isinstance(value, np.ndarray):
                     self._tensor = torch.from_numpy(value)
             except ModuleNotFoundError:
                 pass
-=======
-            if isinstance(value, torch.Tensor):
-                self._tensor = value
-            import numpy as np
-
-            if isinstance(value, np.ndarray):
-                self._tensor = torch.from_numpy(value)
->>>>>>> 337288e2
 
         if self._path is None and self._raw is None and self._tensor is None:
             raise TypeError(f"Unsupported type for {self.__class__.__name__}: {type(value)}")
