--- conflicted
+++ resolved
@@ -22,11 +22,7 @@
 from dataclasses import asdict, dataclass
 from enum import Enum
 from threading import Thread
-<<<<<<< HEAD
-from typing import TYPE_CHECKING, Any, Dict, List
-=======
 from typing import TYPE_CHECKING, Any
->>>>>>> 68cdf522
 
 from .tools import Tool
 from .utils import _is_package_available, encode_image_base64, make_image_url, parse_json_blob
