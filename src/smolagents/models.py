--- conflicted
+++ resolved
@@ -22,12 +22,8 @@
 from copy import deepcopy
 from dataclasses import asdict, dataclass
 from enum import Enum
-<<<<<<< HEAD
+from functools import cached_property
 from typing import TYPE_CHECKING, Any, Callable, Dict, List, Optional, Union
-=======
-from functools import cached_property
-from typing import TYPE_CHECKING, Any, Dict, List, Optional, Union
->>>>>>> d33bc2dd
 
 from huggingface_hub import InferenceClient
 from huggingface_hub.utils import is_torch_available
