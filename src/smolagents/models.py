--- conflicted
+++ resolved
@@ -214,6 +214,51 @@
         kwargs.setdefault("temperature", 0.5)
         kwargs.setdefault("max_tokens", 1500)
         self.kwargs = kwargs
+        
+    def _prepare_completion_kwargs(
+        self,
+        messages: List[Dict[str, str]],
+        stop_sequences: Optional[List[str]] = None,
+        grammar: Optional[str] = None,
+        tools_to_call_from: Optional[List[Tool]] = None,
+        **kwargs
+    ) -> Dict:
+        """
+        Prepare parameters required for model invocation, handling parameter priorities.
+        
+        Parameter priority from high to low:
+        1. Explicitly passed kwargs
+        2. Specific parameters (stop_sequences, grammar, etc.)
+        3. Default values in self.kwargs
+        """
+        # Clean and standardize the message list
+        messages = get_clean_message_list(
+            messages, role_conversions=tool_role_conversions
+        )
+        
+        # Use self.kwargs as the base configuration
+        completion_kwargs = {
+            **self.kwargs,
+            "messages": messages,
+        }
+        
+        # Handle specific parameters
+        if stop_sequences is not None:
+            completion_kwargs["stop"] = stop_sequences
+        if grammar is not None:
+            completion_kwargs["grammar"] = grammar
+            
+        # Handle tools parameter
+        if tools_to_call_from:
+            completion_kwargs.update({
+                "tools": [get_json_schema(tool) for tool in tools_to_call_from],
+                "tool_choice": "auto",  # Subclasses can override this value as needed
+            })
+            
+        # Finally, use the passed-in kwargs to override all settings
+        completion_kwargs.update(kwargs)
+        
+        return completion_kwargs
 
     def get_token_counts(self) -> Dict[str, int]:
         return {
@@ -226,10 +271,8 @@
         messages: List[Dict[str, str]],
         stop_sequences: Optional[List[str]] = None,
         grammar: Optional[str] = None,
-<<<<<<< HEAD
-        max_tokens: Optional[int] = None,
-=======
->>>>>>> d5c2ef48
+        tools_to_call_from: Optional[List[Tool]] = None,
+        **kwargs
     ) -> ChatMessage:
         """Process the input messages and return the model's response.
 
@@ -240,8 +283,13 @@
                 A list of strings that will stop the generation if encountered in the model's output.
             grammar (`str`, *optional*):
                 The grammar or formatting structure to use in the model's response.
+            tools_to_call_from (`List[Tool]`, *optional*):
+                A list of tools that the model can use to generate responses.
+            **kwargs:
+                Additional keyword arguments to be passed to the underlying model.
+
         Returns:
-            `str`: The text content of the model's response.
+            `ChatMessage`: A chat message object containing the model's response.
         """
         pass  # To be implemented in child classes!
 
@@ -284,10 +332,6 @@
         model_id: str = "Qwen/Qwen2.5-Coder-32B-Instruct",
         token: Optional[str] = None,
         timeout: Optional[int] = 120,
-<<<<<<< HEAD
-=======
-        temperature: float = 0.5,
->>>>>>> d5c2ef48
         **kwargs,
     ):
         super().__init__(**kwargs)
@@ -295,75 +339,29 @@
         if token is None:
             token = os.getenv("HF_TOKEN")
         self.client = InferenceClient(self.model_id, token=token, timeout=timeout)
-<<<<<<< HEAD
-=======
-        self.temperature = temperature
-        self.kwargs = kwargs
->>>>>>> d5c2ef48
 
     def __call__(
         self,
         messages: List[Dict[str, str]],
         stop_sequences: Optional[List[str]] = None,
         grammar: Optional[str] = None,
-<<<<<<< HEAD
-        max_tokens: Optional[int] = None,
-=======
->>>>>>> d5c2ef48
         tools_to_call_from: Optional[List[Tool]] = None,
+        **kwargs
     ) -> ChatMessage:
-        """
-        Gets an LLM output message for the given list of input messages.
-        If argument `tools_to_call_from` is passed, the model's tool calling options will be used to return a tool call.
-        """
-        messages = get_clean_message_list(
-            messages, role_conversions=tool_role_conversions
-        )
-
-        # Initialize base kwargs
-        completion_kwargs = {
-            **self.kwargs,  # Use self.kwargs as base
-            "model": self.model_id,
-            "messages": messages,
-        }
-
-        # Handle max_tokens default value
-        completion_kwargs["max_tokens"] = max_tokens or self.kwargs.get("max_tokens", 1500)
-
-        # Override with provided parameters
-        if stop_sequences is not None:
-            completion_kwargs["stop"] = stop_sequences
-        if grammar is not None:
-            completion_kwargs["grammar"] = grammar
-
-        # Handle tools parameters
+        
+        completion_kwargs = self._prepare_completion_kwargs(
+            messages=messages,
+            stop_sequences=stop_sequences,
+            grammar=grammar,
+            tools_to_call_from=tools_to_call_from,
+            **kwargs
+        )
+        
         if tools_to_call_from:
-<<<<<<< HEAD
-            completion_kwargs.update({
-                "tools": [get_json_schema(tool) for tool in tools_to_call_from],
-                "tool_choice": "required"
-            })
+            completion_kwargs["tool_choice"] = "required"
 
         response = self.client.chat_completion(**completion_kwargs)
 
-=======
-            response = self.client.chat.completions.create(
-                messages=messages,
-                tools=[get_json_schema(tool) for tool in tools_to_call_from],
-                tool_choice="auto",
-                stop=stop_sequences,
-                temperature=self.temperature,
-                **self.kwargs,
-            )
-        else:
-            response = self.client.chat.completions.create(
-                model=self.model_id,
-                messages=messages,
-                stop=stop_sequences,
-                temperature=self.temperature,
-                **self.kwargs,
-            )
->>>>>>> d5c2ef48
         self.last_input_token_count = response.usage.prompt_tokens
         self.last_output_token_count = response.usage.completion_tokens
         return ChatMessage.from_hf_api(response.choices[0].message)
@@ -401,10 +399,6 @@
     ```
     """
 
-<<<<<<< HEAD
-    def __init__(self, model_id: Optional[str] = None, device: Optional[str] = None, **kwargs):
-        super().__init__(**kwargs)
-=======
     def __init__(
         self,
         model_id: Optional[str] = None,
@@ -412,8 +406,7 @@
         torch_dtype: Optional[str] = None,
         **kwargs,
     ):
-        super().__init__()
->>>>>>> d5c2ef48
+        super().__init__(**kwargs)
         if not is_torch_available():
             raise ImportError("Please install torch in order to use TransformersModel.")
         import torch
@@ -475,51 +468,55 @@
         messages: List[Dict[str, str]],
         stop_sequences: Optional[List[str]] = None,
         grammar: Optional[str] = None,
-<<<<<<< HEAD
-        max_tokens: Optional[int] = None,
-=======
->>>>>>> d5c2ef48
         tools_to_call_from: Optional[List[Tool]] = None,
+        **kwargs
     ) -> ChatMessage:
-        messages = get_clean_message_list(
-            messages, role_conversions=tool_role_conversions
-        )
-        
-        # Initialize generation parameters
-        generation_kwargs = {
-            **self.kwargs,  # Use self.kwargs as base
-            "max_new_tokens": max_tokens or self.kwargs.get("max_new_tokens") or self.kwargs.get("max_tokens"),
+
+        completion_kwargs = self._prepare_completion_kwargs(
+            messages=messages,
+            stop_sequences=stop_sequences,
+            grammar=grammar,
+            tools_to_call_from=tools_to_call_from,
+            **kwargs
+        )
+        
+        messages = completion_kwargs.pop("messages")
+        
+        max_new_tokens = (
+            kwargs.get('max_new_tokens') or 
+            kwargs.get('max_tokens') or 
+            self.kwargs.get('max_new_tokens') or 
+            self.kwargs.get('max_tokens')
+        )
+        if max_new_tokens:
+            completion_kwargs['max_new_tokens'] = max_new_tokens
+
+        if stop_sequences:
+            completion_kwargs["stopping_criteria"] = self.make_stopping_criteria(stop_sequences)
+            
+        template_kwargs = {
+            "return_tensors": "pt",
+            "return_dict": True,
         }
-        if stop_sequences:
-            generation_kwargs["stopping_criteria"] = self.make_stopping_criteria(stop_sequences)
-
-        if tools_to_call_from is not None:
-            prompt_tensor = self.tokenizer.apply_chat_template(
-                messages,
-                tools=[get_json_schema(tool) for tool in tools_to_call_from],
-                return_tensors="pt",
-                return_dict=True,
-                add_generation_prompt=True,
-            )
-        else:
-            prompt_tensor = self.tokenizer.apply_chat_template(
-                messages,
-                return_tensors="pt",
-                return_dict=True,
-            )
+        
+        tools = completion_kwargs.pop("tools", None) if "tools" in completion_kwargs else None
+        if tools:
+            template_kwargs.update({
+                "tools": tools,
+                "add_generation_prompt": True
+            })
+        
+        prompt_tensor = self.tokenizer.apply_chat_template(
+            messages,
+            **template_kwargs
+        )
+
         prompt_tensor = prompt_tensor.to(self.model.device)
         count_prompt_tokens = prompt_tensor["input_ids"].shape[1]
 
         out = self.model.generate(
             **prompt_tensor,
-<<<<<<< HEAD
-            **generation_kwargs
-=======
-            stopping_criteria=(
-                self.make_stopping_criteria(stop_sequences) if stop_sequences else None
-            ),
-            **self.kwargs,
->>>>>>> d5c2ef48
+            **completion_kwargs
         )
         generated_tokens = out[0, count_prompt_tokens:]
         output = self.tokenizer.decode(generated_tokens, skip_special_tokens=True)
@@ -528,6 +525,7 @@
 
         if stop_sequences is not None:
             output = remove_stop_sequences(output, stop_sequences)
+            
         if tools_to_call_from is None:
             return ChatMessage(role="assistant", content=output)
         else:
@@ -588,65 +586,23 @@
         messages: List[Dict[str, str]],
         stop_sequences: Optional[List[str]] = None,
         grammar: Optional[str] = None,
-<<<<<<< HEAD
-        max_tokens: Optional[int] = None,
-=======
->>>>>>> d5c2ef48
         tools_to_call_from: Optional[List[Tool]] = None,
+        **kwargs
     ) -> ChatMessage:
-        messages = get_clean_message_list(
-            messages, role_conversions=tool_role_conversions
-        )
-        
-        # Initialize base kwargs
-        completion_kwargs = {
-            **self.kwargs,  # Use self.kwargs as base
-            "model": self.model_id,
-            "messages": messages,
-            "api_base": self.api_base,
-            "api_key": self.api_key,
-        }
-        
-        # Handle max_tokens default value
-        completion_kwargs["max_tokens"] = max_tokens or self.kwargs.get("max_tokens")
-        
-        # Override with provided parameters
-        if stop_sequences is not None:
-            completion_kwargs["stop"] = stop_sequences
-        if grammar is not None:
-            completion_kwargs["grammar"] = grammar
-            
-        # Handle tools parameters
-        if tools_to_call_from:
-<<<<<<< HEAD
-            completion_kwargs.update({
-                "tools": [get_json_schema(tool) for tool in tools_to_call_from],
-                "tool_choice": "required"
-            })
-            
+        
+        completion_kwargs = self._prepare_completion_kwargs(
+            messages=messages,
+            stop_sequences=stop_sequences,
+            grammar=grammar,
+            tools_to_call_from=tools_to_call_from,
+            model=self.model_id,
+            api_base=self.api_base,
+            api_key=self.api_key, 
+            **kwargs
+        )
+        
         response = litellm.completion(**completion_kwargs)
         
-=======
-            response = litellm.completion(
-                model=self.model_id,
-                messages=messages,
-                tools=[get_json_schema(tool) for tool in tools_to_call_from],
-                tool_choice="required",
-                stop=stop_sequences,
-                api_base=self.api_base,
-                api_key=self.api_key,
-                **self.kwargs,
-            )
-        else:
-            response = litellm.completion(
-                model=self.model_id,
-                messages=messages,
-                stop=stop_sequences,
-                api_base=self.api_base,
-                api_key=self.api_key,
-                **self.kwargs,
-            )
->>>>>>> d5c2ef48
         self.last_input_token_count = response.usage.prompt_tokens
         self.last_output_token_count = response.usage.completion_tokens
         return response.choices[0].message
@@ -679,66 +635,26 @@
             base_url=api_base,
             api_key=api_key,
         )
-<<<<<<< HEAD
-=======
-        self.kwargs = kwargs
->>>>>>> d5c2ef48
 
     def __call__(
         self,
         messages: List[Dict[str, str]],
         stop_sequences: Optional[List[str]] = None,
         grammar: Optional[str] = None,
-<<<<<<< HEAD
-        max_tokens: Optional[int] = None,
-=======
->>>>>>> d5c2ef48
         tools_to_call_from: Optional[List[Tool]] = None,
+        **kwargs
     ) -> ChatMessage:
-        messages = get_clean_message_list(
-            messages, role_conversions=tool_role_conversions
-        )
-
-        # Initialize base kwargs
-        completion_kwargs = {
-            **self.kwargs,  # Use self.kwargs as base
-            "model": self.model_id,
-            "messages": messages,
-            "max_tokens": max_tokens or self.kwargs.get("max_tokens"),
-        }
-
-        # Override with provided parameters
-        if stop_sequences is not None:
-            completion_kwargs["stop"] = stop_sequences
-        if grammar is not None:
-            completion_kwargs["grammar"] = grammar
-
-        # Handle tools parameters
-        if tools_to_call_from:
-<<<<<<< HEAD
-            completion_kwargs.update({
-                "tools": [get_json_schema(tool) for tool in tools_to_call_from],
-                "tool_choice": "auto",
-            })
+
+        completion_kwargs = self._prepare_completion_kwargs(
+            messages=messages,
+            stop_sequences=stop_sequences,
+            grammar=grammar,
+            tools_to_call_from=tools_to_call_from,
+            model=self.model_id,
+            **kwargs
+        )
 
         response = self.client.chat.completions.create(**completion_kwargs)
-=======
-            response = self.client.chat.completions.create(
-                model=self.model_id,
-                messages=messages,
-                tools=[get_json_schema(tool) for tool in tools_to_call_from],
-                tool_choice="auto",
-                stop=stop_sequences,
-                **self.kwargs,
-            )
-        else:
-            response = self.client.chat.completions.create(
-                model=self.model_id,
-                messages=messages,
-                stop=stop_sequences,
-                **self.kwargs,
-            )
->>>>>>> d5c2ef48
         self.last_input_token_count = response.usage.prompt_tokens
         self.last_output_token_count = response.usage.completion_tokens
         return response.choices[0].message
