# Copyright 2024 The HuggingFace Inc. team. All rights reserved.
#
# Licensed under the Apache License, Version 2.0 (the "License");
# you may not use this file except in compliance with the License.
# You may obtain a copy of the License at
#
#     http://www.apache.org/licenses/LICENSE-2.0
#
# Unless required by applicable law or agreed to in writing, software
# distributed under the License is distributed on an "AS IS" BASIS,
# WITHOUT WARRANTIES OR CONDITIONS OF ANY KIND, either express or implied.
# See the License for the specific language governing permissions and
# limitations under the License.
import json
import logging
import os
import re
import uuid
import warnings
from collections.abc import Generator
from copy import deepcopy
from dataclasses import asdict, dataclass
from enum import Enum
from threading import Thread
from typing import TYPE_CHECKING, Any

from .monitoring import TokenUsage
from .tools import Tool
from .utils import _is_package_available, encode_image_base64, make_image_url, parse_json_blob


if TYPE_CHECKING:
    from transformers import StoppingCriteriaList


logger = logging.getLogger(__name__)

STRUCTURED_GENERATION_PROVIDERS = ["cerebras", "fireworks-ai"]
CODEAGENT_RESPONSE_FORMAT = {
    "type": "json_schema",
    "json_schema": {
        "schema": {
            "additionalProperties": False,
            "properties": {
                "thought": {
                    "description": "A free form text description of the thought process.",
                    "title": "Thought",
                    "type": "string",
                },
                "code": {
                    "description": "Valid Python code snippet implementing the thought.",
                    "title": "Code",
                    "type": "string",
                },
            },
            "required": ["thought", "code"],
            "title": "ThoughtAndCodeAnswer",
            "type": "object",
        },
        "name": "ThoughtAndCodeAnswer",
        "strict": True,
    },
}


def get_dict_from_nested_dataclasses(obj, ignore_key=None):
    def convert(obj):
        if hasattr(obj, "__dataclass_fields__"):
            return {k: convert(v) for k, v in asdict(obj).items() if k != ignore_key}
        return obj

    return convert(obj)


@dataclass
class ChatMessageToolCallFunction:
    arguments: Any
    name: str
    description: str | None = None


@dataclass
class ChatMessageToolCall:
    function: ChatMessageToolCallFunction
    id: str
    type: str

    def __str__(self) -> str:
        return f"Call: {self.id}: Calling {str(self.function.name)} with arguments: {str(self.function.arguments)}"


@dataclass
class ChatMessage:
    role: str
    content: str | list[dict[str, Any]] | None = None
    tool_calls: list[ChatMessageToolCall] | None = None
    raw: Any | None = None  # Stores the raw output from the API
    token_usage: TokenUsage | None = None

    def model_dump_json(self):
        return json.dumps(get_dict_from_nested_dataclasses(self, ignore_key="raw"))

    @classmethod
    def from_dict(cls, data: dict, raw: Any | None = None, token_usage: TokenUsage | None = None) -> "ChatMessage":
        if data.get("tool_calls"):
            tool_calls = [
                ChatMessageToolCall(
                    function=ChatMessageToolCallFunction(**tc["function"]), id=tc["id"], type=tc["type"]
                )
                for tc in data["tool_calls"]
            ]
            data["tool_calls"] = tool_calls
        return cls(
            role=data["role"],
            content=data.get("content"),
            tool_calls=data.get("tool_calls"),
            raw=raw,
            token_usage=token_usage,
        )

    def dict(self):
        return get_dict_from_nested_dataclasses(self)

    def render_as_markdown(self) -> str:
        rendered = str(self.content) or ""
        if self.tool_calls:
            rendered += "\n".join(
                [
                    json.dumps({"tool": tool.function.name, "arguments": tool.function.arguments})
                    for tool in self.tool_calls
                ]
            )
        return rendered


def parse_json_if_needed(arguments: str | dict) -> str | dict:
    if isinstance(arguments, dict):
        return arguments
    else:
        try:
            return json.loads(arguments)
        except Exception:
            return arguments


@dataclass
class ChatMessageToolCallStreamDelta:
    """Represents a streaming delta for tool calls during generation."""

    index: int | None = None
    id: str | None = None
    type: str | None = None
    function: ChatMessageToolCallFunction | None = None


@dataclass
class ChatMessageStreamDelta:
    content: str | None = None
    tool_calls: list[ChatMessageToolCallStreamDelta] | None = None
    token_usage: TokenUsage | None = None


class MessageRole(str, Enum):
    USER = "user"
    ASSISTANT = "assistant"
    SYSTEM = "system"
    TOOL_CALL = "tool-call"
    TOOL_RESPONSE = "tool-response"

    @classmethod
    def roles(cls):
        return [r.value for r in cls]


def agglomerate_stream_deltas(
    stream_deltas: list[ChatMessageStreamDelta], role: MessageRole = MessageRole.ASSISTANT
) -> ChatMessage:
    """
    Agglomerate a list of stream deltas into a single stream delta.
    """
    accumulated_tool_calls: dict[int, ChatMessageToolCallStreamDelta] = {}
    accumulated_content = ""
    total_input_tokens = 0
    total_output_tokens = 0
    for stream_delta in stream_deltas:
        if stream_delta.token_usage:
            total_input_tokens += stream_delta.token_usage.input_tokens
            total_output_tokens += stream_delta.token_usage.output_tokens
        if stream_delta.content:
            accumulated_content += stream_delta.content
        if stream_delta.tool_calls:
            for tool_call_delta in stream_delta.tool_calls:  # ?ormally there should be only one call at a time
                # Extend accumulated_tool_calls list to accommodate the new tool call if needed
                if tool_call_delta.index is not None:
                    if tool_call_delta.index not in accumulated_tool_calls:
                        accumulated_tool_calls[tool_call_delta.index] = ChatMessageToolCallStreamDelta(
                            id=tool_call_delta.id,
                            type=tool_call_delta.type,
                            function=ChatMessageToolCallFunction(name="", arguments=""),
                        )
                    # Update the tool call at the specific index
                    tool_call = accumulated_tool_calls[tool_call_delta.index]
                    if tool_call_delta.id:
                        tool_call.id = tool_call_delta.id
                    if tool_call_delta.type:
                        tool_call.type = tool_call_delta.type
                    if tool_call_delta.function:
<<<<<<< HEAD
                        tool_call.function = ChatMessageToolCallFunction(name="", arguments=None)
                        if tool_call_delta.function.name:
=======
                        if tool_call_delta.function.name and len(tool_call_delta.function.name) > 0:
>>>>>>> e7c9ba2a
                            tool_call.function.name = tool_call_delta.function.name
                        if tool_call_delta.function.arguments:
                            tool_call.function.arguments += tool_call_delta.function.arguments
                else:
                    raise ValueError(f"Tool call index is not provided in tool delta: {tool_call_delta}")

    return ChatMessage(
        role=role,
        content=accumulated_content,
        tool_calls=[
<<<<<<< HEAD
            tool_call_stream_delta.convert_to_tool_call() for tool_call_stream_delta in accumulated_tool_calls.values()
=======
            ChatMessageToolCall(
                function=ChatMessageToolCallFunction(
                    name=tool_call_stream_delta.function.name,
                    arguments=tool_call_stream_delta.function.arguments,
                ),
                id=tool_call_stream_delta.id or "",
                type="function",
            )
            for tool_call_stream_delta in accumulated_tool_calls.values()
            if tool_call_stream_delta.function
>>>>>>> e7c9ba2a
        ],
        token_usage=TokenUsage(
            input_tokens=total_input_tokens,
            output_tokens=total_output_tokens,
        ),
    )


tool_role_conversions = {
    MessageRole.TOOL_CALL: MessageRole.ASSISTANT,
    MessageRole.TOOL_RESPONSE: MessageRole.USER,
}


def get_tool_json_schema(tool: Tool) -> dict:
    properties = deepcopy(tool.inputs)
    required = []
    for key, value in properties.items():
        if value["type"] == "any":
            value["type"] = "string"
        if not ("nullable" in value and value["nullable"]):
            required.append(key)
    return {
        "type": "function",
        "function": {
            "name": tool.name,
            "description": tool.description,
            "parameters": {
                "type": "object",
                "properties": properties,
                "required": required,
            },
        },
    }


def remove_stop_sequences(content: str, stop_sequences: list[str]) -> str:
    for stop_seq in stop_sequences:
        if content[-len(stop_seq) :] == stop_seq:
            content = content[: -len(stop_seq)]
    return content


def get_clean_message_list(
    message_list: list[ChatMessage],
    role_conversions: dict[MessageRole, MessageRole] | dict[str, str] = {},
    convert_images_to_image_urls: bool = False,
    flatten_messages_as_text: bool = False,
<<<<<<< HEAD
) -> list[ChatMessage]:
=======
) -> list[dict[str, Any]]:
>>>>>>> e7c9ba2a
    """
    Creates a list of messages to give as input to the LLM. These messages are dictionaries and chat template compatible with transformers LLM chat template.
    Subsequent messages with the same role will be concatenated to a single message.

    Args:
        message_list (`list[dict[str, str]]`): List of chat messages.
        role_conversions (`dict[MessageRole, MessageRole]`, *optional* ): Mapping to convert roles.
        convert_images_to_image_urls (`bool`, default `False`): Whether to convert images to image URLs.
        flatten_messages_as_text (`bool`, default `False`): Whether to flatten messages as text.
    """
<<<<<<< HEAD
    output_message_list: list[ChatMessage] = []
=======
    output_message_list: list[dict[str, Any]] = []
>>>>>>> e7c9ba2a
    message_list = deepcopy(message_list)  # Avoid modifying the original list
    for message in message_list:
        role = message.role
        if role not in MessageRole.roles():
            raise ValueError(f"Incorrect role {role}, only {MessageRole.roles()} are supported for now.")

        if role in role_conversions:
            message.role = role_conversions[role]  # type: ignore
        # encode images if needed
        if isinstance(message.content, list):
            for element in message.content:
                assert isinstance(element, dict), "Error: this element should be a dict:" + str(element)
                if element["type"] == "image":
                    assert not flatten_messages_as_text, f"Cannot use images with {flatten_messages_as_text=}"
                    if convert_images_to_image_urls:
                        element.update(
                            {
                                "type": "image_url",
                                "image_url": {"url": make_image_url(encode_image_base64(element.pop("image")))},
                            }
                        )
                    else:
                        element["image"] = encode_image_base64(element["image"])

<<<<<<< HEAD
        if len(output_message_list) > 0 and message.role == output_message_list[-1].role:
            assert isinstance(message.content, list), "Error: wrong content:" + str(message.content)
            if flatten_messages_as_text:
                output_message_list[-1].content += "\n" + message.content[0]["text"]
            else:
                for el in message.content:
                    if el["type"] == "text" and output_message_list[-1].content[-1]["type"] == "text":
=======
        if len(output_message_list) > 0 and message.role == output_message_list[-1]["role"]:
            assert isinstance(message.content, list), "Error: wrong content:" + str(message.content)
            if flatten_messages_as_text:
                output_message_list[-1]["content"] += "\n" + message.content[0]["text"]
            else:
                for el in message.content:
                    if el["type"] == "text" and output_message_list[-1]["content"][-1]["type"] == "text":
>>>>>>> e7c9ba2a
                        # Merge consecutive text messages rather than creating new ones
                        output_message_list[-1].content[-1]["text"] += "\n" + el["text"]
                    else:
                        output_message_list[-1].content.append(el)
        else:
            if flatten_messages_as_text:
                content = message.content[0]["text"]
            else:
                content = message.content
<<<<<<< HEAD
            output_message_list.append(ChatMessage(role=message.role, content=content))
=======
            output_message_list.append(
                {
                    "role": message.role,
                    "content": content,
                }
            )
>>>>>>> e7c9ba2a
    return output_message_list


def get_tool_call_from_text(text: str, tool_name_key: str, tool_arguments_key: str) -> ChatMessageToolCall:
    tool_call_dictionary, _ = parse_json_blob(text)
    try:
        tool_name = tool_call_dictionary[tool_name_key]
    except Exception as e:
        raise ValueError(
            f"Key {tool_name_key=} not found in the generated tool call. Got keys: {list(tool_call_dictionary.keys())} instead"
        ) from e
    tool_arguments = tool_call_dictionary.get(tool_arguments_key, None)
    if isinstance(tool_arguments, str):
        tool_arguments = parse_json_if_needed(tool_arguments)
    return ChatMessageToolCall(
        id=str(uuid.uuid4()),
        type="function",
        function=ChatMessageToolCallFunction(name=tool_name, arguments=tool_arguments),
    )


def supports_stop_parameter(model_id: str) -> bool:
    """
    Check if the model supports the `stop` parameter.

    Not supported with reasoning models openai/o3 and openai/o4-mini (and their versioned variants).

    Args:
        model_id (`str`): Model identifier (e.g. "openai/o3", "o4-mini-2025-04-16")

    Returns:
        bool: True if the model supports the stop parameter, False otherwise
    """
    model_name = model_id.split("/")[-1]
    # o3 and o4-mini (including versioned variants, o3-2025-04-16) don't support stop parameter
    pattern = r"^(o3[-\d]*|o4-mini[-\d]*)$"
    return not re.match(pattern, model_name)


class Model:
    def __init__(
        self,
        flatten_messages_as_text: bool = False,
        tool_name_key: str = "name",
        tool_arguments_key: str = "arguments",
        model_id: str | None = None,
        **kwargs,
    ):
        self.flatten_messages_as_text = flatten_messages_as_text
        self.tool_name_key = tool_name_key
        self.tool_arguments_key = tool_arguments_key
        self.kwargs = kwargs
        self._last_input_token_count: int | None = None
        self._last_output_token_count: int | None = None
        self.model_id: str | None = model_id

    @property
    def last_input_token_count(self) -> int | None:
        warnings.warn(
            "Attribute last_input_token_count is deprecated and will be removed in version 1.20. "
            "Please use TokenUsage.input_tokens instead.",
            FutureWarning,
        )
        return self._last_input_token_count

    @property
    def last_output_token_count(self) -> int | None:
        warnings.warn(
            "Attribute last_output_token_count is deprecated and will be removed in version 1.20. "
            "Please use TokenUsage.output_tokens instead.",
            FutureWarning,
        )
        return self._last_output_token_count

    def _prepare_completion_kwargs(
        self,
        messages: list[ChatMessage],
        stop_sequences: list[str] | None = None,
        response_format: dict[str, str] | None = None,
        tools_to_call_from: list[Tool] | None = None,
        custom_role_conversions: dict[str, str] | None = None,
        convert_images_to_image_urls: bool = False,
        tool_choice: str | dict | None = "required",  # Configurable tool_choice parameter
        **kwargs,
    ) -> dict[str, Any]:
        """
        Prepare parameters required for model invocation, handling parameter priorities.

        Parameter priority from high to low:
        1. Explicitly passed kwargs
        2. Specific parameters (stop_sequences, response_format, etc.)
        3. Default values in self.kwargs
        """
        # Clean and standardize the message list
        flatten_messages_as_text = kwargs.pop("flatten_messages_as_text", self.flatten_messages_as_text)
        messages_as_dicts = get_clean_message_list(
            messages,
            role_conversions=custom_role_conversions or tool_role_conversions,
            convert_images_to_image_urls=convert_images_to_image_urls,
            flatten_messages_as_text=flatten_messages_as_text,
        )
        # Use self.kwargs as the base configuration
        completion_kwargs = {
            **self.kwargs,
            "messages": messages_as_dicts,
        }

        # Handle specific parameters
        if stop_sequences is not None:
            # Some models do not support stop parameter
            if supports_stop_parameter(self.model_id or ""):
                completion_kwargs["stop"] = stop_sequences
        if response_format is not None:
            completion_kwargs["response_format"] = response_format

        # Handle tools parameter
        if tools_to_call_from:
            tools_config = {
                "tools": [get_tool_json_schema(tool) for tool in tools_to_call_from],
            }
            if tool_choice is not None:
                tools_config["tool_choice"] = tool_choice
            completion_kwargs.update(tools_config)

        # Finally, use the passed-in kwargs to override all settings
        completion_kwargs.update(kwargs)

        return completion_kwargs

    def generate(
        self,
        messages: list[ChatMessage],
        stop_sequences: list[str] | None = None,
        response_format: dict[str, str] | None = None,
        tools_to_call_from: list[Tool] | None = None,
        **kwargs,
    ) -> ChatMessage:
        """Process the input messages and return the model's response.

        Parameters:
            messages (`list[dict[str, str | list[dict]]] | list[ChatMessage]`):
                A list of message dictionaries to be processed. Each dictionary should have the structure `{"role": "user/system", "content": "message content"}`.
            stop_sequences (`List[str]`, *optional*):
                A list of strings that will stop the generation if encountered in the model's output.
            response_format (`dict[str, str]`, *optional*):
                The response format to use in the model's response.
            tools_to_call_from (`List[Tool]`, *optional*):
                A list of tools that the model can use to generate responses.
            **kwargs:
                Additional keyword arguments to be passed to the underlying model.

        Returns:
            `ChatMessage`: A chat message object containing the model's response.
        """
        raise NotImplementedError("This method must be implemented in child classes")

    def generat_stream(
        self,
        messages: list[Message],
        stop_sequences: list[str] | None = None,
        response_format: dict[str, str] | None = None,
        tools_to_call_from: list[Tool] | None = None,
        **kwargs,
    ) -> ChatMessage:
        """Process the input messages and return the model's response in streaming mode.

        Parameters:
            messages (`list[dict[str, str | list[dict]]] | list[ChatMessage]`):
                A list of message dictionaries to be processed. Each dictionary should have the structure `{"role": "user/system", "content": "message content"}`.
            stop_sequences (`List[str]`, *optional*):
                A list of strings that will stop the generation if encountered in the model's output.
            response_format (`dict[str, str]`, *optional*):
                The response format to use in the model's response.
            tools_to_call_from (`List[Tool]`, *optional*):
                A list of tools that the model can use to generate responses.
            **kwargs:
                Additional keyword arguments to be passed to the underlying model.

        Returns:
            `ChatMessage`: A chat message object containing the model's response.
        """
        raise NotImplementedError("This method must be implemented in child classes")

    def __call__(self, *args, **kwargs):
        return self.generate(*args, **kwargs)

    def parse_tool_calls(self, message: ChatMessage) -> ChatMessage:
        """Sometimes APIs do not return the tool call as a specific object, so we need to parse it."""
        message.role = MessageRole.ASSISTANT  # Overwrite role if needed
        if not message.tool_calls:
            assert message.content is not None, "Message contains no content and no tool calls"
            message.tool_calls = [
                get_tool_call_from_text(message.content, self.tool_name_key, self.tool_arguments_key)
            ]
        assert len(message.tool_calls) > 0, "No tool call was found in the model output"
        for tool_call in message.tool_calls:
            tool_call.function.arguments = parse_json_if_needed(tool_call.function.arguments)
        return message

    def to_dict(self) -> dict:
        """
        Converts the model into a JSON-compatible dictionary.
        """
        model_dictionary = {
            **self.kwargs,
            "model_id": self.model_id,
        }
        for attribute in [
            "custom_role_conversion",
            "temperature",
            "max_tokens",
            "provider",
            "timeout",
            "api_base",
            "torch_dtype",
            "device_map",
            "organization",
            "project",
            "azure_endpoint",
        ]:
            if hasattr(self, attribute):
                model_dictionary[attribute] = getattr(self, attribute)

        dangerous_attributes = ["token", "api_key"]
        for attribute_name in dangerous_attributes:
            if hasattr(self, attribute_name):
                print(
                    f"For security reasons, we do not export the `{attribute_name}` attribute of your model. Please export it manually."
                )
        return model_dictionary

    @classmethod
    def from_dict(cls, model_dictionary: dict[str, Any]) -> "Model":
        return cls(**{k: v for k, v in model_dictionary.items()})


class VLLMModel(Model):
    """Model to use [vLLM](https://docs.vllm.ai/) for fast LLM inference and serving.

    Parameters:
        model_id (`str`):
            The Hugging Face model ID to be used for inference.
            This can be a path or model identifier from the Hugging Face model hub.
        model_kwargs (`dict[str, Any]`, *optional*):
            Additional keyword arguments to pass to the vLLM model (like revision, max_model_len, etc.).
    """

    def __init__(
        self,
        model_id,
        model_kwargs: dict[str, Any] | None = None,
        **kwargs,
    ):
        if not _is_package_available("vllm"):
            raise ModuleNotFoundError("Please install 'vllm' extra to use VLLMModel: `pip install 'smolagents[vllm]'`")

        from vllm import LLM  # type: ignore
        from vllm.transformers_utils.tokenizer import get_tokenizer  # type: ignore

        self.model_kwargs = model_kwargs or {}
        super().__init__(**kwargs)
        self.model_id = model_id
        self.model = LLM(model=model_id, **self.model_kwargs)
        assert self.model is not None
        self.tokenizer = get_tokenizer(model_id)
        self._is_vlm = False  # VLLMModel does not support vision models yet.

    def cleanup(self):
        import gc

        import torch
        from vllm.distributed.parallel_state import (  # type: ignore
            destroy_distributed_environment,
            destroy_model_parallel,
        )

        destroy_model_parallel()
        if self.model is not None:
            # taken from https://github.com/vllm-project/vllm/issues/1908#issuecomment-2076870351
            del self.model.llm_engine.model_executor.driver_worker
        gc.collect()
        destroy_distributed_environment()
        torch.cuda.empty_cache()

    def generate(
        self,
        messages: list[ChatMessage],
        stop_sequences: list[str] | None = None,
        response_format: dict[str, str] | None = None,
        tools_to_call_from: list[Tool] | None = None,
        **kwargs,
    ) -> ChatMessage:
        from vllm import SamplingParams  # type: ignore

        completion_kwargs = self._prepare_completion_kwargs(
            messages=messages,
            flatten_messages_as_text=(not self._is_vlm),
            stop_sequences=stop_sequences,
            tools_to_call_from=tools_to_call_from,
            **kwargs,
        )
        # Override the OpenAI schema for VLLM compatibility
        guided_options_request = {"guided_json": response_format["json_schema"]["schema"]} if response_format else None

        messages = completion_kwargs.pop("messages")
        prepared_stop_sequences = completion_kwargs.pop("stop", [])
        tools = completion_kwargs.pop("tools", None)
        completion_kwargs.pop("tool_choice", None)

        prompt = self.tokenizer.apply_chat_template(
            messages,
            tools=tools,
            add_generation_prompt=True,
            tokenize=False,
        )

        sampling_params = SamplingParams(
            n=kwargs.get("n", 1),
            temperature=kwargs.get("temperature", 0.0),
            max_tokens=kwargs.get("max_tokens", 2048),
            stop=prepared_stop_sequences,
        )

        out = self.model.generate(
            prompt,
            sampling_params=sampling_params,
            guided_options_request=guided_options_request,
        )

        output_text = out[0].outputs[0].text
        self._last_input_token_count = len(out[0].prompt_token_ids)
        self._last_output_token_count = len(out[0].outputs[0].token_ids)
        return ChatMessage(
            role=MessageRole.ASSISTANT,
            content=output_text,
            raw={"out": output_text, "completion_kwargs": completion_kwargs},
            token_usage=TokenUsage(
                input_tokens=len(out[0].prompt_token_ids),
                output_tokens=len(out[0].outputs[0].token_ids),
            ),
        )


class MLXModel(Model):
    """A class to interact with models loaded using MLX on Apple silicon.

    > [!TIP]
    > You must have `mlx-lm` installed on your machine. Please run `pip install smolagents[mlx-lm]` if it's not the case.

    Parameters:
        model_id (str):
            The Hugging Face model ID to be used for inference. This can be a path or model identifier from the Hugging Face model hub.
        tool_name_key (str):
            The key, which can usually be found in the model's chat template, for retrieving a tool name.
        tool_arguments_key (str):
            The key, which can usually be found in the model's chat template, for retrieving tool arguments.
        trust_remote_code (bool, default `False`):
            Some models on the Hub require running remote code: for this model, you would have to set this flag to True.
        load_kwargs (dict[str, Any], *optional*):
            Additional keyword arguments to pass to the `mlx.lm.load` method when loading the model and tokenizer.
        apply_chat_template_kwargs (dict, *optional*):
            Additional keyword arguments to pass to the `apply_chat_template` method of the tokenizer.
        kwargs (dict, *optional*):
            Any additional keyword arguments that you want to use in model.generate(), for instance `max_tokens`.

    Example:
    ```python
    >>> engine = MLXModel(
    ...     model_id="mlx-community/Qwen2.5-Coder-32B-Instruct-4bit",
    ...     max_tokens=10000,
    ... )
    >>> messages = [
    ...     {
    ...         "role": "user",
    ...         "content": "Explain quantum mechanics in simple terms."
    ...     }
    ... ]
    >>> response = engine(messages, stop_sequences=["END"])
    >>> print(response)
    "Quantum mechanics is the branch of physics that studies..."
    ```
    """

    def __init__(
        self,
        model_id: str,
        trust_remote_code: bool = False,
        load_kwargs: dict[str, Any] | None = None,
        apply_chat_template_kwargs: dict[str, Any] | None = None,
        **kwargs,
    ):
        if not _is_package_available("mlx_lm"):
            raise ModuleNotFoundError(
                "Please install 'mlx-lm' extra to use 'MLXModel': `pip install 'smolagents[mlx-lm]'`"
            )
        import mlx_lm

        self.load_kwargs = load_kwargs or {}
        self.load_kwargs.setdefault("tokenizer_config", {}).setdefault("trust_remote_code", trust_remote_code)
        self.apply_chat_template_kwargs = apply_chat_template_kwargs or {}
        self.apply_chat_template_kwargs.setdefault("add_generation_prompt", True)
        # mlx-lm doesn't support vision models: flatten_messages_as_text=True
        super().__init__(model_id=model_id, flatten_messages_as_text=True, **kwargs)

        self.model, self.tokenizer = mlx_lm.load(self.model_id, **self.load_kwargs)
        self.stream_generate = mlx_lm.stream_generate
        self.is_vlm = False  # mlx-lm doesn't support vision models

    def generate(
        self,
        messages: list[ChatMessage],
        stop_sequences: list[str] | None = None,
        response_format: dict[str, str] | None = None,
        tools_to_call_from: list[Tool] | None = None,
        **kwargs,
    ) -> ChatMessage:
        if response_format is not None:
            raise ValueError("MLX does not support structured outputs.")
        completion_kwargs = self._prepare_completion_kwargs(
            messages=messages,
            stop_sequences=stop_sequences,
            tools_to_call_from=tools_to_call_from,
            **kwargs,
        )
        messages = completion_kwargs.pop("messages")
        stops = completion_kwargs.pop("stop", [])
        tools = completion_kwargs.pop("tools", None)
        completion_kwargs.pop("tool_choice", None)

        prompt_ids = self.tokenizer.apply_chat_template(messages, tools=tools, **self.apply_chat_template_kwargs)

        output_tokens = 0
        text = ""
        for response in self.stream_generate(self.model, self.tokenizer, prompt=prompt_ids, **completion_kwargs):
            output_tokens += 1
            text += response.text
            if any((stop_index := text.rfind(stop)) != -1 for stop in stops):
                text = text[:stop_index]
                break

        self._last_input_token_count = len(prompt_ids)
        self._last_output_token_count = output_tokens
        return ChatMessage(
            role=MessageRole.ASSISTANT,
            content=text,
            raw={"out": text, "completion_kwargs": completion_kwargs},
            token_usage=TokenUsage(
                input_tokens=len(prompt_ids),
                output_tokens=output_tokens,
            ),
        )


class TransformersModel(Model):
    """A class that uses Hugging Face's Transformers library for language model interaction.

    This model allows you to load and use Hugging Face's models locally using the Transformers library. It supports features like stop sequences and grammar customization.

    > [!TIP]
    > You must have `transformers` and `torch` installed on your machine. Please run `pip install smolagents[transformers]` if it's not the case.

    Parameters:
        model_id (`str`):
            The Hugging Face model ID to be used for inference. This can be a path or model identifier from the Hugging Face model hub.
            For example, `"Qwen/Qwen2.5-Coder-32B-Instruct"`.
        device_map (`str`, *optional*):
            The device_map to initialize your model with.
        torch_dtype (`str`, *optional*):
            The torch_dtype to initialize your model with.
        trust_remote_code (bool, default `False`):
            Some models on the Hub require running remote code: for this model, you would have to set this flag to True.
        kwargs (dict, *optional*):
            Any additional keyword arguments that you want to use in model.generate(), for instance `max_new_tokens` or `device`.
        **kwargs:
            Additional keyword arguments to pass to `model.generate()`, for instance `max_new_tokens` or `device`.
    Raises:
        ValueError:
            If the model name is not provided.

    Example:
    ```python
    >>> engine = TransformersModel(
    ...     model_id="Qwen/Qwen2.5-Coder-32B-Instruct",
    ...     device="cuda",
    ...     max_new_tokens=5000,
    ... )
    >>> messages = [{"role": "user", "content": "Explain quantum mechanics in simple terms."}]
    >>> response = engine(messages, stop_sequences=["END"])
    >>> print(response)
    "Quantum mechanics is the branch of physics that studies..."
    ```
    """

    def __init__(
        self,
        model_id: str | None = None,
        device_map: str | None = None,
        torch_dtype: str | None = None,
        trust_remote_code: bool = False,
        **kwargs,
    ):
        try:
            import torch
            from transformers import (
                AutoModelForCausalLM,
                AutoModelForImageTextToText,
                AutoProcessor,
                AutoTokenizer,
                TextIteratorStreamer,
            )
        except ModuleNotFoundError:
            raise ModuleNotFoundError(
                "Please install 'transformers' extra to use 'TransformersModel': `pip install 'smolagents[transformers]'`"
            )

        if not model_id:
            warnings.warn(
                "The 'model_id' parameter will be required in version 2.0.0. "
                "Please update your code to pass this parameter to avoid future errors. "
                "For now, it defaults to 'HuggingFaceTB/SmolLM2-1.7B-Instruct'.",
                FutureWarning,
            )
            model_id = "HuggingFaceTB/SmolLM2-1.7B-Instruct"

        default_max_tokens = 4096
        max_new_tokens = kwargs.get("max_new_tokens") or kwargs.get("max_tokens")
        if not max_new_tokens:
            kwargs["max_new_tokens"] = default_max_tokens
            logger.warning(
                f"`max_new_tokens` not provided, using this default value for `max_new_tokens`: {default_max_tokens}"
            )

        if device_map is None:
            device_map = "cuda" if torch.cuda.is_available() else "cpu"
        logger.info(f"Using device: {device_map}")
        self._is_vlm = False
        try:
            self.model = AutoModelForImageTextToText.from_pretrained(
                model_id,
                device_map=device_map,
                torch_dtype=torch_dtype,
                trust_remote_code=trust_remote_code,
            )
            self.processor = AutoProcessor.from_pretrained(model_id, trust_remote_code=trust_remote_code)
            self._is_vlm = True
            self.streamer = TextIteratorStreamer(self.processor.tokenizer, skip_prompt=True, skip_special_tokens=True)  # type: ignore

        except ValueError as e:
            if "Unrecognized configuration class" in str(e):
                self.model = AutoModelForCausalLM.from_pretrained(
                    model_id,
                    device_map=device_map,
                    torch_dtype=torch_dtype,
                    trust_remote_code=trust_remote_code,
                )
                self.tokenizer = AutoTokenizer.from_pretrained(model_id, trust_remote_code=trust_remote_code)
                self.streamer = TextIteratorStreamer(self.tokenizer, skip_prompt=True, skip_special_tokens=True)  # type: ignore
            else:
                raise e
        except Exception as e:
            raise ValueError(f"Failed to load tokenizer and model for {model_id=}: {e}") from e
        super().__init__(flatten_messages_as_text=not self._is_vlm, model_id=model_id, **kwargs)

    def make_stopping_criteria(self, stop_sequences: list[str], tokenizer) -> "StoppingCriteriaList":
        from transformers import StoppingCriteria, StoppingCriteriaList

        class StopOnStrings(StoppingCriteria):
            def __init__(self, stop_strings: list[str], tokenizer):
                self.stop_strings = stop_strings
                self.tokenizer = tokenizer
                self.stream = ""

            def reset(self):
                self.stream = ""

            def __call__(self, input_ids, scores, **kwargs):
                generated = self.tokenizer.decode(input_ids[0][-1], skip_special_tokens=True)
                self.stream += generated
                if any([self.stream.endswith(stop_string) for stop_string in self.stop_strings]):
                    return True
                return False

        return StoppingCriteriaList([StopOnStrings(stop_sequences, tokenizer)])

    def _prepare_completion_args(
        self,
        messages: list[ChatMessage],
        stop_sequences: list[str] | None = None,
        tools_to_call_from: list[Tool] | None = None,
        **kwargs,
    ) -> dict[str, Any]:
        completion_kwargs = self._prepare_completion_kwargs(
            messages=messages,
            stop_sequences=stop_sequences,
            **kwargs,
        )

        messages = completion_kwargs.pop("messages")
        stop_sequences = completion_kwargs.pop("stop", None)
        tools = completion_kwargs.pop("tools", None)

        max_new_tokens = (
            kwargs.get("max_new_tokens")
            or kwargs.get("max_tokens")
            or self.kwargs.get("max_new_tokens")
            or self.kwargs.get("max_tokens")
            or 1024
        )
        prompt_tensor = (self.processor if hasattr(self, "processor") else self.tokenizer).apply_chat_template(
            [message.dict() for message in messages],
            tools=tools,
            return_tensors="pt",
            add_generation_prompt=True,
            tokenize=True,
            return_dict=True,
        )
        prompt_tensor = prompt_tensor.to(self.model.device)  # type: ignore
        if hasattr(prompt_tensor, "input_ids"):
            prompt_tensor = prompt_tensor["input_ids"]

        model_tokenizer = self.processor.tokenizer if hasattr(self, "processor") else self.tokenizer
        stopping_criteria = (
            self.make_stopping_criteria(stop_sequences, tokenizer=model_tokenizer) if stop_sequences else None
        )
        completion_kwargs["max_new_tokens"] = max_new_tokens
        return dict(
            inputs=prompt_tensor,
            use_cache=True,
            stopping_criteria=stopping_criteria,
            **completion_kwargs,
        )

    def generate(
        self,
        messages: list[ChatMessage],
        stop_sequences: list[str] | None = None,
        response_format: dict[str, str] | None = None,
        tools_to_call_from: list[Tool] | None = None,
        **kwargs,
    ) -> ChatMessage:
        if response_format is not None:
            raise ValueError("Transformers does not support structured outputs, use VLLMModel for this.")
        generation_kwargs = self._prepare_completion_args(
            messages=messages,
            stop_sequences=stop_sequences,
            tools_to_call_from=tools_to_call_from,
            **kwargs,
        )
        count_prompt_tokens = generation_kwargs["inputs"].shape[1]  # type: ignore
        out = self.model.generate(
            **generation_kwargs,
        )
        generated_tokens = out[0, count_prompt_tokens:]
        if hasattr(self, "processor"):
            output_text = self.processor.decode(generated_tokens, skip_special_tokens=True)
        else:
            output_text = self.tokenizer.decode(generated_tokens, skip_special_tokens=True)

        if stop_sequences is not None:
            output_text = remove_stop_sequences(output_text, stop_sequences)

        self._last_input_token_count = count_prompt_tokens
        self._last_output_token_count = len(generated_tokens)
        return ChatMessage(
            role=MessageRole.ASSISTANT,
            content=output_text,
            raw={
                "out": output_text,
                "completion_kwargs": {key: value for key, value in generation_kwargs.items() if key != "inputs"},
            },
            token_usage=TokenUsage(
                input_tokens=count_prompt_tokens,
                output_tokens=len(generated_tokens),
            ),
        )

    def generate_stream(
        self,
        messages: list[ChatMessage],
        stop_sequences: list[str] | None = None,
        response_format: dict[str, str] | None = None,
        tools_to_call_from: list[Tool] | None = None,
        **kwargs,
    ) -> Generator[ChatMessageStreamDelta]:
        if response_format is not None:
            raise ValueError("Transformers does not support structured outputs, use VLLMModel for this.")
        generation_kwargs = self._prepare_completion_args(
            messages=messages,
            stop_sequences=stop_sequences,
            response_format=response_format,
            tools_to_call_from=tools_to_call_from,
            **kwargs,
        )
        count_prompt_tokens = generation_kwargs["inputs"].shape[1]  # type: ignore

        thread = Thread(target=self.model.generate, kwargs={"streamer": self.streamer, **generation_kwargs})
        thread.start()

        # Generate with streaming
        for new_text in self.streamer:
            self._last_input_token_count = count_prompt_tokens
            self._last_output_token_count = 1
            yield ChatMessageStreamDelta(
                content=new_text,
                tool_calls=None,
                token_usage=TokenUsage(input_tokens=count_prompt_tokens, output_tokens=1),
            )
        thread.join()


class ApiModel(Model):
    """
    Base class for API-based language models.

    This class serves as a foundation for implementing models that interact with
    external APIs. It handles the common functionality for managing model IDs,
    custom role mappings, and API client connections.

    Parameters:
        model_id (`str`):
            The identifier for the model to be used with the API.
        custom_role_conversions (`dict[str, str`], **optional**):
            Mapping to convert  between internal role names and API-specific role names. Defaults to None.
        client (`Any`, **optional**):
            Pre-configured API client instance. If not provided, a default client will be created. Defaults to None.
        **kwargs: Additional keyword arguments to pass to the parent class.
    """

    def __init__(
        self, model_id: str, custom_role_conversions: dict[str, str] | None = None, client: Any | None = None, **kwargs
    ):
        super().__init__(model_id=model_id, **kwargs)
        self.custom_role_conversions = custom_role_conversions or {}
        self.client = client or self.create_client()

    def create_client(self):
        """Create the API client for the specific service."""
        raise NotImplementedError("Subclasses must implement this method to create a client")


class LiteLLMModel(ApiModel):
    """Model to use [LiteLLM Python SDK](https://docs.litellm.ai/docs/#litellm-python-sdk) to access hundreds of LLMs.

    Parameters:
        model_id (`str`):
            The model identifier to use on the server (e.g. "gpt-3.5-turbo").
        api_base (`str`, *optional*):
            The base URL of the provider API to call the model.
        api_key (`str`, *optional*):
            The API key to use for authentication.
        custom_role_conversions (`dict[str, str]`, *optional*):
            Custom role conversion mapping to convert message roles in others.
            Useful for specific models that do not support specific message roles like "system".
        flatten_messages_as_text (`bool`, *optional*): Whether to flatten messages as text.
            Defaults to `True` for models that start with "ollama", "groq", "cerebras".
        **kwargs:
            Additional keyword arguments to pass to the OpenAI API.
    """

    def __init__(
        self,
        model_id: str | None = None,
        api_base: str | None = None,
        api_key: str | None = None,
        custom_role_conversions: dict[str, str] | None = None,
        flatten_messages_as_text: bool | None = None,
        **kwargs,
    ):
        if not model_id:
            warnings.warn(
                "The 'model_id' parameter will be required in version 2.0.0. "
                "Please update your code to pass this parameter to avoid future errors. "
                "For now, it defaults to 'anthropic/claude-3-5-sonnet-20240620'.",
                FutureWarning,
            )
            model_id = "anthropic/claude-3-5-sonnet-20240620"
        self.api_base = api_base
        self.api_key = api_key
        flatten_messages_as_text = (
            flatten_messages_as_text
            if flatten_messages_as_text is not None
            else model_id.startswith(("ollama", "groq", "cerebras"))
        )
        super().__init__(
            model_id=model_id,
            custom_role_conversions=custom_role_conversions,
            flatten_messages_as_text=flatten_messages_as_text,
            **kwargs,
        )

    def create_client(self):
        """Create the LiteLLM client."""
        try:
            import litellm
        except ModuleNotFoundError as e:
            raise ModuleNotFoundError(
                "Please install 'litellm' extra to use LiteLLMModel: `pip install 'smolagents[litellm]'`"
            ) from e

        return litellm

    def generate(
        self,
        messages: list[ChatMessage],
        stop_sequences: list[str] | None = None,
        response_format: dict[str, str] | None = None,
        tools_to_call_from: list[Tool] | None = None,
        **kwargs,
    ) -> ChatMessage:
        completion_kwargs = self._prepare_completion_kwargs(
            messages=messages,
            stop_sequences=stop_sequences,
            response_format=response_format,
            tools_to_call_from=tools_to_call_from,
            model=self.model_id,
            api_base=self.api_base,
            api_key=self.api_key,
            convert_images_to_image_urls=True,
            custom_role_conversions=self.custom_role_conversions,
            **kwargs,
        )

        response = self.client.completion(**completion_kwargs)

        self._last_input_token_count = response.usage.prompt_tokens
        self._last_output_token_count = response.usage.completion_tokens
        return ChatMessage.from_dict(
            response.choices[0].message.model_dump(include={"role", "content", "tool_calls"}),
            raw=response,
            token_usage=TokenUsage(
                input_tokens=response.usage.prompt_tokens,
                output_tokens=response.usage.completion_tokens,
            ),
        )

    def generate_stream(
        self,
        messages: list[ChatMessage],
        stop_sequences: list[str] | None = None,
        response_format: dict[str, str] | None = None,
        tools_to_call_from: list[Tool] | None = None,
        **kwargs,
    ) -> Generator[ChatMessageStreamDelta]:
        completion_kwargs = self._prepare_completion_kwargs(
            messages=messages,
            stop_sequences=stop_sequences,
            response_format=response_format,
            tools_to_call_from=tools_to_call_from,
            model=self.model_id,
            api_base=self.api_base,
            api_key=self.api_key,
            custom_role_conversions=self.custom_role_conversions,
            convert_images_to_image_urls=True,
            **kwargs,
        )
        for event in self.client.completion(**completion_kwargs, stream=True, stream_options={"include_usage": True}):
            if getattr(event, "usage", None):
                self._last_input_token_count = event.usage.prompt_tokens
                self._last_output_token_count = event.usage.completion_tokens
                yield ChatMessageStreamDelta(
                    content="",
                    token_usage=TokenUsage(
                        input_tokens=event.usage.prompt_tokens,
                        output_tokens=event.usage.completion_tokens,
                    ),
                )
            if event.choices:
                choice = event.choices[0]
                if choice.delta:
                    yield ChatMessageStreamDelta(
                        content=choice.delta.content,
                        tool_calls=[
                            ChatMessageToolCallStreamDelta(
                                index=delta.index,
                                id=delta.id,
                                type=delta.type,
                                function=delta.function,
                            )
                            for delta in choice.delta.tool_calls
                        ]
                        if choice.delta.tool_calls
                        else None,
                    )
                else:
                    if not getattr(choice, "finish_reason", None):
                        raise ValueError(f"No content or tool calls in event: {event}")


class LiteLLMRouterModel(LiteLLMModel):
    """Router‑based client for interacting with the [LiteLLM Python SDK Router](https://docs.litellm.ai/docs/routing).

    This class provides a high-level interface for distributing requests among multiple language models using
    the LiteLLM SDK's routing capabilities. It is responsible for initializing and configuring the router client,
    applying custom role conversions, and managing message formatting to ensure seamless integration with various LLMs.

    Parameters:
        model_id (`str`):
            Identifier for the model group to use from the model list (e.g., "model-group-1").
        model_list (`list[dict[str, Any]]`):
            Model configurations to be used for routing.
            Each configuration should include the model group name and any necessary parameters.
            For more details, refer to the [LiteLLM Routing](https://docs.litellm.ai/docs/routing#quick-start) documentation.
        client_kwargs (`dict[str, Any]`, *optional*):
            Additional configuration parameters for the Router client. For more details, see the
            [LiteLLM Routing Configurations](https://docs.litellm.ai/docs/routing).
        custom_role_conversions (`dict[str, str]`, *optional*):
            Custom role conversion mapping to convert message roles in others.
            Useful for specific models that do not support specific message roles like "system".
        flatten_messages_as_text (`bool`, *optional*): Whether to flatten messages as text.
            Defaults to `True` for models that start with "ollama", "groq", "cerebras".
        **kwargs:
            Additional keyword arguments to pass to the LiteLLM Router completion method.

    Example:
    ```python
    >>> import os
    >>> from smolagents import CodeAgent, WebSearchTool, LiteLLMRouterModel
    >>> os.environ["OPENAI_API_KEY"] = ""
    >>> os.environ["AWS_ACCESS_KEY_ID"] = ""
    >>> os.environ["AWS_SECRET_ACCESS_KEY"] = ""
    >>> os.environ["AWS_REGION"] = ""
    >>> llm_loadbalancer_model_list = [
    ...     {
    ...         "model_name": "model-group-1",
    ...         "litellm_params": {
    ...             "model": "gpt-4o-mini",
    ...             "api_key": os.getenv("OPENAI_API_KEY"),
    ...         },
    ...     },
    ...     {
    ...         "model_name": "model-group-1",
    ...         "litellm_params": {
    ...             "model": "bedrock/anthropic.claude-3-sonnet-20240229-v1:0",
    ...             "aws_access_key_id": os.getenv("AWS_ACCESS_KEY_ID"),
    ...             "aws_secret_access_key": os.getenv("AWS_SECRET_ACCESS_KEY"),
    ...             "aws_region_name": os.getenv("AWS_REGION"),
    ...         },
    ...     },
    >>> ]
    >>> model = LiteLLMRouterModel(
    ...    model_id="model-group-1",
    ...    model_list=llm_loadbalancer_model_list,
    ...    client_kwargs={
    ...        "routing_strategy":"simple-shuffle"
    ...    }
    >>> )
    >>> agent = CodeAgent(tools=[WebSearchTool()], model=model)
    >>> agent.run("How many seconds would it take for a leopard at full speed to run through Pont des Arts?")
    ```
    """

    def __init__(
        self,
        model_id: str,
        model_list: list[dict[str, Any]],
        client_kwargs: dict[str, Any] | None = None,
        custom_role_conversions: dict[str, str] | None = None,
        flatten_messages_as_text: bool | None = None,
        **kwargs,
    ):
        self.client_kwargs = {
            "model_list": model_list,
            **(client_kwargs or {}),
        }
        super().__init__(
            model_id=model_id,
            custom_role_conversions=custom_role_conversions,
            flatten_messages_as_text=flatten_messages_as_text,
            **kwargs,
        )

    def create_client(self):
        try:
            from litellm.router import Router
        except ModuleNotFoundError as e:
            raise ModuleNotFoundError(
                "Please install 'litellm' extra to use LiteLLMRouterModel: `pip install 'smolagents[litellm]'`"
            ) from e
        return Router(**self.client_kwargs)


class InferenceClientModel(ApiModel):
    """A class to interact with Hugging Face's Inference Providers for language model interaction.

    This model allows you to communicate with Hugging Face's models using Inference Providers. It can be used in both serverless mode, with a dedicated endpoint, or even with a local URL, supporting features like stop sequences and grammar customization.

    Providers include Cerebras, Cohere, Fal, Fireworks, HF-Inference, Hyperbolic, Nebius, Novita, Replicate, SambaNova, Together, and more.

    Parameters:
        model_id (`str`, *optional*, default `"Qwen/Qwen2.5-Coder-32B-Instruct"`):
            The Hugging Face model ID to be used for inference.
            This can be a model identifier from the Hugging Face model hub or a URL to a deployed Inference Endpoint.
            Currently, it defaults to `"Qwen/Qwen2.5-Coder-32B-Instruct"`, but this may change in the future.
        provider (`str`, *optional*):
            Name of the provider to use for inference. A list of supported providers can be found in the [Inference Providers documentation](https://huggingface.co/docs/inference-providers/index#partners).
            Defaults to "auto" i.e. the first of the providers available for the model, sorted by the user's order [here](https://hf.co/settings/inference-providers).
            If `base_url` is passed, then `provider` is not used.
        token (`str`, *optional*):
            Token used by the Hugging Face API for authentication. This token need to be authorized 'Make calls to the serverless Inference Providers'.
            If the model is gated (like Llama-3 models), the token also needs 'Read access to contents of all public gated repos you can access'.
            If not provided, the class will try to use environment variable 'HF_TOKEN', else use the token stored in the Hugging Face CLI configuration.
        timeout (`int`, *optional*, defaults to 120):
            Timeout for the API request, in seconds.
        client_kwargs (`dict[str, Any]`, *optional*):
            Additional keyword arguments to pass to the Hugging Face InferenceClient.
        custom_role_conversions (`dict[str, str]`, *optional*):
            Custom role conversion mapping to convert message roles in others.
            Useful for specific models that do not support specific message roles like "system".
        api_key (`str`, *optional*):
            Token to use for authentication. This is a duplicated argument from `token` to make [`InferenceClientModel`]
            follow the same pattern as `openai.OpenAI` client. Cannot be used if `token` is set. Defaults to None.
        bill_to (`str`, *optional*):
            The billing account to use for the requests. By default the requests are billed on the user's account. Requests can only be billed to
            an organization the user is a member of, and which has subscribed to Enterprise Hub.
        base_url (`str`, `optional`):
            Base URL to run inference. This is a duplicated argument from `model` to make [`InferenceClientModel`]
            follow the same pattern as `openai.OpenAI` client. Cannot be used if `model` is set. Defaults to None.
        **kwargs:
            Additional keyword arguments to pass to the Hugging Face InferenceClient.

    Raises:
        ValueError:
            If the model name is not provided.

    Example:
    ```python
    >>> engine = InferenceClientModel(
    ...     model_id="Qwen/Qwen2.5-Coder-32B-Instruct",
    ...     provider="nebius",
    ...     token="your_hf_token_here",
    ...     max_tokens=5000,
    ... )
    >>> messages = [{"role": "user", "content": "Explain quantum mechanics in simple terms."}]
    >>> response = engine(messages, stop_sequences=["END"])
    >>> print(response)
    "Quantum mechanics is the branch of physics that studies..."
    ```
    """

    def __init__(
        self,
        model_id: str = "Qwen/Qwen2.5-Coder-32B-Instruct",
        provider: str | None = None,
        token: str | None = None,
        timeout: int = 120,
        client_kwargs: dict[str, Any] | None = None,
        custom_role_conversions: dict[str, str] | None = None,
        api_key: str | None = None,
        bill_to: str | None = None,
        base_url: str | None = None,
        **kwargs,
    ):
        if token is not None and api_key is not None:
            raise ValueError(
                "Received both `token` and `api_key` arguments. Please provide only one of them."
                " `api_key` is an alias for `token` to make the API compatible with OpenAI's client."
                " It has the exact same behavior as `token`."
            )
        token = token if token is not None else api_key
        if token is None:
            token = os.getenv("HF_TOKEN")
        self.client_kwargs = {
            **(client_kwargs or {}),
            "model": model_id,
            "provider": provider,
            "token": token,
            "timeout": timeout,
            "bill_to": bill_to,
            "base_url": base_url,
        }
        super().__init__(model_id=model_id, custom_role_conversions=custom_role_conversions, **kwargs)

    def create_client(self):
        """Create the Hugging Face client."""
        from huggingface_hub import InferenceClient

        return InferenceClient(**self.client_kwargs)

    def generate(
        self,
        messages: list[ChatMessage],
        stop_sequences: list[str] | None = None,
        response_format: dict[str, str] | None = None,
        tools_to_call_from: list[Tool] | None = None,
        **kwargs,
    ) -> ChatMessage:
        if response_format is not None and self.client_kwargs["provider"] not in STRUCTURED_GENERATION_PROVIDERS:
            raise ValueError(
                "InferenceClientModel only supports structured outputs with these providers:"
                + ", ".join(STRUCTURED_GENERATION_PROVIDERS)
            )
        completion_kwargs = self._prepare_completion_kwargs(
            messages=messages,
            stop_sequences=stop_sequences,
            tools_to_call_from=tools_to_call_from,
            # response_format=response_format,
            convert_images_to_image_urls=True,
            custom_role_conversions=self.custom_role_conversions,
            **kwargs,
        )
        response = self.client.chat_completion(**completion_kwargs)

        self._last_input_token_count = response.usage.prompt_tokens
        self._last_output_token_count = response.usage.completion_tokens
        return ChatMessage.from_dict(
            asdict(response.choices[0].message),
            raw=response,
            token_usage=TokenUsage(
                input_tokens=response.usage.prompt_tokens,
                output_tokens=response.usage.completion_tokens,
            ),
        )

    def generate_stream(
        self,
        messages: list[ChatMessage],
        stop_sequences: list[str] | None = None,
        response_format: dict[str, str] | None = None,
        tools_to_call_from: list[Tool] | None = None,
        **kwargs,
    ) -> Generator[ChatMessageStreamDelta]:
        completion_kwargs = self._prepare_completion_kwargs(
            messages=messages,
            stop_sequences=stop_sequences,
            response_format=response_format,
            tools_to_call_from=tools_to_call_from,
            model=self.model_id,
            custom_role_conversions=self.custom_role_conversions,
            convert_images_to_image_urls=True,
            **kwargs,
        )
        for event in self.client.chat.completions.create(
            **completion_kwargs, stream=True, stream_options={"include_usage": True}
        ):
            if getattr(event, "usage", None):
                self._last_input_token_count = event.usage.prompt_tokens
                self._last_output_token_count = event.usage.completion_tokens
                yield ChatMessageStreamDelta(
                    content="",
                    token_usage=TokenUsage(
                        input_tokens=event.usage.prompt_tokens,
                        output_tokens=event.usage.completion_tokens,
                    ),
                )
            if event.choices:
                choice = event.choices[0]
                if choice.delta:
                    yield ChatMessageStreamDelta(
                        content=choice.delta.content,
                        tool_calls=[
                            ChatMessageToolCallStreamDelta(
                                index=delta.index,
                                id=delta.id,
                                type=delta.type,
                                function=delta.function,
                            )
                            for delta in choice.delta.tool_calls
                        ]
                        if choice.delta.tool_calls
                        else None,
                    )
                else:
                    if not getattr(choice, "finish_reason", None):
                        raise ValueError(f"No content or tool calls in event: {event}")


class OpenAIServerModel(ApiModel):
    """This model connects to an OpenAI-compatible API server.

    Parameters:
        model_id (`str`):
            The model identifier to use on the server (e.g. "gpt-3.5-turbo").
        api_base (`str`, *optional*):
            The base URL of the OpenAI-compatible API server.
        api_key (`str`, *optional*):
            The API key to use for authentication.
        organization (`str`, *optional*):
            The organization to use for the API request.
        project (`str`, *optional*):
            The project to use for the API request.
        client_kwargs (`dict[str, Any]`, *optional*):
            Additional keyword arguments to pass to the OpenAI client (like organization, project, max_retries etc.).
        custom_role_conversions (`dict[str, str]`, *optional*):
            Custom role conversion mapping to convert message roles in others.
            Useful for specific models that do not support specific message roles like "system".
        flatten_messages_as_text (`bool`, default `False`):
            Whether to flatten messages as text.
        **kwargs:
            Additional keyword arguments to pass to the OpenAI API.
    """

    def __init__(
        self,
        model_id: str,
        api_base: str | None = None,
        api_key: str | None = None,
        organization: str | None = None,
        project: str | None = None,
        client_kwargs: dict[str, Any] | None = None,
        custom_role_conversions: dict[str, str] | None = None,
        flatten_messages_as_text: bool = False,
        **kwargs,
    ):
        self.client_kwargs = {
            **(client_kwargs or {}),
            "api_key": api_key,
            "base_url": api_base,
            "organization": organization,
            "project": project,
        }
        super().__init__(
            model_id=model_id,
            custom_role_conversions=custom_role_conversions,
            flatten_messages_as_text=flatten_messages_as_text,
            **kwargs,
        )

    def create_client(self):
        try:
            import openai
        except ModuleNotFoundError as e:
            raise ModuleNotFoundError(
                "Please install 'openai' extra to use OpenAIServerModel: `pip install 'smolagents[openai]'`"
            ) from e

        return openai.OpenAI(**self.client_kwargs)

    def generate_stream(
        self,
        messages: list[ChatMessage],
        stop_sequences: list[str] | None = None,
        response_format: dict[str, str] | None = None,
        tools_to_call_from: list[Tool] | None = None,
        **kwargs,
    ) -> Generator[ChatMessageStreamDelta]:
        completion_kwargs = self._prepare_completion_kwargs(
            messages=messages,
            stop_sequences=stop_sequences,
            response_format=response_format,
            tools_to_call_from=tools_to_call_from,
            model=self.model_id,
            custom_role_conversions=self.custom_role_conversions,
            convert_images_to_image_urls=True,
            **kwargs,
        )
        for event in self.client.chat.completions.create(
            **completion_kwargs, stream=True, stream_options={"include_usage": True}
        ):
<<<<<<< HEAD
            if getattr(event, "usage", None):
                self._last_input_token_count = event.usage.prompt_tokens
                self._last_output_token_count = event.usage.completion_tokens
                yield ChatMessageStreamDelta(
                    content="",
                    token_usage=TokenUsage(
                        input_tokens=event.usage.prompt_tokens,
                        output_tokens=event.usage.completion_tokens,
                    ),
                )
            if event.choices:
                choice = event.choices[0]
                if choice.delta:
                    yield ChatMessageStreamDelta(
                        content=choice.delta.content,
                        tool_calls=[
                            ChatMessageToolCallStreamDelta(
                                index=delta.index,
                                id=delta.id,
                                type=delta.type,
                                function=delta.function,
                            )
                            for delta in choice.delta.tool_calls
                        ]
                        if choice.delta.tool_calls
                        else None,
                    )
                else:
                    if not getattr(choice, "finish_reason", None):
                        raise ValueError(f"No content or tool calls in event: {event}")

=======
>>>>>>> e7c9ba2a
            if event.usage:
                self._last_input_token_count = event.usage.prompt_tokens
                self._last_output_token_count = event.usage.completion_tokens
                yield ChatMessageStreamDelta(
                    content="",
                    token_usage=TokenUsage(
                        input_tokens=event.usage.prompt_tokens,
                        output_tokens=event.usage.completion_tokens,
                    ),
                )
            if event.choices:
                choice = event.choices[0]
                if choice.delta:
                    yield ChatMessageStreamDelta(
                        content=choice.delta.content,
                        tool_calls=[
                            ChatMessageToolCallStreamDelta(
                                index=delta.index,
                                id=delta.id,
                                type=delta.type,
                                function=delta.function,
                            )
                            for delta in choice.delta.tool_calls
                        ]
                        if choice.delta.tool_calls
                        else None,
                    )
                else:
                    if not getattr(choice, "finish_reason", None):
                        raise ValueError(f"No content or tool calls in event: {event}")

    def generate(
        self,
        messages: list[ChatMessage],
        stop_sequences: list[str] | None = None,
        response_format: dict[str, str] | None = None,
        tools_to_call_from: list[Tool] | None = None,
        **kwargs,
    ) -> ChatMessage:
        completion_kwargs = self._prepare_completion_kwargs(
            messages=messages,
            stop_sequences=stop_sequences,
            response_format=response_format,
            tools_to_call_from=tools_to_call_from,
            model=self.model_id,
            custom_role_conversions=self.custom_role_conversions,
            convert_images_to_image_urls=True,
            **kwargs,
        )
        response = self.client.chat.completions.create(**completion_kwargs)

        self._last_input_token_count = response.usage.prompt_tokens
        self._last_output_token_count = response.usage.completion_tokens
        return ChatMessage.from_dict(
            response.choices[0].message.model_dump(include={"role", "content", "tool_calls"}),
            raw=response,
            token_usage=TokenUsage(
                input_tokens=response.usage.prompt_tokens,
                output_tokens=response.usage.completion_tokens,
            ),
        )


<<<<<<< HEAD
class OpenAIModel(OpenAIServerModel):
    def __new__(cls, *args, **kwargs):
        return super().__new__(cls)
=======
OpenAIModel = OpenAIServerModel
>>>>>>> e7c9ba2a


class AzureOpenAIServerModel(OpenAIServerModel):
    """This model connects to an Azure OpenAI deployment.

    Parameters:
        model_id (`str`):
            The model deployment name to use when connecting (e.g. "gpt-4o-mini").
        azure_endpoint (`str`, *optional*):
            The Azure endpoint, including the resource, e.g. `https://example-resource.azure.openai.com/`. If not provided, it will be inferred from the `AZURE_OPENAI_ENDPOINT` environment variable.
        api_key (`str`, *optional*):
            The API key to use for authentication. If not provided, it will be inferred from the `AZURE_OPENAI_API_KEY` environment variable.
        api_version (`str`, *optional*):
            The API version to use. If not provided, it will be inferred from the `OPENAI_API_VERSION` environment variable.
        client_kwargs (`dict[str, Any]`, *optional*):
            Additional keyword arguments to pass to the AzureOpenAI client (like organization, project, max_retries etc.).
        custom_role_conversions (`dict[str, str]`, *optional*):
            Custom role conversion mapping to convert message roles in others.
            Useful for specific models that do not support specific message roles like "system".
        **kwargs:
            Additional keyword arguments to pass to the Azure OpenAI API.
    """

    def __init__(
        self,
        model_id: str,
        azure_endpoint: str | None = None,
        api_key: str | None = None,
        api_version: str | None = None,
        client_kwargs: dict[str, Any] | None = None,
        custom_role_conversions: dict[str, str] | None = None,
        **kwargs,
    ):
        client_kwargs = client_kwargs or {}
        client_kwargs.update(
            {
                "api_version": api_version,
                "azure_endpoint": azure_endpoint,
            }
        )
        super().__init__(
            model_id=model_id,
            api_key=api_key,
            client_kwargs=client_kwargs,
            custom_role_conversions=custom_role_conversions,
            **kwargs,
        )

    def create_client(self):
        try:
            import openai
        except ModuleNotFoundError as e:
            raise ModuleNotFoundError(
                "Please install 'openai' extra to use AzureOpenAIServerModel: `pip install 'smolagents[openai]'`"
            ) from e

        return openai.AzureOpenAI(**self.client_kwargs)


<<<<<<< HEAD
class AzureOpenAIModel(AzureOpenAIServerModel):
    def __new__(cls, *args, **kwargs):
        return super().__new__(cls)
=======
AzureOpenAIModel = AzureOpenAIServerModel
>>>>>>> e7c9ba2a


class AmazonBedrockServerModel(ApiModel):
    """
    A model class for interacting with Amazon Bedrock Server models through the Bedrock API.

    This class provides an interface to interact with various Bedrock language models,
    allowing for customized model inference, guardrail configuration, message handling,
    and other parameters allowed by boto3 API.

    Parameters:
        model_id (`str`):
            The model identifier to use on Bedrock (e.g. "us.amazon.nova-pro-v1:0").
        client (`boto3.client`, *optional*):
            A custom boto3 client for AWS interactions. If not provided, a default client will be created.
        client_kwargs (dict[str, Any], *optional*):
            Keyword arguments used to configure the boto3 client if it needs to be created internally.
            Examples include `region_name`, `config`, or `endpoint_url`.
        custom_role_conversions (`dict[str, str]`, *optional*):
            Custom role conversion mapping to convert message roles in others.
            Useful for specific models that do not support specific message roles like "system".
            Defaults to converting all roles to "user" role to enable using all the Bedrock models.
        flatten_messages_as_text (`bool`, default `False`):
            Whether to flatten messages as text.
        **kwargs
            Additional keyword arguments passed directly to the underlying API calls.

    Example:
        Creating a model instance with default settings:
        >>> bedrock_model = AmazonBedrockServerModel(
        ...     model_id='us.amazon.nova-pro-v1:0'
        ... )

        Creating a model instance with a custom boto3 client:
        >>> import boto3
        >>> client = boto3.client('bedrock-runtime', region_name='us-west-2')
        >>> bedrock_model = AmazonBedrockServerModel(
        ...     model_id='us.amazon.nova-pro-v1:0',
        ...     client=client
        ... )

        Creating a model instance with client_kwargs for internal client creation:
        >>> bedrock_model = AmazonBedrockServerModel(
        ...     model_id='us.amazon.nova-pro-v1:0',
        ...     client_kwargs={'region_name': 'us-west-2', 'endpoint_url': 'https://custom-endpoint.com'}
        ... )

        Creating a model instance with inference and guardrail configurations:
        >>> additional_api_config = {
        ...     "inferenceConfig": {
        ...         "maxTokens": 3000
        ...     },
        ...     "guardrailConfig": {
        ...         "guardrailIdentifier": "identify1",
        ...         "guardrailVersion": 'v1'
        ...     },
        ... }
        >>> bedrock_model = AmazonBedrockServerModel(
        ...     model_id='anthropic.claude-3-haiku-20240307-v1:0',
        ...     **additional_api_config
        ... )
    """

    def __init__(
        self,
        model_id: str,
        client=None,
        client_kwargs: dict[str, Any] | None = None,
        custom_role_conversions: dict[str, str] | None = None,
        **kwargs,
    ):
        self.client_kwargs = client_kwargs or {}

        # Bedrock only supports `assistant` and `user` roles.
        # Many Bedrock models do not allow conversations to start with the `assistant` role, so the default is set to `user/user`.
        # This parameter is retained for future model implementations and extended support.
        custom_role_conversions = custom_role_conversions or {
            MessageRole.SYSTEM: MessageRole.USER,
            MessageRole.ASSISTANT: MessageRole.USER,
            MessageRole.TOOL_CALL: MessageRole.USER,
            MessageRole.TOOL_RESPONSE: MessageRole.USER,
        }

        super().__init__(
            model_id=model_id,
            custom_role_conversions=custom_role_conversions,
            flatten_messages_as_text=False,  # Bedrock API doesn't support flatten messages, must be a list of messages
            client=client,
            **kwargs,
        )

    def _prepare_completion_kwargs(
        self,
        messages: list[ChatMessage],
        stop_sequences: list[str] | None = None,
        response_format: dict[str, str] | None = None,
        tools_to_call_from: list[Tool] | None = None,
        custom_role_conversions: dict[str, str] | None = None,
        convert_images_to_image_urls: bool = False,
        tool_choice: str | dict[Any, Any] | None = None,
        **kwargs,
    ) -> dict:
        """
        Overrides the base method to handle Bedrock-specific configurations.

        This implementation adapts the completion keyword arguments to align with
        Bedrock's requirements, ensuring compatibility with its unique setup and
        constraints.
        """
        completion_kwargs = super()._prepare_completion_kwargs(
            messages=messages,
            stop_sequences=None,  # Bedrock support stop_sequence using Inference Config
            tools_to_call_from=tools_to_call_from,
            custom_role_conversions=custom_role_conversions,
            convert_images_to_image_urls=convert_images_to_image_urls,
            **kwargs,
        )

        # Not all models in Bedrock support `toolConfig`. Also, smolagents already include the tool call in the prompt,
        # so adding `toolConfig` could cause conflicts. We remove it to avoid issues.
        completion_kwargs.pop("toolConfig", None)

        # The Bedrock API does not support the `type` key in requests.
        # This block of code modifies the object to meet Bedrock's requirements.
        for message in completion_kwargs.get("messages", []):
            for content in message.get("content", []):
                if "type" in content:
                    del content["type"]

        return {
            "modelId": self.model_id,
            **completion_kwargs,
        }

    def create_client(self):
        try:
            import boto3  # type: ignore
        except ModuleNotFoundError as e:
            raise ModuleNotFoundError(
                "Please install 'bedrock' extra to use AmazonBedrockServerModel: `pip install 'smolagents[bedrock]'`"
            ) from e

        return boto3.client("bedrock-runtime", **self.client_kwargs)

    def generate(
        self,
        messages: list[ChatMessage],
        stop_sequences: list[str] | None = None,
        response_format: dict[str, str] | None = None,
        tools_to_call_from: list[Tool] | None = None,
        **kwargs,
    ) -> ChatMessage:
        if response_format is not None:
            raise ValueError("Amazon Bedrock does not support response_format")
        completion_kwargs: dict = self._prepare_completion_kwargs(
            messages=messages,
            tools_to_call_from=tools_to_call_from,
            custom_role_conversions=self.custom_role_conversions,
            convert_images_to_image_urls=True,
            **kwargs,
        )

        # self.client is created in ApiModel class
        response = self.client.converse(**completion_kwargs)

        # Get first message
        response["output"]["message"]["content"] = response["output"]["message"]["content"][0]["text"]

        self._last_input_token_count = response["usage"]["inputTokens"]
        self._last_output_token_count = response["usage"]["outputTokens"]
        return ChatMessage.from_dict(
            response["output"]["message"],
            raw=response,
            token_usage=TokenUsage(
                input_tokens=response["usage"]["inputTokens"],
                output_tokens=response["usage"]["outputTokens"],
            ),
        )


<<<<<<< HEAD
class AmazonBedrockModel(AmazonBedrockServerModel):
    def __new__(cls, *args, **kwargs):
        return super().__new__(cls)

=======
AmazonBedrockModel = AmazonBedrockServerModel
>>>>>>> e7c9ba2a

__all__ = [
    "MessageRole",
    "tool_role_conversions",
    "get_clean_message_list",
    "Model",
    "MLXModel",
    "TransformersModel",
    "ApiModel",
    "InferenceClientModel",
    "LiteLLMModel",
    "LiteLLMRouterModel",
    "OpenAIServerModel",
    "OpenAIModel",
    "VLLMModel",
    "AzureOpenAIServerModel",
    "AzureOpenAIModel",
    "AmazonBedrockServerModel",
    "AmazonBedrockModel",
    "ChatMessage",
]<|MERGE_RESOLUTION|>--- conflicted
+++ resolved
@@ -205,12 +205,7 @@
                     if tool_call_delta.type:
                         tool_call.type = tool_call_delta.type
                     if tool_call_delta.function:
-<<<<<<< HEAD
-                        tool_call.function = ChatMessageToolCallFunction(name="", arguments=None)
-                        if tool_call_delta.function.name:
-=======
                         if tool_call_delta.function.name and len(tool_call_delta.function.name) > 0:
->>>>>>> e7c9ba2a
                             tool_call.function.name = tool_call_delta.function.name
                         if tool_call_delta.function.arguments:
                             tool_call.function.arguments += tool_call_delta.function.arguments
@@ -221,9 +216,6 @@
         role=role,
         content=accumulated_content,
         tool_calls=[
-<<<<<<< HEAD
-            tool_call_stream_delta.convert_to_tool_call() for tool_call_stream_delta in accumulated_tool_calls.values()
-=======
             ChatMessageToolCall(
                 function=ChatMessageToolCallFunction(
                     name=tool_call_stream_delta.function.name,
@@ -234,7 +226,6 @@
             )
             for tool_call_stream_delta in accumulated_tool_calls.values()
             if tool_call_stream_delta.function
->>>>>>> e7c9ba2a
         ],
         token_usage=TokenUsage(
             input_tokens=total_input_tokens,
@@ -283,11 +274,7 @@
     role_conversions: dict[MessageRole, MessageRole] | dict[str, str] = {},
     convert_images_to_image_urls: bool = False,
     flatten_messages_as_text: bool = False,
-<<<<<<< HEAD
-) -> list[ChatMessage]:
-=======
 ) -> list[dict[str, Any]]:
->>>>>>> e7c9ba2a
     """
     Creates a list of messages to give as input to the LLM. These messages are dictionaries and chat template compatible with transformers LLM chat template.
     Subsequent messages with the same role will be concatenated to a single message.
@@ -298,11 +285,7 @@
         convert_images_to_image_urls (`bool`, default `False`): Whether to convert images to image URLs.
         flatten_messages_as_text (`bool`, default `False`): Whether to flatten messages as text.
     """
-<<<<<<< HEAD
-    output_message_list: list[ChatMessage] = []
-=======
     output_message_list: list[dict[str, Any]] = []
->>>>>>> e7c9ba2a
     message_list = deepcopy(message_list)  # Avoid modifying the original list
     for message in message_list:
         role = message.role
@@ -327,15 +310,6 @@
                     else:
                         element["image"] = encode_image_base64(element["image"])
 
-<<<<<<< HEAD
-        if len(output_message_list) > 0 and message.role == output_message_list[-1].role:
-            assert isinstance(message.content, list), "Error: wrong content:" + str(message.content)
-            if flatten_messages_as_text:
-                output_message_list[-1].content += "\n" + message.content[0]["text"]
-            else:
-                for el in message.content:
-                    if el["type"] == "text" and output_message_list[-1].content[-1]["type"] == "text":
-=======
         if len(output_message_list) > 0 and message.role == output_message_list[-1]["role"]:
             assert isinstance(message.content, list), "Error: wrong content:" + str(message.content)
             if flatten_messages_as_text:
@@ -343,7 +317,6 @@
             else:
                 for el in message.content:
                     if el["type"] == "text" and output_message_list[-1]["content"][-1]["type"] == "text":
->>>>>>> e7c9ba2a
                         # Merge consecutive text messages rather than creating new ones
                         output_message_list[-1].content[-1]["text"] += "\n" + el["text"]
                     else:
@@ -353,16 +326,12 @@
                 content = message.content[0]["text"]
             else:
                 content = message.content
-<<<<<<< HEAD
-            output_message_list.append(ChatMessage(role=message.role, content=content))
-=======
             output_message_list.append(
                 {
                     "role": message.role,
                     "content": content,
                 }
             )
->>>>>>> e7c9ba2a
     return output_message_list
 
 
@@ -1611,40 +1580,6 @@
         for event in self.client.chat.completions.create(
             **completion_kwargs, stream=True, stream_options={"include_usage": True}
         ):
-<<<<<<< HEAD
-            if getattr(event, "usage", None):
-                self._last_input_token_count = event.usage.prompt_tokens
-                self._last_output_token_count = event.usage.completion_tokens
-                yield ChatMessageStreamDelta(
-                    content="",
-                    token_usage=TokenUsage(
-                        input_tokens=event.usage.prompt_tokens,
-                        output_tokens=event.usage.completion_tokens,
-                    ),
-                )
-            if event.choices:
-                choice = event.choices[0]
-                if choice.delta:
-                    yield ChatMessageStreamDelta(
-                        content=choice.delta.content,
-                        tool_calls=[
-                            ChatMessageToolCallStreamDelta(
-                                index=delta.index,
-                                id=delta.id,
-                                type=delta.type,
-                                function=delta.function,
-                            )
-                            for delta in choice.delta.tool_calls
-                        ]
-                        if choice.delta.tool_calls
-                        else None,
-                    )
-                else:
-                    if not getattr(choice, "finish_reason", None):
-                        raise ValueError(f"No content or tool calls in event: {event}")
-
-=======
->>>>>>> e7c9ba2a
             if event.usage:
                 self._last_input_token_count = event.usage.prompt_tokens
                 self._last_output_token_count = event.usage.completion_tokens
@@ -1708,13 +1643,7 @@
         )
 
 
-<<<<<<< HEAD
-class OpenAIModel(OpenAIServerModel):
-    def __new__(cls, *args, **kwargs):
-        return super().__new__(cls)
-=======
 OpenAIModel = OpenAIServerModel
->>>>>>> e7c9ba2a
 
 
 class AzureOpenAIServerModel(OpenAIServerModel):
@@ -1774,13 +1703,7 @@
         return openai.AzureOpenAI(**self.client_kwargs)
 
 
-<<<<<<< HEAD
-class AzureOpenAIModel(AzureOpenAIServerModel):
-    def __new__(cls, *args, **kwargs):
-        return super().__new__(cls)
-=======
 AzureOpenAIModel = AzureOpenAIServerModel
->>>>>>> e7c9ba2a
 
 
 class AmazonBedrockServerModel(ApiModel):
@@ -1961,14 +1884,7 @@
         )
 
 
-<<<<<<< HEAD
-class AmazonBedrockModel(AmazonBedrockServerModel):
-    def __new__(cls, *args, **kwargs):
-        return super().__new__(cls)
-
-=======
 AmazonBedrockModel = AmazonBedrockServerModel
->>>>>>> e7c9ba2a
 
 __all__ = [
     "MessageRole",
