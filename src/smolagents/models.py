#!/usr/bin/env python
# coding=utf-8

# Copyright 2024 The HuggingFace Inc. team. All rights reserved.
#
# Licensed under the Apache License, Version 2.0 (the "License");
# you may not use this file except in compliance with the License.
# You may obtain a copy of the License at
#
#     http://www.apache.org/licenses/LICENSE-2.0
#
# Unless required by applicable law or agreed to in writing, software
# distributed under the License is distributed on an "AS IS" BASIS,
# WITHOUT WARRANTIES OR CONDITIONS OF ANY KIND, either express or implied.
# See the License for the specific language governing permissions and
# limitations under the License.
import base64
import json
import logging
import os
import random
from copy import deepcopy
from dataclasses import asdict, dataclass
from enum import Enum
from io import BytesIO
from typing import TYPE_CHECKING, Any, Dict, List, Optional, Union

from huggingface_hub import InferenceClient
from PIL import Image
from transformers import (
    AutoModelForImageTextToText,
    AutoProcessor,
    StoppingCriteriaList,
    is_torch_available,
)

from .tools import Tool
from .utils import _is_package_available


if TYPE_CHECKING:
    from transformers import StoppingCriteriaList

logger = logging.getLogger(__name__)

DEFAULT_JSONAGENT_REGEX_GRAMMAR = {
    "type": "regex",
    "value": 'Thought: .+?\\nAction:\\n\\{\\n\\s{4}"action":\\s"[^"\\n]+",\\n\\s{4}"action_input":\\s"[^"\\n]+"\\n\\}\\n<end_code>',
}

DEFAULT_CODEAGENT_REGEX_GRAMMAR = {
    "type": "regex",
    "value": "Thought: .+?\\nCode:\\n```(?:py|python)?\\n(?:.|\\s)+?\\n```<end_code>",
}


def get_dict_from_nested_dataclasses(obj):
    def convert(obj):
        if hasattr(obj, "__dataclass_fields__"):
            return {k: convert(v) for k, v in asdict(obj).items()}
        return obj

    return convert(obj)


@dataclass
class ChatMessageToolCallDefinition:
    arguments: Any
    name: str
    description: Optional[str] = None

    @classmethod
    def from_hf_api(cls, tool_call_definition) -> "ChatMessageToolCallDefinition":
        return cls(
            arguments=tool_call_definition.arguments,
            name=tool_call_definition.name,
            description=tool_call_definition.description,
        )


@dataclass
class ChatMessageToolCall:
    function: ChatMessageToolCallDefinition
    id: str
    type: str

    @classmethod
    def from_hf_api(cls, tool_call) -> "ChatMessageToolCall":
        return cls(
            function=ChatMessageToolCallDefinition.from_hf_api(tool_call.function),
            id=tool_call.id,
            type=tool_call.type,
        )


@dataclass
class ChatMessage:
    role: str
    content: Optional[str] = None
    tool_calls: Optional[List[ChatMessageToolCall]] = None

    def model_dump_json(self):
        return json.dumps(get_dict_from_nested_dataclasses(self))

    @classmethod
    def from_hf_api(cls, message) -> "ChatMessage":
        tool_calls = None
        if getattr(message, "tool_calls", None) is not None:
            tool_calls = [ChatMessageToolCall.from_hf_api(tool_call) for tool_call in message.tool_calls]
        return cls(role=message.role, content=message.content, tool_calls=tool_calls)


def parse_json_if_needed(arguments: Union[str, dict]) -> Union[str, dict]:
    if isinstance(arguments, dict):
        return arguments
    else:
        try:
            return json.loads(arguments)
        except Exception:
            return arguments


def parse_tool_args_if_needed(message: ChatMessage) -> ChatMessage:
    for tool_call in message.tool_calls:
        tool_call.function.arguments = parse_json_if_needed(tool_call.function.arguments)
    return message


class MessageRole(str, Enum):
    USER = "user"
    ASSISTANT = "assistant"
    SYSTEM = "system"
    TOOL_CALL = "tool-call"
    TOOL_RESPONSE = "tool-response"

    @classmethod
    def roles(cls):
        return [r.value for r in cls]


tool_role_conversions = {
    MessageRole.TOOL_CALL: MessageRole.ASSISTANT,
    MessageRole.TOOL_RESPONSE: MessageRole.USER,
}


<<<<<<< HEAD
def encode_image_base64(image):
    buffered = BytesIO()
    image.save(buffered, format="PNG")
    return base64.b64encode(buffered.getvalue()).decode("utf-8")


def make_image_url(base64_image):
    return f"data:image/png;base64,{base64_image}"


def get_json_schema(tool: Tool) -> Dict:
=======
def get_tool_json_schema(tool: Tool) -> Dict:
>>>>>>> 0ead4772
    properties = deepcopy(tool.inputs)
    required = []
    for key, value in properties.items():
        if value["type"] == "any":
            value["type"] = "string"
        if not ("nullable" in value and value["nullable"]):
            required.append(key)
    return {
        "type": "function",
        "function": {
            "name": tool.name,
            "description": tool.description,
            "parameters": {
                "type": "object",
                "properties": properties,
                "required": required,
            },
        },
    }


def remove_stop_sequences(content: str, stop_sequences: List[str]) -> str:
    for stop_seq in stop_sequences:
        if content[-len(stop_seq) :] == stop_seq:
            content = content[: -len(stop_seq)]
    return content


def get_clean_message_list(
    message_list: List[Dict[str, str]],
    role_conversions: Dict[MessageRole, MessageRole] = {},
    convert_images_to_image_urls: bool = False,
) -> List[Dict[str, str]]:
    """
    Subsequent messages with the same role will be concatenated to a single message.

    Args:
        message_list (`List[Dict[str, str]]`): List of chat messages.
    """
    final_message_list = []
    message_list = deepcopy(message_list)  # Avoid modifying the original list

    for message in message_list:
        role = message["role"]
        if role not in MessageRole.roles():
            raise ValueError(f"Incorrect role {role}, only {MessageRole.roles()} are supported for now.")

        if role in role_conversions:
            message["role"] = role_conversions[role]

        # Encode image elements
        for i, element in enumerate(message["content"]):
            if element["type"] == "image":
                if convert_images_to_image_urls:
                    message["content"][i] = {
                        "type": "image_url",
                        "image_url": {"url": make_image_url(encode_image_base64(element["image"]))},
                    }
                else:
                    message["content"][i]["image"] = encode_image_base64(element["image"])

        if len(final_message_list) > 0 and message["role"] == final_message_list[-1]["role"]:
            assert isinstance(message["content"], list), "Error: wrong content:" + str(message["content"])
            final_message_list[-1]["content"].append(message["content"][0])
        else:
            # Convert to
            final_message_list.append(message)
    return final_message_list


class Model:
    def __init__(self, **kwargs):
        self.last_input_token_count = None
        self.last_output_token_count = None
        # Set default values for common parameters
        kwargs.setdefault("temperature", 0.5)
        kwargs.setdefault("max_tokens", 4096)
        self.kwargs = kwargs

    def _prepare_completion_kwargs(
        self,
        messages: List[Dict[str, str]],
        stop_sequences: Optional[List[str]] = None,
        grammar: Optional[str] = None,
        tools_to_call_from: Optional[List[Tool]] = None,
        custom_role_conversions: Optional[Dict[str, str]] = None,
        **kwargs,
    ) -> Dict:
        """
        Prepare parameters required for model invocation, handling parameter priorities.

        Parameter priority from high to low:
        1. Explicitly passed kwargs
        2. Specific parameters (stop_sequences, grammar, etc.)
        3. Default values in self.kwargs
        """
        # Clean and standardize the message list
        messages = get_clean_message_list(messages, role_conversions=custom_role_conversions or tool_role_conversions)

        # Use self.kwargs as the base configuration
        completion_kwargs = {
            **self.kwargs,
            "messages": messages,
        }

        # Handle specific parameters
        if stop_sequences is not None:
            completion_kwargs["stop"] = stop_sequences
        if grammar is not None:
            completion_kwargs["grammar"] = grammar

        # Handle tools parameter
        if tools_to_call_from:
            completion_kwargs.update(
                {
                    "tools": [get_tool_json_schema(tool) for tool in tools_to_call_from],
                    "tool_choice": "required",
                }
            )

        # Finally, use the passed-in kwargs to override all settings
        completion_kwargs.update(kwargs)

        return completion_kwargs

    def get_token_counts(self) -> Dict[str, int]:
        return {
            "input_token_count": self.last_input_token_count,
            "output_token_count": self.last_output_token_count,
        }

    def __call__(
        self,
        messages: List[Dict[str, str]],
        stop_sequences: Optional[List[str]] = None,
        grammar: Optional[str] = None,
        tools_to_call_from: Optional[List[Tool]] = None,
        **kwargs,
    ) -> ChatMessage:
        """Process the input messages and return the model's response.

        Parameters:
            messages (`List[Dict[str, str]]`):
                A list of message dictionaries to be processed. Each dictionary should have the structure `{"role": "user/system", "content": "message content"}`.
            stop_sequences (`List[str]`, *optional*):
                A list of strings that will stop the generation if encountered in the model's output.
            grammar (`str`, *optional*):
                The grammar or formatting structure to use in the model's response.
            tools_to_call_from (`List[Tool]`, *optional*):
                A list of tools that the model can use to generate responses.
            **kwargs:
                Additional keyword arguments to be passed to the underlying model.

        Returns:
            `ChatMessage`: A chat message object containing the model's response.
        """
        pass  # To be implemented in child classes!


class HfApiModel(Model):
    """A class to interact with Hugging Face's Inference API for language model interaction.

    This model allows you to communicate with Hugging Face's models using the Inference API. It can be used in both serverless mode or with a dedicated endpoint, supporting features like stop sequences and grammar customization.

    Parameters:
        model_id (`str`, *optional*, defaults to `"Qwen/Qwen2.5-Coder-32B-Instruct"`):
            The Hugging Face model ID to be used for inference. This can be a path or model identifier from the Hugging Face model hub.
        token (`str`, *optional*):
            Token used by the Hugging Face API for authentication. This token need to be authorized 'Make calls to the serverless Inference API'.
            If the model is gated (like Llama-3 models), the token also needs 'Read access to contents of all public gated repos you can access'.
            If not provided, the class will try to use environment variable 'HF_TOKEN', else use the token stored in the Hugging Face CLI configuration.
        timeout (`int`, *optional*, defaults to 120):
            Timeout for the API request, in seconds.

    Raises:
        ValueError:
            If the model name is not provided.

    Example:
    ```python
    >>> engine = HfApiModel(
    ...     model_id="Qwen/Qwen2.5-Coder-32B-Instruct",
    ...     token="your_hf_token_here",
    ...     max_tokens=5000,
    ... )
    >>> messages = [{"role": "user", "content": "Explain quantum mechanics in simple terms."}]
    >>> response = engine(messages, stop_sequences=["END"])
    >>> print(response)
    "Quantum mechanics is the branch of physics that studies..."
    ```
    """

    def __init__(
        self,
        model_id: str = "Qwen/Qwen2.5-Coder-32B-Instruct",
        token: Optional[str] = None,
        timeout: Optional[int] = 120,
        **kwargs,
    ):
        super().__init__(**kwargs)
        self.model_id = model_id
        if token is None:
            token = os.getenv("HF_TOKEN")
        self.client = InferenceClient(self.model_id, token=token, timeout=timeout)

    def __call__(
        self,
        messages: List[Dict[str, str]],
        stop_sequences: Optional[List[str]] = None,
        grammar: Optional[str] = None,
        tools_to_call_from: Optional[List[Tool]] = None,
        **kwargs,
    ) -> ChatMessage:
<<<<<<< HEAD
        """
        Gets an LLM output message for the given list of input messages.
        If argument `tools_to_call_from` is passed, the model's tool calling options will be used to return a tool call.
        """
        messages = get_clean_message_list(
            messages,
            role_conversions=tool_role_conversions,
            convert_images_to_image_urls=True,
        )
        if tools_to_call_from:
            response = self.client.chat.completions.create(
                messages=messages,
                tools=[get_json_schema(tool) for tool in tools_to_call_from],
                tool_choice="auto",
                stop=stop_sequences,
                temperature=self.temperature,
                **self.kwargs,
            )
        else:
            response = self.client.chat.completions.create(
                model=self.model_id,
                messages=messages,
                stop=stop_sequences,
                temperature=self.temperature,
                **self.kwargs,
            )
=======
        completion_kwargs = self._prepare_completion_kwargs(
            messages=messages,
            stop_sequences=stop_sequences,
            grammar=grammar,
            tools_to_call_from=tools_to_call_from,
            **kwargs,
        )

        response = self.client.chat_completion(**completion_kwargs)

>>>>>>> 0ead4772
        self.last_input_token_count = response.usage.prompt_tokens
        self.last_output_token_count = response.usage.completion_tokens
        message = ChatMessage.from_hf_api(response.choices[0].message)
        if tools_to_call_from is not None:
            return parse_tool_args_if_needed(message)
        return message


class TransformersModel(Model):
    """A class to interact with Hugging Face's Inference API for language model interaction.

    This model allows you to communicate with Hugging Face's models using the Inference API. It can be used in both serverless mode or with a dedicated endpoint, supporting features like stop sequences and grammar customization.

    > [!TIP]
    > You must have `transformers` and `torch` installed on your machine. Please run `pip install smolagents[transformers]` if it's not the case.

    Parameters:
        model_id (`str`, *optional*, defaults to `"Qwen/Qwen2.5-Coder-32B-Instruct"`):
            The Hugging Face model ID to be used for inference. This can be a path or model identifier from the Hugging Face model hub.
        device_map (`str`, *optional*):
            The device_map to initialize your model with.
        torch_dtype (`str`, *optional*):
            The torch_dtype to initialize your model with.
        trust_remote_code (bool):
            Some models on the Hub require running remote code: for this model, you would have to set this flag to True.
        kwargs (dict, *optional*):
            Any additional keyword arguments that you want to use in model.generate(), for instance `max_new_tokens` or `device`.
    Raises:
        ValueError:
            If the model name is not provided.

    Example:
    ```python
    >>> engine = TransformersModel(
    ...     model_id="Qwen/Qwen2.5-Coder-32B-Instruct",
    ...     device="cuda",
    ...     max_new_tokens=5000,
    ... )
    >>> messages = [{"role": "user", "content": "Explain quantum mechanics in simple terms."}]
    >>> response = engine(messages, stop_sequences=["END"])
    >>> print(response)
    "Quantum mechanics is the branch of physics that studies..."
    ```
    """

    def __init__(
        self,
        model_id: Optional[str] = None,
        device_map: Optional[str] = None,
        torch_dtype: Optional[str] = None,
        trust_remote_code: bool = False,
        **kwargs,
    ):
        super().__init__(**kwargs)
        if not is_torch_available() or not _is_package_available("transformers"):
            raise ModuleNotFoundError(
                "Please install 'transformers' extra to use 'TransformersModel': `pip install 'smolagents[transformers]'`"
            )
        import torch
        from transformers import AutoModelForCausalLM, AutoTokenizer

        default_model_id = "HuggingFaceTB/SmolLM2-1.7B-Instruct"
        if model_id is None:
            model_id = default_model_id
            logger.warning(f"`model_id`not provided, using this default tokenizer for token counts: '{model_id}'")
        self.model_id = model_id
        self.kwargs = kwargs
        if device_map is None:
            device_map = "cuda" if torch.cuda.is_available() else "cpu"
        logger.info(f"Using device: {device_map}")
        try:
            self.model = AutoModelForCausalLM.from_pretrained(
                model_id,
                device_map=device_map,
                torch_dtype=torch_dtype,
                trust_remote_code=trust_remote_code,
            )
            self.tokenizer = AutoTokenizer.from_pretrained(model_id)
        except ValueError as e:
            if "Unrecognized configuration class" in str(e):
                self.model = AutoModelForImageTextToText.from_pretrained(model_id, device_map=self.device)
                self.processor = AutoProcessor.from_pretrained(model_id)
            else:
                raise e
        except Exception as e:
            logger.warning(
                f"Failed to load tokenizer and model for {model_id=}: {e}. Loading default tokenizer and model instead from {default_model_id=}."
            )
            self.model_id = default_model_id
            self.tokenizer = AutoTokenizer.from_pretrained(default_model_id)
            self.model = AutoModelForCausalLM.from_pretrained(model_id, device_map=device_map, torch_dtype=torch_dtype)

    def make_stopping_criteria(self, stop_sequences: List[str], tokenizer) -> "StoppingCriteriaList":
        from transformers import StoppingCriteria, StoppingCriteriaList

        class StopOnStrings(StoppingCriteria):
            def __init__(self, stop_strings: List[str], tokenizer):
                self.stop_strings = stop_strings
                self.tokenizer = tokenizer
                self.stream = ""

            def reset(self):
                self.stream = ""

            def __call__(self, input_ids, scores, **kwargs):
                generated = self.tokenizer.decode(input_ids[0][-1], skip_special_tokens=True)
                self.stream += generated
                if any([self.stream.endswith(stop_string) for stop_string in self.stop_strings]):
                    return True
                return False

        return StoppingCriteriaList([StopOnStrings(stop_sequences, tokenizer)])

    def __call__(
        self,
        messages: List[Dict[str, str]],
        stop_sequences: Optional[List[str]] = None,
        grammar: Optional[str] = None,
        tools_to_call_from: Optional[List[Tool]] = None,
<<<<<<< HEAD
        images: Optional[List[Image.Image]] = None,
    ) -> ChatMessage:
        messages = get_clean_message_list(messages, role_conversions=tool_role_conversions)
        if hasattr(self, "processor"):
            images = [Image.open(image) for image in images] if images else None
            prompt_tensor = self.processor.apply_chat_template(
                messages,
                tools=[get_json_schema(tool) for tool in tools_to_call_from] if tools_to_call_from else None,
=======
        **kwargs,
    ) -> ChatMessage:
        completion_kwargs = self._prepare_completion_kwargs(
            messages=messages,
            stop_sequences=stop_sequences,
            grammar=grammar,
            tools_to_call_from=tools_to_call_from,
            **kwargs,
        )

        messages = completion_kwargs.pop("messages")
        stop_sequences = completion_kwargs.pop("stop", None)

        max_new_tokens = (
            kwargs.get("max_new_tokens")
            or kwargs.get("max_tokens")
            or self.kwargs.get("max_new_tokens")
            or self.kwargs.get("max_tokens")
        )

        if max_new_tokens:
            completion_kwargs["max_new_tokens"] = max_new_tokens

        if stop_sequences:
            completion_kwargs["stopping_criteria"] = self.make_stopping_criteria(stop_sequences)

        if tools_to_call_from is not None:
            prompt_tensor = self.tokenizer.apply_chat_template(
                messages,
                tools=[get_tool_json_schema(tool) for tool in tools_to_call_from],
>>>>>>> 0ead4772
                return_tensors="pt",
                tokenize=True,
                return_dict=True,
                images=images,
                add_generation_prompt=True if tools_to_call_from else False,
            )
        else:
            prompt_tensor = self.tokenizer.apply_chat_template(
                messages,
                tools=[get_json_schema(tool) for tool in tools_to_call_from] if tools_to_call_from else None,
                return_tensors="pt",
                return_dict=True,
                add_generation_prompt=True if tools_to_call_from else False,
            )

        prompt_tensor = prompt_tensor.to(self.model.device)
        count_prompt_tokens = prompt_tensor["input_ids"].shape[1]
<<<<<<< HEAD
        out = self.model.generate(
            **prompt_tensor,
            stopping_criteria=(
                self.make_stopping_criteria(
                    stop_sequences,
                    tokenizer=self.processor if hasattr(self, "processor") else self.tokenizer,
                )
                if stop_sequences
                else None
            ),
            **self.kwargs,
        )
=======

        out = self.model.generate(**prompt_tensor, **completion_kwargs)
>>>>>>> 0ead4772
        generated_tokens = out[0, count_prompt_tokens:]
        if hasattr(self, "processor"):
            output = self.processor.decode(generated_tokens, skip_special_tokens=True)
        else:
            output = self.tokenizer.decode(generated_tokens, skip_special_tokens=True)
        self.last_input_token_count = count_prompt_tokens
        self.last_output_token_count = len(generated_tokens)

        if stop_sequences is not None:
            output = remove_stop_sequences(output, stop_sequences)

        if tools_to_call_from is None:
            return ChatMessage(role="assistant", content=output)
        else:
            if "Action:" in output:
                output = output.split("Action:", 1)[1].strip()
            parsed_output = json.loads(output)
            tool_name = parsed_output.get("tool_name")
            tool_arguments = parsed_output.get("tool_arguments")
            return ChatMessage(
                role="assistant",
                content="",
                tool_calls=[
                    ChatMessageToolCall(
                        id="".join(random.choices("0123456789", k=5)),
                        type="function",
                        function=ChatMessageToolCallDefinition(name=tool_name, arguments=tool_arguments),
                    )
                ],
            )


class LiteLLMModel(Model):
    """This model connects to [LiteLLM](https://www.litellm.ai/) as a gateway to hundreds of LLMs.

    Parameters:
        model_id (`str`):
            The model identifier to use on the server (e.g. "gpt-3.5-turbo").
        api_base (`str`):
            The base URL of the OpenAI-compatible API server.
        api_key (`str`):
            The API key to use for authentication.
        **kwargs:
            Additional keyword arguments to pass to the OpenAI API.
    """

    def __init__(
        self,
        model_id="anthropic/claude-3-5-sonnet-20240620",
        api_base=None,
        api_key=None,
        **kwargs,
    ):
        try:
            import litellm
        except ModuleNotFoundError:
            raise ModuleNotFoundError(
                "Please install 'litellm' extra to use LiteLLMModel: `pip install 'smolagents[litellm]'`"
            )

        super().__init__(**kwargs)
        self.model_id = model_id
        # IMPORTANT - Set this to TRUE to add the function to the prompt for Non OpenAI LLMs
        litellm.add_function_to_prompt = True
        self.api_base = api_base
        self.api_key = api_key

    def __call__(
        self,
        messages: List[Dict[str, str]],
        stop_sequences: Optional[List[str]] = None,
        grammar: Optional[str] = None,
        tools_to_call_from: Optional[List[Tool]] = None,
        **kwargs,
    ) -> ChatMessage:
        import litellm

<<<<<<< HEAD
        messages = get_clean_message_list(
            messages,
            role_conversions=tool_role_conversions,
            convert_images_to_image_urls=True,
        )
        #     if message["content"][0]["type"] == "image":
        #         base64_image = message["content"]["image"]
        #         message["content"][0] = {"type": "image_url", "image_url": "data:image/jpeg;base64," + base64_image}
        # for message in messages:
        #     for el in message["content"]:
        #         if el["type"] == "text" and not isinstance(el["text"], str):
        #             print("FLAG", el["text"])
        if tools_to_call_from:
            response = litellm.completion(
                model=self.model_id,
                messages=messages,
                tools=[get_json_schema(tool) for tool in tools_to_call_from],
                tool_choice="required",
                stop=stop_sequences,
                api_base=self.api_base,
                api_key=self.api_key,
                **self.kwargs,
            )
        else:
            response = litellm.completion(
                model=self.model_id,
                messages=messages,
                stop=stop_sequences,
                api_base=self.api_base,
                api_key=self.api_key,
                **self.kwargs,
            )
=======
        completion_kwargs = self._prepare_completion_kwargs(
            messages=messages,
            stop_sequences=stop_sequences,
            grammar=grammar,
            tools_to_call_from=tools_to_call_from,
            model=self.model_id,
            api_base=self.api_base,
            api_key=self.api_key,
            **kwargs,
        )

        response = litellm.completion(**completion_kwargs)

>>>>>>> 0ead4772
        self.last_input_token_count = response.usage.prompt_tokens
        self.last_output_token_count = response.usage.completion_tokens

        message = ChatMessage(**response.choices[0].message.model_dump(include={"role", "content", "tool_calls"}))

        if tools_to_call_from is not None:
            return parse_tool_args_if_needed(message)
        return message


class OpenAIServerModel(Model):
    """This model connects to an OpenAI-compatible API server.

    Parameters:
        model_id (`str`):
            The model identifier to use on the server (e.g. "gpt-3.5-turbo").
        api_base (`str`, *optional*):
            The base URL of the OpenAI-compatible API server.
        api_key (`str`, *optional*):
            The API key to use for authentication.
        custom_role_conversions (`Dict{str, str]`, *optional*):
            Custom role conversion mapping to convert message roles in others.
            Useful for specific models that do not support specific message roles like "system".
        **kwargs:
            Additional keyword arguments to pass to the OpenAI API.
    """

    def __init__(
        self,
        model_id: str,
        api_base: Optional[str] = None,
        api_key: Optional[str] = None,
        custom_role_conversions: Optional[Dict[str, str]] = None,
        **kwargs,
    ):
        try:
            import openai
        except ModuleNotFoundError:
            raise ModuleNotFoundError(
                "Please install 'openai' extra to use OpenAIServerModel: `pip install 'smolagents[openai]'`"
            ) from None

        super().__init__(**kwargs)
        self.model_id = model_id
        self.client = openai.OpenAI(
            base_url=api_base,
            api_key=api_key,
        )
        self.custom_role_conversions = custom_role_conversions

    def __call__(
        self,
        messages: List[Dict[str, str]],
        stop_sequences: Optional[List[str]] = None,
        grammar: Optional[str] = None,
        tools_to_call_from: Optional[List[Tool]] = None,
        **kwargs,
    ) -> ChatMessage:
<<<<<<< HEAD
        messages = get_clean_message_list(
            messages,
            role_conversions=(self.custom_role_conversions if self.custom_role_conversions else tool_role_conversions),
            convert_images_to_image_urls=True,
=======
        completion_kwargs = self._prepare_completion_kwargs(
            messages=messages,
            stop_sequences=stop_sequences,
            grammar=grammar,
            tools_to_call_from=tools_to_call_from,
            model=self.model_id,
            custom_role_conversions=self.custom_role_conversions,
            **kwargs,
>>>>>>> 0ead4772
        )

        response = self.client.chat.completions.create(**completion_kwargs)
        self.last_input_token_count = response.usage.prompt_tokens
        self.last_output_token_count = response.usage.completion_tokens

        message = ChatMessage(**response.choices[0].message.model_dump(include={"role", "content", "tool_calls"}))
        if tools_to_call_from is not None:
            return parse_tool_args_if_needed(message)
        return message


class AzureOpenAIServerModel(OpenAIServerModel):
    """This model connects to an Azure OpenAI deployment.

    Parameters:
        model_id (`str`):
            The model deployment name to use when connecting (e.g. "gpt-4o-mini").
        azure_endpoint (`str`, *optional*):
            The Azure endpoint, including the resource, e.g. `https://example-resource.azure.openai.com/`. If not provided, it will be inferred from the `AZURE_OPENAI_ENDPOINT` environment variable.
        api_key (`str`, *optional*):
            The API key to use for authentication. If not provided, it will be inferred from the `AZURE_OPENAI_API_KEY` environment variable.
        api_version (`str`, *optional*):
            The API version to use. If not provided, it will be inferred from the `OPENAI_API_VERSION` environment variable.
        custom_role_conversions (`Dict[str, str]`, *optional*):
            Custom role conversion mapping to convert message roles in others.
            Useful for specific models that do not support specific message roles like "system".
        **kwargs:
            Additional keyword arguments to pass to the Azure OpenAI API.
    """

    def __init__(
        self,
        model_id: str,
        azure_endpoint: Optional[str] = None,
        api_key: Optional[str] = None,
        api_version: Optional[str] = None,
        custom_role_conversions: Optional[Dict[str, str]] = None,
        **kwargs,
    ):
        # read the api key manually, to avoid super().__init__() trying to use the wrong api_key (OPENAI_API_KEY)
        if api_key is None:
            api_key = os.environ.get("AZURE_OPENAI_API_KEY")

        super().__init__(model_id=model_id, api_key=api_key, custom_role_conversions=custom_role_conversions, **kwargs)
        # if we've reached this point, it means the openai package is available (checked in baseclass) so go ahead and import it
        import openai

        self.client = openai.AzureOpenAI(api_key=api_key, api_version=api_version, azure_endpoint=azure_endpoint)


__all__ = [
    "MessageRole",
    "tool_role_conversions",
    "get_clean_message_list",
    "Model",
    "TransformersModel",
    "HfApiModel",
    "LiteLLMModel",
    "OpenAIServerModel",
    "AzureOpenAIServerModel",
    "ChatMessage",
]<|MERGE_RESOLUTION|>--- conflicted
+++ resolved
@@ -144,7 +144,6 @@
 }
 
 
-<<<<<<< HEAD
 def encode_image_base64(image):
     buffered = BytesIO()
     image.save(buffered, format="PNG")
@@ -155,10 +154,7 @@
     return f"data:image/png;base64,{base64_image}"
 
 
-def get_json_schema(tool: Tool) -> Dict:
-=======
 def get_tool_json_schema(tool: Tool) -> Dict:
->>>>>>> 0ead4772
     properties = deepcopy(tool.inputs)
     required = []
     for key, value in properties.items():
@@ -245,6 +241,7 @@
         grammar: Optional[str] = None,
         tools_to_call_from: Optional[List[Tool]] = None,
         custom_role_conversions: Optional[Dict[str, str]] = None,
+        convert_images_to_image_urls: bool = False,
         **kwargs,
     ) -> Dict:
         """
@@ -256,7 +253,11 @@
         3. Default values in self.kwargs
         """
         # Clean and standardize the message list
-        messages = get_clean_message_list(messages, role_conversions=custom_role_conversions or tool_role_conversions)
+        messages = get_clean_message_list(
+            messages,
+            role_conversions=custom_role_conversions or tool_role_conversions,
+            convert_images_to_image_urls=convert_images_to_image_urls,
+        )
 
         # Use self.kwargs as the base configuration
         completion_kwargs = {
@@ -372,45 +373,17 @@
         tools_to_call_from: Optional[List[Tool]] = None,
         **kwargs,
     ) -> ChatMessage:
-<<<<<<< HEAD
-        """
-        Gets an LLM output message for the given list of input messages.
-        If argument `tools_to_call_from` is passed, the model's tool calling options will be used to return a tool call.
-        """
-        messages = get_clean_message_list(
-            messages,
-            role_conversions=tool_role_conversions,
-            convert_images_to_image_urls=True,
-        )
-        if tools_to_call_from:
-            response = self.client.chat.completions.create(
-                messages=messages,
-                tools=[get_json_schema(tool) for tool in tools_to_call_from],
-                tool_choice="auto",
-                stop=stop_sequences,
-                temperature=self.temperature,
-                **self.kwargs,
-            )
-        else:
-            response = self.client.chat.completions.create(
-                model=self.model_id,
-                messages=messages,
-                stop=stop_sequences,
-                temperature=self.temperature,
-                **self.kwargs,
-            )
-=======
         completion_kwargs = self._prepare_completion_kwargs(
             messages=messages,
             stop_sequences=stop_sequences,
             grammar=grammar,
             tools_to_call_from=tools_to_call_from,
+            convert_images_to_image_urls=True,
             **kwargs,
         )
 
         response = self.client.chat_completion(**completion_kwargs)
 
->>>>>>> 0ead4772
         self.last_input_token_count = response.usage.prompt_tokens
         self.last_output_token_count = response.usage.completion_tokens
         message = ChatMessage.from_hf_api(response.choices[0].message)
@@ -530,16 +503,7 @@
         stop_sequences: Optional[List[str]] = None,
         grammar: Optional[str] = None,
         tools_to_call_from: Optional[List[Tool]] = None,
-<<<<<<< HEAD
         images: Optional[List[Image.Image]] = None,
-    ) -> ChatMessage:
-        messages = get_clean_message_list(messages, role_conversions=tool_role_conversions)
-        if hasattr(self, "processor"):
-            images = [Image.open(image) for image in images] if images else None
-            prompt_tensor = self.processor.apply_chat_template(
-                messages,
-                tools=[get_json_schema(tool) for tool in tools_to_call_from] if tools_to_call_from else None,
-=======
         **kwargs,
     ) -> ChatMessage:
         completion_kwargs = self._prepare_completion_kwargs(
@@ -564,13 +528,15 @@
             completion_kwargs["max_new_tokens"] = max_new_tokens
 
         if stop_sequences:
-            completion_kwargs["stopping_criteria"] = self.make_stopping_criteria(stop_sequences)
-
-        if tools_to_call_from is not None:
-            prompt_tensor = self.tokenizer.apply_chat_template(
+            completion_kwargs["stopping_criteria"] = self.make_stopping_criteria(
+                stop_sequences, tokenizer=self.processor if hasattr(self, "processor") else self.tokenizer
+            )
+
+        if hasattr(self, "processor"):
+            images = [Image.open(image) for image in images] if images else None
+            prompt_tensor = self.processor.apply_chat_template(
                 messages,
-                tools=[get_tool_json_schema(tool) for tool in tools_to_call_from],
->>>>>>> 0ead4772
+                tools=[get_tool_json_schema(tool) for tool in tools_to_call_from] if tools_to_call_from else None,
                 return_tensors="pt",
                 tokenize=True,
                 return_dict=True,
@@ -580,7 +546,7 @@
         else:
             prompt_tensor = self.tokenizer.apply_chat_template(
                 messages,
-                tools=[get_json_schema(tool) for tool in tools_to_call_from] if tools_to_call_from else None,
+                tools=[get_tool_json_schema(tool) for tool in tools_to_call_from] if tools_to_call_from else None,
                 return_tensors="pt",
                 return_dict=True,
                 add_generation_prompt=True if tools_to_call_from else False,
@@ -588,23 +554,7 @@
 
         prompt_tensor = prompt_tensor.to(self.model.device)
         count_prompt_tokens = prompt_tensor["input_ids"].shape[1]
-<<<<<<< HEAD
-        out = self.model.generate(
-            **prompt_tensor,
-            stopping_criteria=(
-                self.make_stopping_criteria(
-                    stop_sequences,
-                    tokenizer=self.processor if hasattr(self, "processor") else self.tokenizer,
-                )
-                if stop_sequences
-                else None
-            ),
-            **self.kwargs,
-        )
-=======
-
         out = self.model.generate(**prompt_tensor, **completion_kwargs)
->>>>>>> 0ead4772
         generated_tokens = out[0, count_prompt_tokens:]
         if hasattr(self, "processor"):
             output = self.processor.decode(generated_tokens, skip_special_tokens=True)
@@ -682,40 +632,6 @@
     ) -> ChatMessage:
         import litellm
 
-<<<<<<< HEAD
-        messages = get_clean_message_list(
-            messages,
-            role_conversions=tool_role_conversions,
-            convert_images_to_image_urls=True,
-        )
-        #     if message["content"][0]["type"] == "image":
-        #         base64_image = message["content"]["image"]
-        #         message["content"][0] = {"type": "image_url", "image_url": "data:image/jpeg;base64," + base64_image}
-        # for message in messages:
-        #     for el in message["content"]:
-        #         if el["type"] == "text" and not isinstance(el["text"], str):
-        #             print("FLAG", el["text"])
-        if tools_to_call_from:
-            response = litellm.completion(
-                model=self.model_id,
-                messages=messages,
-                tools=[get_json_schema(tool) for tool in tools_to_call_from],
-                tool_choice="required",
-                stop=stop_sequences,
-                api_base=self.api_base,
-                api_key=self.api_key,
-                **self.kwargs,
-            )
-        else:
-            response = litellm.completion(
-                model=self.model_id,
-                messages=messages,
-                stop=stop_sequences,
-                api_base=self.api_base,
-                api_key=self.api_key,
-                **self.kwargs,
-            )
-=======
         completion_kwargs = self._prepare_completion_kwargs(
             messages=messages,
             stop_sequences=stop_sequences,
@@ -724,12 +640,12 @@
             model=self.model_id,
             api_base=self.api_base,
             api_key=self.api_key,
+            convert_images_to_image_urls=True,
             **kwargs,
         )
 
         response = litellm.completion(**completion_kwargs)
 
->>>>>>> 0ead4772
         self.last_input_token_count = response.usage.prompt_tokens
         self.last_output_token_count = response.usage.completion_tokens
 
@@ -788,12 +704,6 @@
         tools_to_call_from: Optional[List[Tool]] = None,
         **kwargs,
     ) -> ChatMessage:
-<<<<<<< HEAD
-        messages = get_clean_message_list(
-            messages,
-            role_conversions=(self.custom_role_conversions if self.custom_role_conversions else tool_role_conversions),
-            convert_images_to_image_urls=True,
-=======
         completion_kwargs = self._prepare_completion_kwargs(
             messages=messages,
             stop_sequences=stop_sequences,
@@ -801,8 +711,8 @@
             tools_to_call_from=tools_to_call_from,
             model=self.model_id,
             custom_role_conversions=self.custom_role_conversions,
+            convert_images_to_image_urls=True,
             **kwargs,
->>>>>>> 0ead4772
         )
 
         response = self.client.chat.completions.create(**completion_kwargs)
