--- conflicted
+++ resolved
@@ -331,15 +331,10 @@
         }
 
         # Handle specific parameters
-<<<<<<< HEAD
-        # if stop_sequences is not None:
-        #     completion_kwargs["stop"] = stop_sequences
-=======
         if stop_sequences is not None:
             # Some models do not support stop parameter
             if supports_stop_parameter(self.model_id):
                 completion_kwargs["stop"] = stop_sequences
->>>>>>> baa02f79
         if grammar is not None:
             completion_kwargs["grammar"] = grammar
 
