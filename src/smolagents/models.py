--- conflicted
+++ resolved
@@ -685,18 +685,7 @@
             else:
                 raise e
         except Exception as e:
-<<<<<<< HEAD
             raise ValueError(f"Failed to load tokenizer and model for {model_id=}: {e}") from e
-=======
-            logger.warning(
-                f"Failed to load tokenizer and model for {model_id=}: {e}. Loading default tokenizer and model instead from {default_model_id=}."
-            )
-            self.model_id = default_model_id
-            self.tokenizer = AutoTokenizer.from_pretrained(default_model_id)
-            self.model = AutoModelForCausalLM.from_pretrained(
-                default_model_id, device_map=device_map, torch_dtype=torch_dtype
-            )
->>>>>>> 94382342
 
     def make_stopping_criteria(self, stop_sequences: List[str], tokenizer) -> "StoppingCriteriaList":
         from transformers import StoppingCriteria, StoppingCriteriaList
