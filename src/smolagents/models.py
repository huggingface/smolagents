--- conflicted
+++ resolved
@@ -531,13 +531,12 @@
 
     Parameters:
         model_id (`str`):
-<<<<<<< HEAD
             The identifier of the model to use on the OpenAI-compatible server.
             For example, "gpt-3.5-turbo" or "text-davinci-003".
         api_key (`str`, optional, defaults to None):
             The API key for authenticating requests to the server. If not provided, 
             it must be set as an environment variable.
-        base_url (`str`, optional, defaults to None):
+        api_base (`str`, optional, defaults to None):
             The base URL of the OpenAI-compatible API server. Typically used for 
             custom deployments or non-default endpoints. For example:
             "https://api.openai.com/v1/".
@@ -546,18 +545,11 @@
             if applicable.
         project (`str`, optional, defaults to None):
             The project ID to use when interacting with the OpenAI API, if applicable.
-        temperature (`float`, optional, defaults to 0.7):
-            A value that controls the randomness of responses. 
-=======
-            The model identifier to use on the server (e.g. "gpt-3.5-turbo").
-        api_base (`str`, *optional*):
-            The base URL of the OpenAI-compatible API server.
-        api_key (`str`, *optional*):
-            The API key to use for authentication.
         custom_role_conversions (`Dict{str, str]`, *optional*):
             Custom role conversion mapping to convert message roles in others.
             Useful for specific models that do not support specific message roles like "system".
->>>>>>> 06a8c546
+        temperature (`float`, optional, defaults to 0.7):
+            A value that controls the randomness of responses. 
         **kwargs:
             Additional optional arguments that will be passed directly to the 
             OpenAI API client, allowing for further customization.
@@ -566,17 +558,12 @@
     def __init__(
         self,
         model_id: str,
-<<<<<<< HEAD
         api_key: Optional[str] = None,
-        base_url: Optional[str] = None,
+        api_base: Optional[str] = None,
         organization: Optional[str] = None,
         project: str | None = None,
+        custom_role_conversions: Optional[Dict[str, str]] = None,
         temperature: float = 0.7,
-=======
-        api_base: Optional[str] = None,
-        api_key: Optional[str] = None,
-        custom_role_conversions: Optional[Dict[str, str]] = None,
->>>>>>> 06a8c546
         **kwargs,
     ):
         try:
@@ -588,7 +575,7 @@
         super().__init__()
         self.model_id = model_id
         self.client = openai.OpenAI(
-            base_url=base_url,
+            base_url=api_base,
             api_key=api_key,
             organization=organization,
             project=project
