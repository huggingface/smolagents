--- conflicted
+++ resolved
@@ -861,9 +861,8 @@
         import litellm
 
         model_info: dict = litellm.get_model_info(self.model_id)
-        if model_info["litellm_provider"] == "ollama":
+        if model_info["litellm_provider"] in ["ollama", "groq"]:
             return model_info["key"] != "llava"
-
         return False
 
     def __call__(
@@ -885,11 +884,7 @@
             api_base=self.api_base,
             api_key=self.api_key,
             convert_images_to_image_urls=True,
-<<<<<<< HEAD
-            flatten_messages_as_text=self.model_id.startswith(("groq", "ollama")),
-=======
             flatten_messages_as_text=self._flatten_messages_as_text,
->>>>>>> 2347631a
             custom_role_conversions=self.custom_role_conversions,
             **kwargs,
         )
