--- conflicted
+++ resolved
@@ -50,12 +50,9 @@
     "value": "Thought: .+?\\nCode:\\n```(?:py|python)?\\n(?:.|\\s)+?\\n```<end_code>",
 }
 
-<<<<<<< HEAD
+DEFAULT_MAX_TOKENS = 8000
+
 if _is_package_available("litellm"):
-=======
-DEFAULT_MAX_TOKENS = 8000
-try:
->>>>>>> dbe2192e
     import litellm
 
 
@@ -189,13 +186,8 @@
         messages: List[Dict[str, str]],
         stop_sequences: Optional[List[str]] = None,
         grammar: Optional[str] = None,
-<<<<<<< HEAD
-        max_tokens: int = 1500,
+        max_tokens: int = DEFAULT_MAX_TOKENS,
     ) -> ChatMessage:
-=======
-        max_tokens: int = DEFAULT_MAX_TOKENS,
-    ) -> str:
->>>>>>> dbe2192e
         """Process the input messages and return the model's response.
 
         Parameters:
