--- conflicted
+++ resolved
@@ -471,16 +471,12 @@
     model=model,
     tools=[{% for tool_name in tools.keys() if tool_name != "final_answer" %}{{ tool_name }}{% if not loop.last %}, {% endif %}{% endfor %}],
     managed_agents=[{% for subagent_name in managed_agents.keys() %}agent_{{ subagent_name }}{% if not loop.last %}, {% endif %}{% endfor %}],
-<<<<<<< HEAD
     {% for attribute_name, value in agent_dict.items() if
         attribute_name not in ["model", "tools", "prompt_templates", "authorized_imports", "managed_agents", "requirements", "class"]
         and value is not none
         and value != []
         and value != {}
     -%}
-=======
-    {% for attribute_name, value in agent_dict.items() if attribute_name not in ["class", "model", "tools", "prompt_templates", "authorized_imports", "managed_agents", "requirements"] -%}
->>>>>>> 92851f28
     {{ attribute_name }}={{ value|repr }},
     {% endfor %}
     prompt_templates=prompt_templates
