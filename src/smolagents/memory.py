--- conflicted
+++ resolved
@@ -1,11 +1,7 @@
 import inspect
 from dataclasses import asdict, dataclass
 from logging import getLogger
-<<<<<<< HEAD
-from typing import TYPE_CHECKING, Any, Callable, Type, TypedDict
-=======
-from typing import TYPE_CHECKING, Any
->>>>>>> 31f7a6d0
+from typing import TYPE_CHECKING, Any, Callable, Type
 
 from smolagents.models import ChatMessage, MessageRole
 from smolagents.monitoring import AgentLogger, LogLevel, Timing, TokenUsage
