--- conflicted
+++ resolved
@@ -187,10 +187,6 @@
 
 
 class AgentMemory:
-<<<<<<< HEAD
-    def __init__(self, system_prompt: str, max_images: int = -1):
-        self.system_prompt = SystemPromptStep(system_prompt=system_prompt)
-=======
     """Memory for the agent, containing the system prompt and all steps taken by the agent.
 
     This class is used to store the agent's steps, including tasks, actions, and planning steps.
@@ -198,23 +194,24 @@
 
     Args:
         system_prompt (`str`): System prompt for the agent, which sets the context and instructions for the agent's behavior.
+        max_images (`int`): The maximum number of images to be retained in memory. The `max_images` number of latest images are retained. If -1 all images are retained.
 
     **Attributes**:
         - **system_prompt** (`SystemPromptStep`) -- System prompt step for the agent.
+        - **max_images** (`int`) -- The maximum number of images to be retained in memory. The `max_images` number of latest images are retained. If -1 all images are retained.
         - **steps** (`list[TaskStep | ActionStep | PlanningStep]`) -- List of steps taken by the agent, which can include tasks, actions, and planning steps.
     """
-
-    def __init__(self, system_prompt: str):
+    def __init__(self, system_prompt: str, max_images: int = -1):
         self.system_prompt: SystemPromptStep = SystemPromptStep(system_prompt=system_prompt)
->>>>>>> 19eec13b
         self.steps: list[TaskStep | ActionStep | PlanningStep] = []
-        self.max_images = max_images
+        self.max_images: int = max_images
 
     def reset(self):
         """Reset the agent's memory, clearing all steps and keeping the system prompt."""
         self.steps = []
     
     def append(self, step: TaskStep | ActionStep | PlanningStep):
+        """Add the provided `step` to the `steps` attribute, performing `max_images` check in the process."""
         self.steps.append(step)
         
         if self.max_images != -1:
