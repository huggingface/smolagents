#!/usr/bin/env python
# coding=utf-8
# Copyright 2024 The HuggingFace Inc. team. All rights reserved.
#
# Licensed under the Apache License, Version 2.0 (the "License");
# you may not use this file except in compliance with the License.
# You may obtain a copy of the License at
#
#     http://www.apache.org/licenses/LICENSE-2.0
#
# Unless required by applicable law or agreed to in writing, software
# distributed under the License is distributed on an "AS IS" BASIS,
# WITHOUT WARRANTIES OR CONDITIONS OF ANY KIND, either express or implied.
# See the License for the specific language governing permissions and
# limitations under the License.
import os
import re
import shutil
from pathlib import Path
from typing import Generator

from smolagents.agent_types import AgentAudio, AgentImage, AgentText
from smolagents.agents import MultiStepAgent, PlanningStep
from smolagents.memory import ActionStep, FinalAnswerStep, MemoryStep
from smolagents.models import ChatMessageStreamDelta
from smolagents.utils import _is_package_available


def get_step_footnote_content(step_log: MemoryStep, step_name: str) -> str:
    """Get a footnote string for a step log with duration and token information"""
    step_footnote = f"**{step_name}**"
    if hasattr(step_log, "input_token_count") and hasattr(step_log, "output_token_count"):
        token_str = f" | Input tokens: {step_log.input_token_count:,} | Output tokens: {step_log.output_token_count:,}"
        step_footnote += token_str
    if hasattr(step_log, "duration"):
        step_duration = f" | Duration: {round(float(step_log.duration), 2)}" if step_log.duration else None
        step_footnote += step_duration
    step_footnote_content = f"""<span style="color: #bbbbc2; font-size: 12px;">{step_footnote}</span> """
    return step_footnote_content


def _clean_model_output(model_output: str) -> str:
    """
    Clean up model output by removing trailing tags and extra backticks.

    Args:
        model_output (`str`): Raw model output.

    Returns:
        `str`: Cleaned model output.
    """
    if not model_output:
        return ""
    model_output = model_output.strip()
    # Remove any trailing <end_code> and extra backticks, handling multiple possible formats
    model_output = re.sub(r"```\s*<end_code>", "```", model_output)  # handles ```<end_code>
    model_output = re.sub(r"<end_code>\s*```", "```", model_output)  # handles <end_code>```
    model_output = re.sub(r"```\s*\n\s*<end_code>", "```", model_output)  # handles ```\n<end_code>
    return model_output.strip()


def _format_code_content(content: str) -> str:
    """
    Format code content as Python code block if it's not already formatted.

    Args:
        content (`str`): Code content to format.

    Returns:
        `str`: Code content formatted as a Python code block.
    """
    content = content.strip()
    # Remove existing code blocks and end_code tags
    content = re.sub(r"```.*?\n", "", content)
    content = re.sub(r"\s*<end_code>\s*", "", content)
    content = content.strip()
    # Add Python code block formatting if not already present
    if not content.startswith("```python"):
        content = f"```python\n{content}\n```"
    return content


def _process_action_step(step_log: ActionStep, skip_model_outputs: bool = False) -> Generator:
    """
    Process an [`ActionStep`] and yield appropriate Gradio ChatMessage objects.

    Args:
        step_log ([`ActionStep`]): ActionStep to process.
        skip_model_outputs (`bool`): Whether to skip model outputs.

    Yields:
        `gradio.ChatMessage`: Gradio ChatMessages representing the action step.
    """
    import gradio as gr

<<<<<<< HEAD
    # Output the step number
    step_number = f"Step {step_log.step_number}" if step_log.step_number is not None else "Step"

    # First yield the thought/reasoning from the LLM
    if not skip_model_outputs:
        yield gr.ChatMessage(role="assistant", content=f"**{step_number}**", metadata={"status": "done"})
    elif skip_model_outputs and getattr(step_log, "model_output", ""):
        model_output = _clean_model_output(step_log.model_output)
        yield gr.ChatMessage(role="assistant", content=model_output, metadata={"status": "done"})

    # For tool calls, create a parent message
    if getattr(step_log, "tool_calls", []):
        first_tool_call = step_log.tool_calls[0]
        used_code = first_tool_call.name == "python_interpreter"

        # Process arguments based on type
        args = first_tool_call.arguments
        if isinstance(args, dict):
            content = str(args.get("answer", str(args)))
        else:
            content = str(args).strip()

        # Format code content if needed
        if used_code:
            content = _format_code_content(content)

        # Create the tool call message
        parent_message_tool = gr.ChatMessage(
            role="assistant",
            content=content,
            metadata={
                "title": f"🛠️ Used tool {first_tool_call.name}",
                "status": "done",
            },
        )
        yield parent_message_tool
=======
    if isinstance(step_log, ActionStep):
        # Output the step number
        step_number = f"Step {step_log.step_number}" if step_log.step_number is not None else "Step"
        if not skip_model_outputs:
            yield gr.ChatMessage(role="assistant", content=f"**{step_number}**", metadata={"status": "done"})

        # First yield the thought/reasoning from the LLM
        if not skip_model_outputs and hasattr(step_log, "model_output") and step_log.model_output is not None:
            model_output = step_log.model_output.strip()
            # Remove any trailing <end_code> and extra backticks, handling multiple possible formats
            model_output = re.sub(r"```\s*<end_code>", "```", model_output)  # handles ```<end_code>
            model_output = re.sub(r"<end_code>\s*```", "```", model_output)  # handles <end_code>```
            model_output = re.sub(r"```\s*\n\s*<end_code>", "```", model_output)  # handles ```\n<end_code>
            model_output = model_output.strip()
            yield gr.ChatMessage(role="assistant", content=model_output, metadata={"status": "done"})

        # For tool calls, create a parent message
        if hasattr(step_log, "tool_calls") and step_log.tool_calls is not None:
            first_tool_call = step_log.tool_calls[0]
            used_code = first_tool_call.name == "python_interpreter"

            # Tool call becomes the parent message with timing info
            # First we will handle arguments based on type
            args = first_tool_call.arguments
            if isinstance(args, dict):
                content = str(args.get("answer", str(args)))
            else:
                content = str(args).strip()

            if used_code:
                # Clean up the content by removing any end code tags
                content = re.sub(r"```.*?\n", "", content)  # Remove existing code blocks
                content = re.sub(r"\s*<end_code>\s*", "", content)  # Remove end_code tags
                content = content.strip()
                if not content.startswith("```python"):
                    content = f"```python\n{content}\n```"

            parent_message_tool = gr.ChatMessage(
                role="assistant",
                content=content,
                metadata={
                    "title": f"🛠️ Used tool {first_tool_call.name}",
                    "status": "done",
                },
            )
            yield parent_message_tool

        # Display execution logs if they exist
        if hasattr(step_log, "observations") and (
            step_log.observations is not None and step_log.observations.strip()
        ):  # Only yield execution logs if there's actual content
            log_content = step_log.observations.strip()
            if log_content:
                log_content = re.sub(r"^Execution logs:\s*", "", log_content)
                yield gr.ChatMessage(
                    role="assistant",
                    content=f"```bash\n{log_content}\n",
                    metadata={"title": "📝 Execution Logs", "status": "done"},
                )
>>>>>>> a9d3c67c

    # Display execution logs if they exist
    if getattr(step_log, "observations", "") and step_log.observations.strip():
        log_content = step_log.observations.strip()
        if log_content:
            log_content = re.sub(r"^Execution logs:\s*", "", log_content)
            yield gr.ChatMessage(
                role="assistant",
                content=f"```bash\n{log_content}\n",
                metadata={"title": "📝 Execution Logs", "status": "done"},
            )

    # Display any images in observations
    if getattr(step_log, "observations_images", []):
        for image in step_log.observations_images:
            path_image = AgentImage(image).to_string()
            yield gr.ChatMessage(
                role="assistant",
                content={"path": path_image, "mime_type": f"image/{path_image.split('.')[-1]}"},
                metadata={"title": "🖼️ Output Image", "status": "done"},
            )

    # Handle errors
    if getattr(step_log, "error", None):
        yield gr.ChatMessage(
            role="assistant", content=str(step_log.error), metadata={"title": "💥 Error", "status": "done"}
        )

    # Add step footnote and separator
    yield gr.ChatMessage(
        role="assistant", content=get_step_footnote_content(step_log, step_number), metadata={"status": "done"}
    )
    yield gr.ChatMessage(role="assistant", content="-----", metadata={"status": "done"})


def _process_planning_step(step_log: PlanningStep) -> Generator:
    """
    Process a [`PlanningStep`] and yield appropriate gradio.ChatMessage objects.

    Args:
        step_log ([`PlanningStep`]): PlanningStep to process.

    Yields:
        `gradio.ChatMessage`: Gradio ChatMessages representing the planning step.
    """
    import gradio as gr

    yield gr.ChatMessage(role="assistant", content="**Planning step**", metadata={"status": "done"})
    yield gr.ChatMessage(role="assistant", content=step_log.plan, metadata={"status": "done"})
    yield gr.ChatMessage(
        role="assistant", content=get_step_footnote_content(step_log, "Planning step"), metadata={"status": "done"}
    )
    yield gr.ChatMessage(role="assistant", content="-----", metadata={"status": "done"})


def _process_final_answer_step(step_log: FinalAnswerStep) -> Generator:
    """
    Process a [`FinalAnswerStep`] and yield appropriate gradio.ChatMessage objects.

    Args:
        step_log ([`FinalAnswerStep`]): FinalAnswerStep to process.

    Yields:
        `gradio.ChatMessage`: Gradio ChatMessages representing the final answer.
    """
    import gradio as gr

    final_answer = step_log.final_answer
    if isinstance(final_answer, AgentText):
        yield gr.ChatMessage(
            role="assistant",
            content=f"**Final answer:**\n{final_answer.to_string()}\n",
            metadata={"status": "done"},
        )
    elif isinstance(final_answer, AgentImage):
        yield gr.ChatMessage(
            role="assistant",
            content={"path": final_answer.to_string(), "mime_type": "image/png"},
            metadata={"status": "done"},
        )
    elif isinstance(final_answer, AgentAudio):
        yield gr.ChatMessage(
            role="assistant",
            content={"path": final_answer.to_string(), "mime_type": "audio/wav"},
            metadata={"status": "done"},
        )
    else:
        yield gr.ChatMessage(
            role="assistant", content=f"**Final answer:** {str(final_answer)}", metadata={"status": "done"}
        )


def pull_messages_from_step(step_log: MemoryStep, skip_model_outputs: bool = False):
    """Extract ChatMessage objects from agent steps with proper nesting.

    Args:
        step_log: The step log to display as gr.ChatMessage objects.
        skip_model_outputs: If True, skip the model outputs when creating the gr.ChatMessage objects:
            This is used for instance when streaming model outputs have already been displayed.
    """
    if not _is_package_available("gradio"):
        raise ModuleNotFoundError(
            "Please install 'gradio' extra to use the GradioUI: `pip install 'smolagents[gradio]'`"
        )
    if isinstance(step_log, ActionStep):
        yield from _process_action_step(step_log, skip_model_outputs)
    elif isinstance(step_log, PlanningStep):
        yield from _process_planning_step(step_log)
    elif isinstance(step_log, FinalAnswerStep):
        yield from _process_final_answer_step(step_log)
    else:
        raise ValueError(f"Unsupported step type: {type(step_log)}")


def stream_to_gradio(
    agent,
    task: str,
    task_images: list | None = None,
    reset_agent_memory: bool = False,
    additional_args: dict | None = None,
):
    """Runs an agent with the given task and streams the messages from the agent as gradio ChatMessages."""
    if not _is_package_available("gradio"):
        raise ModuleNotFoundError(
            "Please install 'gradio' extra to use the GradioUI: `pip install 'smolagents[gradio]'`"
        )
    intermediate_text = ""
    for step_log in agent.run(
        task, images=task_images, stream=True, reset=reset_agent_memory, additional_args=additional_args
    ):
        # Track tokens if model provides them
        if getattr(agent.model, "last_input_token_count", None) is not None:
            if isinstance(step_log, (ActionStep, PlanningStep)):
                step_log.input_token_count = agent.model.last_input_token_count
                step_log.output_token_count = agent.model.last_output_token_count

        if isinstance(step_log, MemoryStep):
            intermediate_text = ""
            for message in pull_messages_from_step(
                step_log,
                # If we're streaming model outputs, no need to display them twice
                skip_model_outputs=getattr(agent, "stream_outputs", False),
            ):
                yield message
        elif isinstance(step_log, ChatMessageStreamDelta):
            intermediate_text += step_log.content or ""
            yield intermediate_text


class GradioUI:
    """A one-line interface to launch your agent in Gradio"""

    def __init__(self, agent: MultiStepAgent, file_upload_folder: str | None = None):
        if not _is_package_available("gradio"):
            raise ModuleNotFoundError(
                "Please install 'gradio' extra to use the GradioUI: `pip install 'smolagents[gradio]'`"
            )
        self.agent = agent
        self.file_upload_folder = Path(file_upload_folder) if file_upload_folder is not None else None
        self.name = getattr(agent, "name") or "Agent interface"
        self.description = getattr(agent, "description", None)
        if self.file_upload_folder is not None:
            if not self.file_upload_folder.exists():
                self.file_upload_folder.mkdir(parents=True, exist_ok=True)

    def interact_with_agent(self, prompt, messages, session_state):
        import gradio as gr

        # Get the agent type from the template agent
        if "agent" not in session_state:
            session_state["agent"] = self.agent

        try:
            messages.append(gr.ChatMessage(role="user", content=prompt, metadata={"status": "done"}))
            yield messages

            for msg in stream_to_gradio(session_state["agent"], task=prompt, reset_agent_memory=False):
                if isinstance(msg, gr.ChatMessage):
                    messages.append(msg)
                elif isinstance(msg, str):  # Then it's only a completion delta
                    try:
                        if messages[-1].metadata["status"] == "pending":
                            messages[-1].content = msg
                        else:
                            messages.append(
                                gr.ChatMessage(role="assistant", content=msg, metadata={"status": "pending"})
                            )
                    except Exception as e:
                        raise e
                yield messages

            yield messages
        except Exception as e:
            print(f"Error in interaction: {str(e)}")
            messages.append(gr.ChatMessage(role="assistant", content=f"Error: {str(e)}"))
            yield messages

    def upload_file(self, file, file_uploads_log, allowed_file_types=None):
        """
        Handle file uploads, default allowed types are .pdf, .docx, and .txt
        """
        import gradio as gr

        if file is None:
            return gr.Textbox(value="No file uploaded", visible=True), file_uploads_log

        if allowed_file_types is None:
            allowed_file_types = [".pdf", ".docx", ".txt"]

        file_ext = os.path.splitext(file.name)[1].lower()
        if file_ext not in allowed_file_types:
            return gr.Textbox("File type disallowed", visible=True), file_uploads_log

        # Sanitize file name
        original_name = os.path.basename(file.name)
        sanitized_name = re.sub(
            r"[^\w\-.]", "_", original_name
        )  # Replace any non-alphanumeric, non-dash, or non-dot characters with underscores

        # Save the uploaded file to the specified folder
        file_path = os.path.join(self.file_upload_folder, os.path.basename(sanitized_name))
        shutil.copy(file.name, file_path)

        return gr.Textbox(f"File uploaded: {file_path}", visible=True), file_uploads_log + [file_path]

    def log_user_message(self, text_input, file_uploads_log):
        import gradio as gr

        return (
            text_input
            + (
                f"\nYou have been provided with these files, which might be helpful or not: {file_uploads_log}"
                if len(file_uploads_log) > 0
                else ""
            ),
            "",
            gr.Button(interactive=False),
        )

    def launch(self, share: bool = True, **kwargs):
        self.create_app().launch(debug=True, share=share, **kwargs)

    def create_app(self):
        import gradio as gr

        with gr.Blocks(theme="ocean", fill_height=True) as demo:
            # Add session state to store session-specific data
            session_state = gr.State({})
            stored_messages = gr.State([])
            file_uploads_log = gr.State([])

            with gr.Sidebar():
                gr.Markdown(
                    f"# {self.name.replace('_', ' ').capitalize()}"
                    "\n> This web ui allows you to interact with a `smolagents` agent that can use tools and execute steps to complete tasks."
                    + (f"\n\n**Agent description:**\n{self.description}" if self.description else "")
                )

                with gr.Group():
                    gr.Markdown("**Your request**", container=True)
                    text_input = gr.Textbox(
                        lines=3,
                        label="Chat Message",
                        container=False,
                        placeholder="Enter your prompt here and press Shift+Enter or press the button",
                    )
                    submit_btn = gr.Button("Submit", variant="primary")

                # If an upload folder is provided, enable the upload feature
                if self.file_upload_folder is not None:
                    upload_file = gr.File(label="Upload a file")
                    upload_status = gr.Textbox(label="Upload Status", interactive=False, visible=False)
                    upload_file.change(
                        self.upload_file,
                        [upload_file, file_uploads_log],
                        [upload_status, file_uploads_log],
                    )

                gr.HTML(
                    "<br><br><h4><center>Powered by <a target='_blank' href='https://github.com/huggingface/smolagents'><b>smolagents</b></a></center></h4>"
                )

            # Main chat interface
            chatbot = gr.Chatbot(
                label="Agent",
                type="messages",
                avatar_images=(
                    None,
                    "https://huggingface.co/datasets/huggingface/documentation-images/resolve/main/smolagents/mascot_smol.png",
                ),
                resizeable=True,
                scale=1,
            )

            # Set up event handlers
            text_input.submit(
                self.log_user_message,
                [text_input, file_uploads_log],
                [stored_messages, text_input, submit_btn],
            ).then(self.interact_with_agent, [stored_messages, chatbot, session_state], [chatbot]).then(
                lambda: (
                    gr.Textbox(
                        interactive=True, placeholder="Enter your prompt here and press Shift+Enter or the button"
                    ),
                    gr.Button(interactive=True),
                ),
                None,
                [text_input, submit_btn],
            )

            submit_btn.click(
                self.log_user_message,
                [text_input, file_uploads_log],
                [stored_messages, text_input, submit_btn],
            ).then(self.interact_with_agent, [stored_messages, chatbot, session_state], [chatbot]).then(
                lambda: (
                    gr.Textbox(
                        interactive=True, placeholder="Enter your prompt here and press Shift+Enter or the button"
                    ),
                    gr.Button(interactive=True),
                ),
                None,
                [text_input, submit_btn],
            )

        return demo


__all__ = ["stream_to_gradio", "GradioUI"]<|MERGE_RESOLUTION|>--- conflicted
+++ resolved
@@ -93,14 +93,13 @@
     """
     import gradio as gr
 
-<<<<<<< HEAD
     # Output the step number
     step_number = f"Step {step_log.step_number}" if step_log.step_number is not None else "Step"
-
-    # First yield the thought/reasoning from the LLM
     if not skip_model_outputs:
         yield gr.ChatMessage(role="assistant", content=f"**{step_number}**", metadata={"status": "done"})
-    elif skip_model_outputs and getattr(step_log, "model_output", ""):
+
+    # First yield the thought/reasoning from the LLM
+    if not skip_model_outputs and getattr(step_log, "model_output", ""):
         model_output = _clean_model_output(step_log.model_output)
         yield gr.ChatMessage(role="assistant", content=model_output, metadata={"status": "done"})
 
@@ -130,67 +129,6 @@
             },
         )
         yield parent_message_tool
-=======
-    if isinstance(step_log, ActionStep):
-        # Output the step number
-        step_number = f"Step {step_log.step_number}" if step_log.step_number is not None else "Step"
-        if not skip_model_outputs:
-            yield gr.ChatMessage(role="assistant", content=f"**{step_number}**", metadata={"status": "done"})
-
-        # First yield the thought/reasoning from the LLM
-        if not skip_model_outputs and hasattr(step_log, "model_output") and step_log.model_output is not None:
-            model_output = step_log.model_output.strip()
-            # Remove any trailing <end_code> and extra backticks, handling multiple possible formats
-            model_output = re.sub(r"```\s*<end_code>", "```", model_output)  # handles ```<end_code>
-            model_output = re.sub(r"<end_code>\s*```", "```", model_output)  # handles <end_code>```
-            model_output = re.sub(r"```\s*\n\s*<end_code>", "```", model_output)  # handles ```\n<end_code>
-            model_output = model_output.strip()
-            yield gr.ChatMessage(role="assistant", content=model_output, metadata={"status": "done"})
-
-        # For tool calls, create a parent message
-        if hasattr(step_log, "tool_calls") and step_log.tool_calls is not None:
-            first_tool_call = step_log.tool_calls[0]
-            used_code = first_tool_call.name == "python_interpreter"
-
-            # Tool call becomes the parent message with timing info
-            # First we will handle arguments based on type
-            args = first_tool_call.arguments
-            if isinstance(args, dict):
-                content = str(args.get("answer", str(args)))
-            else:
-                content = str(args).strip()
-
-            if used_code:
-                # Clean up the content by removing any end code tags
-                content = re.sub(r"```.*?\n", "", content)  # Remove existing code blocks
-                content = re.sub(r"\s*<end_code>\s*", "", content)  # Remove end_code tags
-                content = content.strip()
-                if not content.startswith("```python"):
-                    content = f"```python\n{content}\n```"
-
-            parent_message_tool = gr.ChatMessage(
-                role="assistant",
-                content=content,
-                metadata={
-                    "title": f"🛠️ Used tool {first_tool_call.name}",
-                    "status": "done",
-                },
-            )
-            yield parent_message_tool
-
-        # Display execution logs if they exist
-        if hasattr(step_log, "observations") and (
-            step_log.observations is not None and step_log.observations.strip()
-        ):  # Only yield execution logs if there's actual content
-            log_content = step_log.observations.strip()
-            if log_content:
-                log_content = re.sub(r"^Execution logs:\s*", "", log_content)
-                yield gr.ChatMessage(
-                    role="assistant",
-                    content=f"```bash\n{log_content}\n",
-                    metadata={"title": "📝 Execution Logs", "status": "done"},
-                )
->>>>>>> a9d3c67c
 
     # Display execution logs if they exist
     if getattr(step_log, "observations", "") and step_log.observations.strip():
