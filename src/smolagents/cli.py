#!/usr/bin/env python
# coding=utf-8

# Copyright 2025 The HuggingFace Inc. team. All rights reserved.
#
# Licensed under the Apache License, Version 2.0 (the "License");
# you may not use this file except in compliance with the License.
# You may obtain a copy of the License at
#
#     http://www.apache.org/licenses/LICENSE-2.0
#
# Unless required by applicable law or agreed to in writing, software
# distributed under the License is distributed on an "AS IS" BASIS,
# WITHOUT WARRANTIES OR CONDITIONS OF ANY KIND, either express or implied.
# See the License for the specific language governing permissions and
# limitations under the License.
import argparse
import os

from dotenv import load_dotenv
from rich.console import Console
from rich.panel import Panel
from rich.prompt import Confirm, Prompt
from rich.rule import Rule
from rich.table import Table

from smolagents import (
    CodeAgent,
    InferenceClientModel,
    LiteLLMModel,
    Model,
    OpenAIModel,
    Tool,
    ToolCallingAgent,
    TransformersModel,
)
from smolagents.default_tools import TOOL_MAPPING


console = Console()

leopard_prompt = "How many seconds would it take for a leopard at full speed to run through Pont des Arts?"


def parse_arguments():
    parser = argparse.ArgumentParser(description="Run a CodeAgent with all specified parameters")
    parser.add_argument(
        "prompt",
        type=str,
        nargs="?",
        default=None,
        help="The prompt to run with the agent. If no prompt is provided, interactive mode will be launched to guide user through agent setup",
    )
    parser.add_argument(
        "--model-type",
        type=str,
        default="InferenceClientModel",
        help="The model type to use (e.g., InferenceClientModel, OpenAIModel, LiteLLMModel, TransformersModel)",
    )
    parser.add_argument(
        "--action-type",
        type=str,
        default="code",
        help="The action type to use (e.g., code, tool_calling)",
    )
    parser.add_argument(
        "--model-id",
        type=str,
        default="Qwen/Qwen3-Next-80B-A3B-Thinking",
        help="The model ID to use for the specified model type",
    )
    parser.add_argument(
        "--imports",
        nargs="*",  # accepts zero or more arguments
        default=[],
        help="Space-separated list of imports to authorize (e.g., 'numpy pandas')",
    )
    parser.add_argument(
        "--tools",
        nargs="*",
        default=["web_search"],
        help="Space-separated list of tools that the agent can use (e.g., 'tool1 tool2 tool3')",
    )
    parser.add_argument(
        "--verbosity-level",
        type=int,
        default=1,
        help="The verbosity level, as an int in [0, 1, 2].",
    )
    group = parser.add_argument_group("api options", "Options for API-based model types")
    group.add_argument(
        "--provider",
        type=str,
        default=None,
        help="The inference provider to use for the model",
    )
    group.add_argument(
        "--api-base",
        type=str,
        help="The base URL for the model",
    )
    group.add_argument(
        "--api-key",
        type=str,
        help="The API key for the model",
    )
    return parser.parse_args()


def interactive_mode():
    """Run the CLI in interactive mode"""
    console.print(
        Panel.fit(
            "[bold magenta]🤖 SmolaGents CLI[/]\n[dim]Intelligent agents at your service[/]", border_style="magenta"
        )
    )

    console.print("\n[bold yellow]Welcome to smolagents![/] Let's set up your agent step by step.\n")

    # Get user input step by step
    console.print(Rule("[bold yellow]⚙️  Configuration", style="bold yellow"))

    # Get agent action type
    action_type = Prompt.ask(
        "[bold white]What action type would you like to use? 'code' or 'tool_calling'?[/]",
        default="code",
        choices=["code", "tool_calling"],
    )

    # Show available tools
    tools_table = Table(title="[bold yellow]🛠️  Available Tools", show_header=True, header_style="bold yellow")
    tools_table.add_column("Tool Name", style="bold yellow")
    tools_table.add_column("Description", style="white")

    for tool_name, tool_class in TOOL_MAPPING.items():
        # Get description from the tool class if available
        try:
            tool_instance = tool_class()
            description = getattr(tool_instance, "description", "No description available")
        except Exception:
            description = "Built-in tool"
        tools_table.add_row(tool_name, description)

    console.print(tools_table)
    console.print(
        "\n[dim]You can also use HuggingFace Spaces by providing the full path (e.g., 'username/spacename')[/]"
    )

    console.print("[dim]Enter tool names separated by spaces (e.g., 'web_search python_interpreter')[/]")
    tools_input = Prompt.ask("[bold white]Select tools for your agent[/]", default="web_search")
    tools = tools_input.split()

    # Get model configuration
    console.print("\n[bold yellow]Model Configuration:[/]")
    model_type = Prompt.ask(
        "[bold]Model type[/]",
        default="InferenceClientModel",
        choices=["InferenceClientModel", "OpenAIServerModel", "LiteLLMModel", "TransformersModel"],
    )

    model_id = Prompt.ask("[bold white]Model ID[/]", default="Qwen/Qwen2.5-Coder-32B-Instruct")

    # Optional configurations
    provider = None
    api_base = None
    api_key = None
    imports = []
    action_type = "code"

    if Confirm.ask("\n[bold white]Configure advanced options?[/]", default=False):
        if model_type in ["InferenceClientModel", "OpenAIServerModel", "LiteLLMModel"]:
            provider = Prompt.ask("[bold white]Provider[/]", default="")
            api_base = Prompt.ask("[bold white]API Base URL[/]", default="")
            api_key = Prompt.ask("[bold white]API Key[/]", default="", password=True)

        imports_input = Prompt.ask("[bold white]Additional imports (space-separated)[/]", default="")
        if imports_input:
            imports = imports_input.split()

    # Get prompt
    prompt = Prompt.ask(
        "[bold white]Now the final step; what task would you like the agent to perform?[/]", default=leopard_prompt
    )

    return prompt, tools, model_type, model_id, provider, api_base, api_key, imports, action_type


def load_model(
    model_type: str,
    model_id: str,
    api_base: str | None = None,
    api_key: str | None = None,
    provider: str | None = None,
) -> Model:
    if model_type == "OpenAIModel":
        return OpenAIModel(
            api_key=api_key or os.getenv("FIREWORKS_API_KEY"),
            api_base=api_base or "https://api.fireworks.ai/inference/v1",
            model_id=model_id,
        )
    elif model_type == "LiteLLMModel":
        return LiteLLMModel(
            model_id=model_id,
            api_key=api_key,
            api_base=api_base,
        )
    elif model_type == "TransformersModel":
        return TransformersModel(model_id=model_id, device_map="auto")
    elif model_type == "InferenceClientModel":
        return InferenceClientModel(
            model_id=model_id,
            token=api_key or os.getenv("HF_API_KEY"),
            provider=provider,
        )
    else:
        raise ValueError(f"Unsupported model type: {model_type}")


def run_smolagent(
    prompt: str,
    tools: list[str],
    model_type: str,
    model_id: str,
    api_base: str | None = None,
    api_key: str | None = None,
    imports: list[str] | None = None,
    provider: str | None = None,
    action_type: str = "code",
) -> None:
    load_dotenv()

    model = load_model(model_type, model_id, api_base=api_base, api_key=api_key, provider=provider)

    available_tools = []

    for tool_name in tools:
        if "/" in tool_name:
<<<<<<< HEAD
            space_name = tool_name.split("/")[-1].lower().replace("-", "_").replace(".", "_")
            description = f"Tool loaded from Hugging Face Space: {tool_name}"
            available_tools.append(Tool.from_space(space_id=tool_name, name=space_name, description=description))
=======
            available_tools.append(
                Tool.from_space(tool_name, name=tool_name.split("/")[-1], description=f"Tool from space: {tool_name}")
            )
>>>>>>> 4dbab6d6
        else:
            if tool_name in TOOL_MAPPING:
                available_tools.append(TOOL_MAPPING[tool_name]())
            else:
                raise ValueError(f"Tool {tool_name} is not recognized either as a default tool or a Space.")

    if action_type == "code":
        agent = CodeAgent(
            tools=available_tools,
            model=model,
            additional_authorized_imports=imports,
            stream_outputs=True,
        )
    elif action_type == "tool_calling":
        agent = ToolCallingAgent(tools=available_tools, model=model, stream_outputs=True)
    else:
        raise ValueError(f"Unsupported action type: {action_type}")

    agent.run(prompt)


def main() -> None:
    args = parse_arguments()

    # Check if we should run in interactive mode
    # Interactive mode is triggered when no prompt is provided
    if args.prompt is None:
        prompt, tools, model_type, model_id, provider, api_base, api_key, imports, action_type = interactive_mode()
    else:
        prompt = args.prompt
        tools = args.tools
        model_type = args.model_type
        model_id = args.model_id
        provider = args.provider
        api_base = args.api_base
        api_key = args.api_key
        imports = args.imports
        action_type = args.action_type

    run_smolagent(
        prompt,
        tools,
        model_type,
        model_id,
        provider=provider,
        api_base=api_base,
        api_key=api_key,
        imports=imports,
        action_type=action_type,
    )


if __name__ == "__main__":
    main()<|MERGE_RESOLUTION|>--- conflicted
+++ resolved
@@ -235,15 +235,9 @@
 
     for tool_name in tools:
         if "/" in tool_name:
-<<<<<<< HEAD
             space_name = tool_name.split("/")[-1].lower().replace("-", "_").replace(".", "_")
             description = f"Tool loaded from Hugging Face Space: {tool_name}"
             available_tools.append(Tool.from_space(space_id=tool_name, name=space_name, description=description))
-=======
-            available_tools.append(
-                Tool.from_space(tool_name, name=tool_name.split("/")[-1], description=f"Tool from space: {tool_name}")
-            )
->>>>>>> 4dbab6d6
         else:
             if tool_name in TOOL_MAPPING:
                 available_tools.append(TOOL_MAPPING[tool_name]())
