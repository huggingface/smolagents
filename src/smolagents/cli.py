--- conflicted
+++ resolved
@@ -24,21 +24,16 @@
 from rich.rule import Rule
 from rich.table import Table
 
-<<<<<<< HEAD
 from smolagents import (
     CodeAgent,
     InferenceClientModel,
     LiteLLMModel,
     Model,
-    MultiStepAgent,
-    OpenAIServerModel,
+    OpenAIModel,
     Tool,
     ToolCallingAgent,
     TransformersModel,
 )
-=======
-from smolagents import CodeAgent, InferenceClientModel, LiteLLMModel, Model, OpenAIModel, Tool, TransformersModel
->>>>>>> 1d311d51
 from smolagents.default_tools import TOOL_MAPPING
 
 
@@ -250,14 +245,14 @@
                 raise ValueError(f"Tool {tool_name} is not recognized either as a default tool or a Space.")
 
     if action_type == "code":
-        agent: MultiStepAgent = CodeAgent(
+        agent = CodeAgent(
             tools=available_tools,
             model=model,
             additional_authorized_imports=imports,
             stream_outputs=True,
         )
     elif action_type == "tool_calling":
-        agent: MultiStepAgent = ToolCallingAgent(tools=available_tools, model=model, stream_outputs=True)
+        agent = ToolCallingAgent(tools=available_tools, model=model, stream_outputs=True)
     else:
         raise ValueError(f"Unsupported action type: {action_type}")
 
