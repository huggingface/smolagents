#!/usr/bin/env python
# coding=utf-8

# Copyright 2024 The HuggingFace Inc. team. All rights reserved.
#
# Licensed under the Apache License, Version 2.0 (the "License");
# you may not use this file except in compliance with the License.
# You may obtain a copy of the License at
#
#     http://www.apache.org/licenses/LICENSE-2.0
#
# Unless required by applicable law or agreed to in writing, software
# distributed under the License is distributed on an "AS IS" BASIS,
# WITHOUT WARRANTIES OR CONDITIONS OF ANY KIND, either express or implied.
# See the License for the specific language governing permissions and
# limitations under the License.
import re
from dataclasses import dataclass
from typing import Dict, Optional

<<<<<<< HEAD
=======
from huggingface_hub import hf_hub_download, list_spaces
from transformers.utils import is_offline_mode, is_torch_available
>>>>>>> 89a6350f

from .local_python_executor import (
    BASE_BUILTIN_MODULES,
    BASE_PYTHON_TOOLS,
    evaluate_python_code,
)
from .tools import PipelineTool, Tool
from .types import AgentAudio

<<<<<<< HEAD
=======

if is_torch_available():
    from transformers.models.whisper import (
        WhisperForConditionalGeneration,
        WhisperProcessor,
    )
else:
    WhisperForConditionalGeneration = object
    WhisperProcessor = object

>>>>>>> 89a6350f

@dataclass
class PreTool:
    name: str
    inputs: Dict[str, str]
    output_type: type
    task: str
    description: str
    repo_id: str


<<<<<<< HEAD
=======
def get_remote_tools(logger, organization="huggingface-tools"):
    if is_offline_mode():
        logger.info("You are in offline mode, so remote tools are not available.")
        return {}

    spaces = list_spaces(author=organization)
    tools = {}
    for space_info in spaces:
        repo_id = space_info.id
        resolved_config_file = hf_hub_download(repo_id, TOOL_CONFIG_FILE, repo_type="space")
        with open(resolved_config_file, encoding="utf-8") as reader:
            config = json.load(reader)
        task = repo_id.split("/")[-1]
        tools[config["name"]] = PreTool(
            task=task,
            description=config["description"],
            repo_id=repo_id,
            name=task,
            inputs=config["inputs"],
            output_type=config["output_type"],
        )

    return tools


>>>>>>> 89a6350f
class PythonInterpreterTool(Tool):
    name = "python_interpreter"
    description = "This is a tool that evaluates python code. It can be used to perform calculations."
    inputs = {
        "code": {
            "type": "string",
            "description": "The python code to run in interpreter",
        }
    }
    output_type = "string"

    def __init__(self, *args, authorized_imports=None, **kwargs):
        if authorized_imports is None:
            self.authorized_imports = list(set(BASE_BUILTIN_MODULES))
        else:
            self.authorized_imports = list(set(BASE_BUILTIN_MODULES) | set(authorized_imports))
        self.inputs = {
            "code": {
                "type": "string",
                "description": (
                    "The code snippet to evaluate. All variables used in this snippet must be defined in this same snippet, "
                    f"else you will get an error. This code can only import the following python libraries: {authorized_imports}."
                ),
            }
        }
        self.base_python_tools = BASE_PYTHON_TOOLS
        self.python_evaluator = evaluate_python_code
        super().__init__(*args, **kwargs)

    def forward(self, code: str) -> str:
        state = {}
        output = str(
            self.python_evaluator(
                code,
                state=state,
                static_tools=self.base_python_tools,
                authorized_imports=self.authorized_imports,
            )[0]  # The second element is boolean is_final_answer
        )
        return f"Stdout:\n{state['print_outputs']}\nOutput: {output}"


class FinalAnswerTool(Tool):
    name = "final_answer"
    description = "Provides a final answer to the given problem."
    inputs = {"answer": {"type": "any", "description": "The final answer to the problem"}}
    output_type = "any"

    def forward(self, answer):
        return answer


class UserInputTool(Tool):
    name = "user_input"
    description = "Asks for user's input on a specific question"
    inputs = {"question": {"type": "string", "description": "The question to ask the user"}}
    output_type = "string"

    def forward(self, question):
        user_input = input(f"{question} => Type your answer here:")
        return user_input


class DuckDuckGoSearchTool(Tool):
    name = "web_search"
    description = """Performs a duckduckgo web search based on your query (think a Google search) then returns the top search results."""
    inputs = {"query": {"type": "string", "description": "The search query to perform."}}
    output_type = "string"

    def __init__(self, *args, max_results=10, **kwargs):
        super().__init__(*args, **kwargs)
        self.max_results = max_results
        try:
            from duckduckgo_search import DDGS
        except ImportError as e:
            raise ImportError(
                "You must install package `duckduckgo_search` to run this tool: for instance run `pip install duckduckgo-search`."
            ) from e
        self.ddgs = DDGS()

    def forward(self, query: str) -> str:
        results = self.ddgs.text(query, max_results=self.max_results)
        postprocessed_results = [f"[{result['title']}]({result['href']})\n{result['body']}" for result in results]
        return "## Search Results\n\n" + "\n\n".join(postprocessed_results)


class GoogleSearchTool(Tool):
    name = "web_search"
    description = """Performs a google web search for your query then returns a string of the top search results."""
    inputs = {
        "query": {"type": "string", "description": "The search query to perform."},
        "filter_year": {
            "type": "integer",
            "description": "Optionally restrict results to a certain year",
            "nullable": True,
        },
    }
    output_type = "string"

    def __init__(self):
        super().__init__(self)
        import os

        self.serpapi_key = os.getenv("SERPAPI_API_KEY")

    def forward(self, query: str, filter_year: Optional[int] = None) -> str:
        import requests

        if self.serpapi_key is None:
            raise ValueError("Missing SerpAPI key. Make sure you have 'SERPAPI_API_KEY' in your env variables.")

        params = {
            "engine": "google",
            "q": query,
            "api_key": self.serpapi_key,
            "google_domain": "google.com",
        }
        if filter_year is not None:
            params["tbs"] = f"cdr:1,cd_min:01/01/{filter_year},cd_max:12/31/{filter_year}"

        response = requests.get("https://serpapi.com/search.json", params=params)

        if response.status_code == 200:
            results = response.json()
        else:
            raise ValueError(response.json())

        if "organic_results" not in results.keys():
            if filter_year is not None:
                raise Exception(
                    f"'organic_results' key not found for query: '{query}' with filtering on year={filter_year}. Use a less restrictive query or do not filter on year."
                )
            else:
                raise Exception(f"'organic_results' key not found for query: '{query}'. Use a less restrictive query.")
        if len(results["organic_results"]) == 0:
            year_filter_message = f" with filter year={filter_year}" if filter_year is not None else ""
            return f"No results found for '{query}'{year_filter_message}. Try with a more general query, or remove the year filter."

        web_snippets = []
        if "organic_results" in results:
            for idx, page in enumerate(results["organic_results"]):
                date_published = ""
                if "date" in page:
                    date_published = "\nDate published: " + page["date"]

                source = ""
                if "source" in page:
                    source = "\nSource: " + page["source"]

                snippet = ""
                if "snippet" in page:
                    snippet = "\n" + page["snippet"]

                redacted_version = f"{idx}. [{page['title']}]({page['link']}){date_published}{source}\n{snippet}"

                redacted_version = redacted_version.replace("Your browser can't play this video.", "")
                web_snippets.append(redacted_version)

        return "## Search Results\n" + "\n\n".join(web_snippets)


class VisitWebpageTool(Tool):
    name = "visit_webpage"
    description = (
        "Visits a webpage at the given url and reads its content as a markdown string. Use this to browse webpages."
    )
    inputs = {
        "url": {
            "type": "string",
            "description": "The url of the webpage to visit.",
        }
    }
    output_type = "string"

    def forward(self, url: str) -> str:
        try:
            import requests
            from markdownify import markdownify
            from requests.exceptions import RequestException

            from smolagents.utils import truncate_content
        except ImportError as e:
            raise ImportError(
                "You must install packages `markdownify` and `requests` to run this tool: for instance run `pip install markdownify requests`."
            ) from e
        try:
            # Send a GET request to the URL
            response = requests.get(url)
            response.raise_for_status()  # Raise an exception for bad status codes

            # Convert the HTML content to Markdown
            markdown_content = markdownify(response.text).strip()

            # Remove multiple line breaks
            markdown_content = re.sub(r"\n{3,}", "\n\n", markdown_content)

            return truncate_content(markdown_content, 10000)

        except RequestException as e:
            return f"Error fetching the webpage: {str(e)}"
        except Exception as e:
            return f"An unexpected error occurred: {str(e)}"


class SpeechToTextTool(PipelineTool):
    default_checkpoint = "openai/whisper-large-v3-turbo"
    description = "This is a tool that transcribes an audio into text. It returns the transcribed text."
    name = "transcriber"
    inputs = {
        "audio": {
            "type": "audio",
            "description": "The audio to transcribe. Can be a local path, an url, or a tensor.",
        }
    }
    output_type = "string"

    def __new__(cls):
        from transformers.models.whisper import (
            WhisperForConditionalGeneration,
            WhisperProcessor,
        )

        if not hasattr(cls, "pre_processor_class"):
            cls.pre_processor_class = WhisperProcessor
        if not hasattr(cls, "model_class"):
            cls.model_class = WhisperForConditionalGeneration
        return super().__new__()

    def encode(self, audio):
        audio = AgentAudio(audio).to_raw()
        return self.pre_processor(audio, return_tensors="pt")

    def forward(self, inputs):
        return self.model.generate(inputs["input_features"])

    def decode(self, outputs):
        return self.pre_processor.batch_decode(outputs, skip_special_tokens=True)[0]


TOOL_MAPPING = {
    tool_class.name: tool_class
    for tool_class in [
        PythonInterpreterTool,
        DuckDuckGoSearchTool,
        VisitWebpageTool,
    ]
}

__all__ = [
    "PythonInterpreterTool",
    "FinalAnswerTool",
    "UserInputTool",
    "DuckDuckGoSearchTool",
    "GoogleSearchTool",
    "VisitWebpageTool",
    "SpeechToTextTool",
]<|MERGE_RESOLUTION|>--- conflicted
+++ resolved
@@ -18,12 +18,6 @@
 from dataclasses import dataclass
 from typing import Dict, Optional
 
-<<<<<<< HEAD
-=======
-from huggingface_hub import hf_hub_download, list_spaces
-from transformers.utils import is_offline_mode, is_torch_available
->>>>>>> 89a6350f
-
 from .local_python_executor import (
     BASE_BUILTIN_MODULES,
     BASE_PYTHON_TOOLS,
@@ -32,19 +26,6 @@
 from .tools import PipelineTool, Tool
 from .types import AgentAudio
 
-<<<<<<< HEAD
-=======
-
-if is_torch_available():
-    from transformers.models.whisper import (
-        WhisperForConditionalGeneration,
-        WhisperProcessor,
-    )
-else:
-    WhisperForConditionalGeneration = object
-    WhisperProcessor = object
-
->>>>>>> 89a6350f
 
 @dataclass
 class PreTool:
@@ -56,34 +37,6 @@
     repo_id: str
 
 
-<<<<<<< HEAD
-=======
-def get_remote_tools(logger, organization="huggingface-tools"):
-    if is_offline_mode():
-        logger.info("You are in offline mode, so remote tools are not available.")
-        return {}
-
-    spaces = list_spaces(author=organization)
-    tools = {}
-    for space_info in spaces:
-        repo_id = space_info.id
-        resolved_config_file = hf_hub_download(repo_id, TOOL_CONFIG_FILE, repo_type="space")
-        with open(resolved_config_file, encoding="utf-8") as reader:
-            config = json.load(reader)
-        task = repo_id.split("/")[-1]
-        tools[config["name"]] = PreTool(
-            task=task,
-            description=config["description"],
-            repo_id=repo_id,
-            name=task,
-            inputs=config["inputs"],
-            output_type=config["output_type"],
-        )
-
-    return tools
-
-
->>>>>>> 89a6350f
 class PythonInterpreterTool(Tool):
     name = "python_interpreter"
     description = "This is a tool that evaluates python code. It can be used to perform calculations."
