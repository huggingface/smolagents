#!/usr/bin/env python
# coding=utf-8

# Copyright 2024 The HuggingFace Inc. team. All rights reserved.
#
# Licensed under the Apache License, Version 2.0 (the "License");
# you may not use this file except in compliance with the License.
# You may obtain a copy of the License at
#
#     http://www.apache.org/licenses/LICENSE-2.0
#
# Unless required by applicable law or agreed to in writing, software
# distributed under the License is distributed on an "AS IS" BASIS,
# WITHOUT WARRANTIES OR CONDITIONS OF ANY KIND, either express or implied.
# See the License for the specific language governing permissions and
# limitations under the License.
from __future__ import annotations

import ast
import inspect
import json
import logging
import os
import sys
import tempfile
import textwrap
import types
import warnings
from collections.abc import Callable
from contextlib import contextmanager
from functools import wraps
from pathlib import Path
from typing import TYPE_CHECKING, Any

from huggingface_hub import (
    CommitOperationAdd,
    create_commit,
    create_repo,
    get_collection,
    hf_hub_download,
    metadata_update,
)

from ._function_type_hints_utils import (
    TypeHintParsingException,
    _convert_type_hints_to_json_schema,
    _get_json_schema_type,
    get_imports,
    get_json_schema,
)
from .agent_types import AgentAudio, AgentImage, handle_agent_input_types, handle_agent_output_types
from .tool_validation import MethodChecker, validate_tool_attributes
from .utils import (
    BASE_BUILTIN_MODULES,
    _is_package_available,
    get_source,
    instance_to_source,
    is_valid_name,
)


if TYPE_CHECKING:
    import mcp


logger = logging.getLogger(__name__)


def validate_after_init(cls):
    original_init = cls.__init__

    @wraps(original_init)
    def new_init(self, *args, **kwargs):
        original_init(self, *args, **kwargs)
        self.validate_arguments()

    cls.__init__ = new_init
    return cls


AUTHORIZED_TYPES = [
    "string",
    "boolean",
    "integer",
    "number",
    "image",
    "audio",
    "array",
    "object",
    "any",
    "null",
]

CONVERSION_DICT = {"str": "string", "int": "integer", "float": "number"}


class Tool:
    """
    A base class for the functions used by the agent. Subclass this and implement the `forward` method as well as the
    following class attributes:

    - **description** (`str`) -- A short description of what your tool does, the inputs it expects and the output(s) it
      will return. For instance 'This is a tool that downloads a file from a `url`. It takes the `url` as input, and
      returns the text contained in the file'.
    - **name** (`str`) -- A performative name that will be used for your tool in the prompt to the agent. For instance
      `"text-classifier"` or `"image_generator"`.
    - **inputs** (`Dict[str, Dict[str, Union[str, type, bool]]]`) -- The dict of modalities expected for the inputs.
      It has one `type`key and a `description`key.
      This is used by `launch_gradio_demo` or to make a nice space from your tool, and also can be used in the generated
      description for your tool.
    - **output_type** (`type`) -- The type of the tool output. This is used by `launch_gradio_demo`
      or to make a nice space from your tool, and also can be used in the generated description for your tool.

    You can also override the method [`~Tool.setup`] if your tool has an expensive operation to perform before being
    usable (such as loading a model). [`~Tool.setup`] will be called the first time you use your tool, but not at
    instantiation.
    """

    name: str
    description: str
    inputs: dict[str, dict[str, str | type | bool]]
    output_type: str

    def __init__(self, *args, **kwargs):
        self.is_initialized = False

    def __init_subclass__(cls, **kwargs):
        super().__init_subclass__(**kwargs)
        validate_after_init(cls)

    def validate_arguments(self):
        required_attributes = {
            "description": str,
            "name": str,
            "inputs": dict,
            "output_type": str,
        }
        # Validate class attributes
        for attr, expected_type in required_attributes.items():
            attr_value = getattr(self, attr, None)
            if attr_value is None:
                raise TypeError(f"You must set an attribute {attr}.")
            if not isinstance(attr_value, expected_type):
                raise TypeError(
                    f"Attribute {attr} should have type {expected_type.__name__}, got {type(attr_value)} instead."
                )
        # - Validate name
        if not is_valid_name(self.name):
            raise Exception(
                f"Invalid Tool name '{self.name}': must be a valid Python identifier and not a reserved keyword"
            )
        # Validate inputs
        for input_name, input_content in self.inputs.items():
            assert isinstance(input_content, dict), f"Input '{input_name}' should be a dictionary."
            assert "type" in input_content and "description" in input_content, (
                f"Input '{input_name}' should have keys 'type' and 'description', has only {list(input_content.keys())}."
            )
            # Get input_types as a list, whether from a string or list
            if isinstance(input_content["type"], str):
                input_types = [input_content["type"]]
            elif isinstance(input_content["type"], list):
                input_types = input_content["type"]
                # Check if all elements are strings
                if not all(isinstance(t, str) for t in input_types):
                    raise TypeError(
                        f"Input '{input_name}': when type is a list, all elements must be strings, got {input_content['type']}"
                    )
            else:
                raise TypeError(
                    f"Input '{input_name}': type must be a string or list of strings, got {type(input_content['type']).__name__}"
                )
            # Check all types are authorized
            invalid_types = [t for t in input_types if t not in AUTHORIZED_TYPES]
            if invalid_types:
                raise ValueError(f"Input '{input_name}': types {invalid_types} must be one of {AUTHORIZED_TYPES}")
        # Validate output type
        assert getattr(self, "output_type", None) in AUTHORIZED_TYPES

        # Validate forward function signature, except for Tools that use a "generic" signature (PipelineTool, SpaceToolWrapper, LangChainToolWrapper)
        if not (
            hasattr(self, "skip_forward_signature_validation")
            and getattr(self, "skip_forward_signature_validation") is True
        ):
            signature = inspect.signature(self.forward)
            actual_keys = set(key for key in signature.parameters.keys() if key != "self")
            expected_keys = set(self.inputs.keys())
            if actual_keys != expected_keys:
                raise Exception(
                    f"In tool '{self.name}', 'forward' method parameters were {actual_keys}, but expected {expected_keys}. "
                    f"It should take 'self' as its first argument, then its next arguments should match the keys of tool attribute 'inputs'."
                )

            json_schema = _convert_type_hints_to_json_schema(self.forward, error_on_missing_type_hints=False)[
                "properties"
            ]  # This function will not raise an error on missing docstrings, contrary to get_json_schema
            for key, value in self.inputs.items():
                assert key in json_schema, (
                    f"Input '{key}' should be present in function signature, found only {json_schema.keys()}"
                )
                if "nullable" in value:
                    assert "nullable" in json_schema[key], (
                        f"Nullable argument '{key}' in inputs should have key 'nullable' set to True in function signature."
                    )
                if key in json_schema and "nullable" in json_schema[key]:
                    assert "nullable" in value, (
                        f"Nullable argument '{key}' in function signature should have key 'nullable' set to True in inputs."
                    )

    def forward(self, *args, **kwargs):
        return NotImplementedError("Write this method in your subclass of `Tool`.")

    def __call__(self, *args, sanitize_inputs_outputs: bool = False, **kwargs):
        if not self.is_initialized:
            self.setup()

        # Handle the arguments might be passed as a single dictionary
        if len(args) == 1 and len(kwargs) == 0 and isinstance(args[0], dict):
            potential_kwargs = args[0]

            # If the dictionary keys match our input parameters, convert it to kwargs
            if all(key in self.inputs for key in potential_kwargs):
                args = ()
                kwargs = potential_kwargs

        if sanitize_inputs_outputs:
            args, kwargs = handle_agent_input_types(*args, **kwargs)
        outputs = self.forward(*args, **kwargs)
        if sanitize_inputs_outputs:
            outputs = handle_agent_output_types(outputs, self.output_type)
        return outputs

    def setup(self):
        """
        Overwrite this method here for any operation that is expensive and needs to be executed before you start using
        your tool. Such as loading a big model.
        """
        self.is_initialized = True

    def to_dict(self) -> dict:
        """Returns a dictionary representing the tool"""
        class_name = self.__class__.__name__
        if type(self).__name__ == "SimpleTool":
            # Check that imports are self-contained
            source_code = get_source(self.forward).replace("@tool", "")
            forward_node = ast.parse(source_code)
            # If tool was created using '@tool' decorator, it has only a forward pass, so it's simpler to just get its code
            method_checker = MethodChecker(set())
            method_checker.visit(forward_node)

            if len(method_checker.errors) > 0:
                errors = [f"- {error}" for error in method_checker.errors]
                raise (ValueError(f"SimpleTool validation failed for {self.name}:\n" + "\n".join(errors)))

            forward_source_code = get_source(self.forward)
            tool_code = textwrap.dedent(
                f"""
            from smolagents import Tool
            from typing import Any, Optional

            class {class_name}(Tool):
                name = "{self.name}"
                description = {json.dumps(textwrap.dedent(self.description).strip())}
                inputs = {repr(self.inputs)}
                output_type = "{self.output_type}"
            """
            ).strip()
            import re

            def add_self_argument(source_code: str) -> str:
                """Add 'self' as first argument to a function definition if not present."""
                pattern = r"def forward\(((?!self)[^)]*)\)"

                def replacement(match):
                    args = match.group(1).strip()
                    if args:  # If there are other arguments
                        return f"def forward(self, {args})"
                    return "def forward(self)"

                return re.sub(pattern, replacement, source_code)

            forward_source_code = forward_source_code.replace(self.name, "forward")
            forward_source_code = add_self_argument(forward_source_code)
            forward_source_code = forward_source_code.replace("@tool", "").strip()
            tool_code += "\n\n" + textwrap.indent(forward_source_code, "    ")

        else:  # If the tool was not created by the @tool decorator, it was made by subclassing Tool
            if type(self).__name__ in [
                "SpaceToolWrapper",
                "LangChainToolWrapper",
                "GradioToolWrapper",
            ]:
                raise ValueError(
                    "Cannot save objects created with from_space, from_langchain or from_gradio, as this would create errors."
                )

            validate_tool_attributes(self.__class__)

            tool_code = "from typing import Any, Optional\n" + instance_to_source(self, base_cls=Tool)

        requirements = {el for el in get_imports(tool_code) if el not in sys.stdlib_module_names} | {"smolagents"}

        return {"name": self.name, "code": tool_code, "requirements": sorted(requirements)}

    @classmethod
    def from_dict(cls, tool_dict: dict[str, Any], **kwargs) -> "Tool":
        """
        Create tool from a dictionary representation.

        Args:
            tool_dict (`dict[str, Any]`): Dictionary representation of the tool.
            **kwargs: Additional keyword arguments to pass to the tool's constructor.

        Returns:
            `Tool`: Tool object.
        """
        if "code" not in tool_dict:
            raise ValueError("Tool dictionary must contain 'code' key with the tool source code")
        return cls.from_code(tool_dict["code"], **kwargs)

    def save(self, output_dir: str | Path, tool_file_name: str = "tool", make_gradio_app: bool = True):
        """
        Saves the relevant code files for your tool so it can be pushed to the Hub. This will copy the code of your
        tool in `output_dir` as well as autogenerate:

        - a `{tool_file_name}.py` file containing the logic for your tool.
        If you pass `make_gradio_app=True`, this will also write:
        - an `app.py` file providing a UI for your tool when it is exported to a Space with `tool.push_to_hub()`
        - a `requirements.txt` containing the names of the modules used by your tool (as detected when inspecting its
          code)

        Args:
            output_dir (`str` or `Path`): The folder in which you want to save your tool.
            tool_file_name (`str`, *optional*): The file name in which you want to save your tool.
            make_gradio_app (`bool`, *optional*, defaults to True): Whether to also export a `requirements.txt` file and Gradio UI.
        """
        # Ensure output directory exists
        output_path = Path(output_dir)
        output_path.mkdir(parents=True, exist_ok=True)
        # Save tool file
        self._write_file(output_path / f"{tool_file_name}.py", self._get_tool_code())
        if make_gradio_app:
            #  Save app file
            self._write_file(output_path / "app.py", self._get_gradio_app_code(tool_module_name=tool_file_name))
            # Save requirements file
            self._write_file(output_path / "requirements.txt", self._get_requirements())

    def _write_file(self, file_path: Path, content: str) -> None:
        """Writes content to a file with UTF-8 encoding."""
        file_path.write_text(content, encoding="utf-8")

    def push_to_hub(
        self,
        repo_id: str,
        commit_message: str = "Upload tool",
        private: bool | None = None,
        token: bool | str | None = None,
        create_pr: bool = False,
    ) -> str:
        """
        Upload the tool to the Hub.

        Parameters:
            repo_id (`str`):
                The name of the repository you want to push your tool to. It should contain your organization name when
                pushing to a given organization.
            commit_message (`str`, *optional*, defaults to `"Upload tool"`):
                Message to commit while pushing.
            private (`bool`, *optional*):
                Whether to make the repo private. If `None` (default), the repo will be public unless the organization's default is private. This value is ignored if the repo already exists.
            token (`bool` or `str`, *optional*):
                The token to use as HTTP bearer authorization for remote files. If unset, will use the token generated
                when running `huggingface-cli login` (stored in `~/.huggingface`).
            create_pr (`bool`, *optional*, defaults to `False`):
                Whether to create a PR with the uploaded files or directly commit.
        """
        # Initialize repository
        repo_id = self._initialize_hub_repo(repo_id, token, private)
        # Prepare files for commit
        additions = self._prepare_hub_files()
        # Create commit
        return create_commit(
            repo_id=repo_id,
            operations=additions,
            commit_message=commit_message,
            token=token,
            create_pr=create_pr,
            repo_type="space",
        )

    @staticmethod
    def _initialize_hub_repo(repo_id: str, token: bool | str | None, private: bool | None) -> str:
        """Initialize repository on Hugging Face Hub."""
        repo_url = create_repo(
            repo_id=repo_id,
            token=token,
            private=private,
            exist_ok=True,
            repo_type="space",
            space_sdk="gradio",
        )
        metadata_update(repo_url.repo_id, {"tags": ["smolagents", "tool"]}, repo_type="space", token=token)
        return repo_url.repo_id

    def _prepare_hub_files(self) -> list:
        """Prepare files for Hub commit."""
        additions = [
            # Add tool code
            CommitOperationAdd(
                path_in_repo="tool.py",
                path_or_fileobj=self._get_tool_code().encode(),
            ),
            # Add Gradio app
            CommitOperationAdd(
                path_in_repo="app.py",
                path_or_fileobj=self._get_gradio_app_code().encode(),
            ),
            # Add requirements
            CommitOperationAdd(
                path_in_repo="requirements.txt",
                path_or_fileobj=self._get_requirements().encode(),
            ),
        ]
        return additions

    def _get_tool_code(self) -> str:
        """Get the tool's code."""
        return self.to_dict()["code"]

    def _get_gradio_app_code(self, tool_module_name: str = "tool") -> str:
        """Get the Gradio app code."""
        class_name = self.__class__.__name__
        return textwrap.dedent(
            f"""\
            from smolagents import launch_gradio_demo
            from {tool_module_name} import {class_name}

            tool = {class_name}()
            launch_gradio_demo(tool)
            """
        )

    def _get_requirements(self) -> str:
        """Get the requirements."""
        return "\n".join(self.to_dict()["requirements"])

    @classmethod
    def from_hub(
        cls,
        repo_id: str,
        token: str | None = None,
        trust_remote_code: bool = False,
        **kwargs,
    ):
        """
        Loads a tool defined on the Hub.

        <Tip warning={true}>

        Loading a tool from the Hub means that you'll download the tool and execute it locally.
        ALWAYS inspect the tool you're downloading before loading it within your runtime, as you would do when
        installing a package using pip/npm/apt.

        </Tip>

        Args:
            repo_id (`str`):
                The name of the Space repo on the Hub where your tool is defined.
            token (`str`, *optional*):
                The token to identify you on hf.co. If unset, will use the token generated when running
                `huggingface-cli login` (stored in `~/.huggingface`).
            trust_remote_code(`str`, *optional*, defaults to False):
                This flags marks that you understand the risk of running remote code and that you trust this tool.
                If not setting this to True, loading the tool from Hub will fail.
            kwargs (additional keyword arguments, *optional*):
                Additional keyword arguments that will be split in two: all arguments relevant to the Hub (such as
                `cache_dir`, `revision`, `subfolder`) will be used when downloading the files for your tool, and the
                others will be passed along to its init.
        """
        if not trust_remote_code:
            raise ValueError(
                "Loading a tool from Hub requires to acknowledge you trust its code: to do so, pass `trust_remote_code=True`."
            )

        # Get the tool's tool.py file.
        tool_file = hf_hub_download(
            repo_id,
            "tool.py",
            token=token,
            repo_type="space",
            cache_dir=kwargs.get("cache_dir"),
            force_download=kwargs.get("force_download"),
            proxies=kwargs.get("proxies"),
            revision=kwargs.get("revision"),
            subfolder=kwargs.get("subfolder"),
            local_files_only=kwargs.get("local_files_only"),
        )

        tool_code = Path(tool_file).read_text()
        return Tool.from_code(tool_code, **kwargs)

    @classmethod
    def from_code(cls, tool_code: str, **kwargs):
        module = types.ModuleType("dynamic_tool")

        exec(tool_code, module.__dict__)

        # Find the Tool subclass
        tool_class = next(
            (
                obj
                for _, obj in inspect.getmembers(module, inspect.isclass)
                if issubclass(obj, Tool) and obj is not Tool
            ),
            None,
        )

        if tool_class is None:
            raise ValueError("No Tool subclass found in the code.")

        if not isinstance(tool_class.inputs, dict):
            tool_class.inputs = ast.literal_eval(tool_class.inputs)

        return tool_class(**kwargs)

    @staticmethod
    def from_space(
        space_id: str,
        name: str,
        description: str,
        api_name: str | None = None,
        token: str | None = None,
    ):
        """
        Creates a [`Tool`] from a Space given its id on the Hub.

        Args:
            space_id (`str`):
                The id of the Space on the Hub.
            name (`str`):
                The name of the tool.
            description (`str`):
                The description of the tool.
            api_name (`str`, *optional*):
                The specific api_name to use, if the space has several tabs. If not precised, will default to the first available api.
            token (`str`, *optional*):
                Add your token to access private spaces or increase your GPU quotas.
        Returns:
            [`Tool`]:
                The Space, as a tool.

        Examples:
        ```py
        >>> image_generator = Tool.from_space(
        ...     space_id="black-forest-labs/FLUX.1-schnell",
        ...     name="image-generator",
        ...     description="Generate an image from a prompt"
        ... )
        >>> image = image_generator("Generate an image of a cool surfer in Tahiti")
        ```
        ```py
        >>> face_swapper = Tool.from_space(
        ...     "tuan2308/face-swap",
        ...     "face_swapper",
        ...     "Tool that puts the face shown on the first image on the second image. You can give it paths to images.",
        ... )
        >>> image = face_swapper('./aymeric.jpeg', './ruth.jpg')
        ```
        """
        from gradio_client import Client, handle_file

        class SpaceToolWrapper(Tool):
            skip_forward_signature_validation = True

            def __init__(
                self,
                space_id: str,
                name: str,
                description: str,
                api_name: str | None = None,
                token: str | None = None,
            ):
                self.name = name
                self.description = description
                self.client = Client(space_id, hf_token=token)
                space_api = self.client.view_api(return_format="dict", print_info=False)
                assert isinstance(space_api, dict)
                space_description = space_api["named_endpoints"]

                # If api_name is not defined, take the first of the available APIs for this space
                if api_name is None:
                    api_name = list(space_description.keys())[0]
                    logger.warning(
                        f"Since `api_name` was not defined, it was automatically set to the first available API: `{api_name}`."
                    )
                self.api_name = api_name

                try:
                    space_description_api = space_description[api_name]
                except KeyError:
                    raise KeyError(f"Could not find specified {api_name=} among available api names.")
                self.inputs = {}
                for parameter in space_description_api["parameters"]:
                    parameter_type = parameter["type"]["type"]
                    if parameter_type == "object":
                        parameter_type = "any"
                    self.inputs[parameter["parameter_name"]] = {
                        "type": parameter_type,
                        "description": parameter["python_type"]["description"],
                        "nullable": parameter["parameter_has_default"],
                    }
                output_component = space_description_api["returns"][0]["component"]
                if output_component == "Image":
                    self.output_type = "image"
                elif output_component == "Audio":
                    self.output_type = "audio"
                else:
                    self.output_type = "any"
                self.is_initialized = True

            def sanitize_argument_for_prediction(self, arg):
                from gradio_client.utils import is_http_url_like
                from PIL.Image import Image

                if isinstance(arg, Image):
                    temp_file = tempfile.NamedTemporaryFile(suffix=".png", delete=False)
                    arg.save(temp_file.name)
                    arg = temp_file.name
                if (
                    (isinstance(arg, str) and os.path.isfile(arg))
                    or (isinstance(arg, Path) and arg.exists() and arg.is_file())
                    or is_http_url_like(arg)
                ):
                    arg = handle_file(arg)
                return arg

            def forward(self, *args, **kwargs):
                # Preprocess args and kwargs:
                args = list(args)
                for i, arg in enumerate(args):
                    args[i] = self.sanitize_argument_for_prediction(arg)
                for arg_name, arg in kwargs.items():
                    kwargs[arg_name] = self.sanitize_argument_for_prediction(arg)

                output = self.client.predict(*args, api_name=self.api_name, **kwargs)
                if isinstance(output, tuple) or isinstance(output, list):
                    if isinstance(output[1], str):
                        raise ValueError("The space returned this message: " + output[1])
                    output = output[
                        0
                    ]  # Sometime the space also returns the generation seed, in which case the result is at index 0
                IMAGE_EXTENTIONS = [".png", ".jpg", ".jpeg", ".gif", ".webp"]
                AUDIO_EXTENTIONS = [".mp3", ".wav", ".ogg", ".m4a", ".flac"]
                if isinstance(output, str) and any([output.endswith(ext) for ext in IMAGE_EXTENTIONS]):
                    output = AgentImage(output)
                elif isinstance(output, str) and any([output.endswith(ext) for ext in AUDIO_EXTENTIONS]):
                    output = AgentAudio(output)
                return output

        return SpaceToolWrapper(
            space_id=space_id,
            name=name,
            description=description,
            api_name=api_name,
            token=token,
        )

    @staticmethod
    def from_gradio(gradio_tool):
        """
        Creates a [`Tool`] from a gradio tool.
        """
        import inspect

        class GradioToolWrapper(Tool):
            def __init__(self, _gradio_tool):
                self.name = _gradio_tool.name
                self.description = _gradio_tool.description
                self.output_type = "string"
                self._gradio_tool = _gradio_tool
                func_args = list(inspect.signature(_gradio_tool.run).parameters.items())
                self.inputs = {
                    key: {"type": CONVERSION_DICT[value.annotation], "description": ""} for key, value in func_args
                }
                self.forward = self._gradio_tool.run

        return GradioToolWrapper(gradio_tool)

    @staticmethod
    def from_langchain(langchain_tool):
        """
        Creates a [`Tool`] from a langchain tool.
        """

        class LangChainToolWrapper(Tool):
            skip_forward_signature_validation = True

            def __init__(self, _langchain_tool):
                self.name = _langchain_tool.name.lower()
                self.description = _langchain_tool.description
                self.inputs = _langchain_tool.args.copy()
                for input_content in self.inputs.values():
                    if "title" in input_content:
                        input_content.pop("title")
                    input_content["description"] = ""
                self.output_type = "string"
                self.langchain_tool = _langchain_tool
                self.is_initialized = True

            def forward(self, *args, **kwargs):
                tool_input = kwargs.copy()
                for index, argument in enumerate(args):
                    if index < len(self.inputs):
                        input_key = next(iter(self.inputs))
                        tool_input[input_key] = argument
                return self.langchain_tool.run(tool_input)

        return LangChainToolWrapper(langchain_tool)


def launch_gradio_demo(tool: Tool):
    """
    Launches a gradio demo for a tool. The corresponding tool class needs to properly implement the class attributes
    `inputs` and `output_type`.

    Args:
        tool (`Tool`): The tool for which to launch the demo.
    """
    try:
        import gradio as gr
    except ImportError:
        raise ImportError("Gradio should be installed in order to launch a gradio demo.")

    TYPE_TO_COMPONENT_CLASS_MAPPING = {
        "boolean": gr.Checkbox,
        "image": gr.Image,
        "audio": gr.Audio,
        "string": gr.Textbox,
        "integer": gr.Textbox,
        "number": gr.Textbox,
    }

    def tool_forward(*args, **kwargs):
        return tool(*args, sanitize_inputs_outputs=True, **kwargs)

    tool_forward.__signature__ = inspect.signature(tool.forward)

    gradio_inputs = []
    for input_name, input_details in tool.inputs.items():
        input_gradio_component_class = TYPE_TO_COMPONENT_CLASS_MAPPING[input_details["type"]]
        new_component = input_gradio_component_class(label=input_name)
        gradio_inputs.append(new_component)

    output_gradio_component_class = TYPE_TO_COMPONENT_CLASS_MAPPING[tool.output_type]
    gradio_output = output_gradio_component_class(label="Output")

    gr.Interface(
        fn=tool_forward,
        inputs=gradio_inputs,
        outputs=gradio_output,
        title=tool.name,
        description=tool.description,
        api_name=tool.name,
    ).launch()


def load_tool(
    repo_id,
    model_repo_id: str | None = None,
    token: str | None = None,
    trust_remote_code: bool = False,
    **kwargs,
):
    """
    Main function to quickly load a tool from the Hub.

    <Tip warning={true}>

    Loading a tool means that you'll download the tool and execute it locally.
    ALWAYS inspect the tool you're downloading before loading it within your runtime, as you would do when
    installing a package using pip/npm/apt.

    </Tip>

    Args:
        repo_id (`str`):
            Space repo ID of a tool on the Hub.
        model_repo_id (`str`, *optional*):
            Use this argument to use a different model than the default one for the tool you selected.
        token (`str`, *optional*):
            The token to identify you on hf.co. If unset, will use the token generated when running `huggingface-cli
            login` (stored in `~/.huggingface`).
        trust_remote_code (`bool`, *optional*, defaults to False):
            This needs to be accepted in order to load a tool from Hub.
        kwargs (additional keyword arguments, *optional*):
            Additional keyword arguments that will be split in two: all arguments relevant to the Hub (such as
            `cache_dir`, `revision`, `subfolder`) will be used when downloading the files for your tool, and the others
            will be passed along to its init.
    """
    return Tool.from_hub(
        repo_id,
        model_repo_id=model_repo_id,
        token=token,
        trust_remote_code=trust_remote_code,
        **kwargs,
    )


def add_description(description):
    """
    A decorator that adds a description to a function.
    """

    def inner(func):
        func.description = description
        func.name = func.__name__
        return func

    return inner


class ToolCollection:
    """
    Tool collections enable loading a collection of tools in the agent's toolbox.

    Collections can be loaded from a collection in the Hub or from an MCP server, see:
    - [`ToolCollection.from_hub`]
    - [`ToolCollection.from_mcp`]

    For example and usage, see: [`ToolCollection.from_hub`] and [`ToolCollection.from_mcp`]
    """

    def __init__(self, tools: list[Tool]):
        self.tools = tools

    @classmethod
    def from_hub(
        cls,
        collection_slug: str,
        token: str | None = None,
        trust_remote_code: bool = False,
    ) -> "ToolCollection":
        """Loads a tool collection from the Hub.

        it adds a collection of tools from all Spaces in the collection to the agent's toolbox

        > [!NOTE]
        > Only Spaces will be fetched, so you can feel free to add models and datasets to your collection if you'd
        > like for this collection to showcase them.

        Args:
            collection_slug (str): The collection slug referencing the collection.
            token (str, *optional*): The authentication token if the collection is private.
            trust_remote_code (bool, *optional*, defaults to False): Whether to trust the remote code.

        Returns:
            ToolCollection: A tool collection instance loaded with the tools.

        Example:
        ```py
        >>> from smolagents import ToolCollection, CodeAgent

        >>> image_tool_collection = ToolCollection.from_hub("huggingface-tools/diffusion-tools-6630bb19a942c2306a2cdb6f")
        >>> agent = CodeAgent(tools=[*image_tool_collection.tools], add_base_tools=True)

        >>> agent.run("Please draw me a picture of rivers and lakes.")
        ```
        """
        _collection = get_collection(collection_slug, token=token)
        _hub_repo_ids = {item.item_id for item in _collection.items if item.item_type == "space"}

        tools = [Tool.from_hub(repo_id, token, trust_remote_code) for repo_id in _hub_repo_ids]

        return cls(tools)

    @classmethod
    @contextmanager
    def from_mcp(
        cls, server_parameters: "mcp.StdioServerParameters" | dict, trust_remote_code: bool = False
    ) -> "ToolCollection":
        """Automatically load a tool collection from an MCP server.

        This method supports Stdio, Streamable HTTP, and legacy HTTP+SSE MCP servers. Look at the `server_parameters`
        argument for more details on how to connect to each MCP server.

        Note: a separate thread will be spawned to run an asyncio event loop handling
        the MCP server.

        Args:
            server_parameters (`mcp.StdioServerParameters` or `dict`):
                Configuration parameters to connect to the MCP server. This can be:

                - An instance of `mcp.StdioServerParameters` for connecting a Stdio MCP server via standard input/output using a subprocess.

                - A `dict` with at least:
                  - "url": URL of the server.
                  - "transport": Transport protocol to use, one of:
                    - "streamable-http": (recommended) Streamable HTTP transport.
                    - "sse": Legacy HTTP+SSE transport (deprecated).
                  If "transport" is omitted, the legacy "sse" transport is assumed (a deprecation warning will be issued).

                <Deprecated version="1.17.0">
                The HTTP+SSE transport is deprecated and future behavior will default to the Streamable HTTP transport.
                Please pass explicitly the "transport" key.
                </Deprecated>
            trust_remote_code (`bool`, *optional*, defaults to `False`):
                Whether to trust the execution of code from tools defined on the MCP server.
                This option should only be set to `True` if you trust the MCP server,
                and undertand the risks associated with running remote code on your local machine.
                If set to `False`, loading tools from MCP will fail.


        Returns:
            ToolCollection: A tool collection instance.

        Example with a Stdio MCP server:
        ```py
        >>> import os
        >>> from smolagents import ToolCollection, CodeAgent, InferenceClientModel
        >>> from mcp import StdioServerParameters

        >>> model = InferenceClientModel()

        >>> server_parameters = StdioServerParameters(
        >>>     command="uvx",
        >>>     args=["--quiet", "pubmedmcp@0.1.3"],
        >>>     env={"UV_PYTHON": "3.12", **os.environ},
        >>> )

        >>> with ToolCollection.from_mcp(server_parameters, trust_remote_code=True) as tool_collection:
        >>>     agent = CodeAgent(tools=[*tool_collection.tools], add_base_tools=True, model=model)
        >>>     agent.run("Please find a remedy for hangover.")
        ```

        Example with a Streamable HTTP MCP server:
        ```py
        >>> with ToolCollection.from_mcp({"url": "http://127.0.0.1:8000/mcp", "transport": "streamable-http"}, trust_remote_code=True) as tool_collection:
        >>>     agent = CodeAgent(tools=[*tool_collection.tools], add_base_tools=True, model=model)
        >>>     agent.run("Please find a remedy for hangover.")
        ```
        """
        try:
            from mcpadapt.core import MCPAdapt
            from mcpadapt.smolagents_adapter import SmolAgentsAdapter
        except ImportError:
            raise ImportError(
                """Please install 'mcp' extra to use ToolCollection.from_mcp: `pip install "smolagents[mcp]"`."""
            )
        if isinstance(server_parameters, dict):
            transport = server_parameters.get("transport")
            if transport is None:
                warnings.warn(
                    "Passing a dict as server_parameters without specifying the 'transport' key is deprecated. "
                    "For now, it defaults to the legacy 'sse' (HTTP+SSE) transport, but this default will change "
                    "to 'streamable-http' in version 1.20. Please add the 'transport' key explicitly. ",
                    FutureWarning,
                )
                transport = "sse"
                server_parameters["transport"] = transport
            if transport not in {"sse", "streamable-http"}:
                raise ValueError(
                    f"Unsupported transport: {transport}. Supported transports are 'streamable-http' and 'sse'."
                )
        if not trust_remote_code:
            raise ValueError(
                "Loading tools from MCP requires you to acknowledge you trust the MCP server, "
                "as it will execute code on your local machine: pass `trust_remote_code=True`."
            )
        with MCPAdapt(server_parameters, SmolAgentsAdapter()) as tools:
            yield cls(tools)


def tool(tool_function: Callable) -> Tool:
    """
    Convert a function into an instance of a dynamically created Tool subclass.

    Args:
        tool_function (`Callable`): Function to convert into a Tool subclass.
            Should have type hints for each input and a type hint for the output.
            Should also have a docstring including the description of the function
            and an 'Args:' part where each argument is described.
    """
    tool_json_schema = get_json_schema(tool_function)["function"]
    if "return" not in tool_json_schema:
        if len(tool_json_schema["parameters"]["properties"]) == 0:
            tool_json_schema["return"] = {"type": "null"}
        else:
            raise TypeHintParsingException(
                "Tool return type not found: make sure your function has a return type hint!"
            )

    class SimpleTool(Tool):
        def __init__(self):
            self.is_initialized = True

    # Set the class attributes
    SimpleTool.name = tool_json_schema["name"]
    SimpleTool.description = tool_json_schema["description"]
    SimpleTool.inputs = tool_json_schema["parameters"]["properties"]
    SimpleTool.output_type = tool_json_schema["return"]["type"]

    @wraps(tool_function)
    def wrapped_function(*args, **kwargs):
        return tool_function(*args, **kwargs)

    # Bind the copied function to the forward method
    SimpleTool.forward = staticmethod(wrapped_function)

    # Get the signature parameters of the tool function
    sig = inspect.signature(tool_function)
    # - Add "self" as first parameter to tool_function signature
    new_sig = sig.replace(
        parameters=[inspect.Parameter("self", inspect.Parameter.POSITIONAL_OR_KEYWORD)] + list(sig.parameters.values())
    )
    # - Set the signature of the forward method
    SimpleTool.forward.__signature__ = new_sig

    # Create and attach the source code of the dynamically created tool class and forward method
    # - Get the source code of tool_function
    tool_source = inspect.getsource(tool_function)
    # - Remove the tool decorator and function definition line
    tool_source_body = "\n".join(tool_source.split("\n")[2:])
    # - Dedent
    tool_source_body = textwrap.dedent(tool_source_body)
    # - Create the forward method source, including def line and indentation
    forward_method_source = f"def forward{str(new_sig)}:\n{textwrap.indent(tool_source_body, '    ')}"
    # - Create the class source
    class_source = (
        textwrap.dedent(f"""
        class SimpleTool(Tool):
            name: str = "{tool_json_schema["name"]}"
            description: str = {json.dumps(textwrap.dedent(tool_json_schema["description"]).strip())}
            inputs: dict[str, dict[str, str]] = {tool_json_schema["parameters"]["properties"]}
            output_type: str = "{tool_json_schema["return"]["type"]}"

            def __init__(self):
                self.is_initialized = True

        """)
        + textwrap.indent(forward_method_source, "    ")  # indent for class method
    )
    # - Store the source code on both class and method for inspection
    SimpleTool.__source__ = class_source
    SimpleTool.forward.__source__ = forward_method_source

    simple_tool = SimpleTool()
    return simple_tool


class PipelineTool(Tool):
    """
    A [`Tool`] tailored towards Transformer models. On top of the class attributes of the base class [`Tool`], you will
    need to specify:

    - **model_class** (`type`) -- The class to use to load the model in this tool.
    - **default_checkpoint** (`str`) -- The default checkpoint that should be used when the user doesn't specify one.
    - **pre_processor_class** (`type`, *optional*, defaults to [`transformers.AutoProcessor`]) -- The class to use to load the
      pre-processor
    - **post_processor_class** (`type`, *optional*, defaults to [`transformers.AutoProcessor`]) -- The class to use to load the
      post-processor (when different from the pre-processor).

    Args:
        model (`str` or [`transformers.PreTrainedModel`], *optional*):
            The name of the checkpoint to use for the model, or the instantiated model. If unset, will default to the
            value of the class attribute `default_checkpoint`.
        pre_processor (`str` or `Any`, *optional*):
            The name of the checkpoint to use for the pre-processor, or the instantiated pre-processor (can be a
            tokenizer, an image processor, a feature extractor or a processor). Will default to the value of `model` if
            unset.
        post_processor (`str` or `Any`, *optional*):
            The name of the checkpoint to use for the post-processor, or the instantiated pre-processor (can be a
            tokenizer, an image processor, a feature extractor or a processor). Will default to the `pre_processor` if
            unset.
        device (`int`, `str` or `torch.device`, *optional*):
            The device on which to execute the model. Will default to any accelerator available (GPU, MPS etc...), the
            CPU otherwise.
        device_map (`str` or `dict`, *optional*):
            If passed along, will be used to instantiate the model.
        model_kwargs (`dict`, *optional*):
            Any keyword argument to send to the model instantiation.
        token (`str`, *optional*):
            The token to use as HTTP bearer authorization for remote files. If unset, will use the token generated when
            running `huggingface-cli login` (stored in `~/.huggingface`).
        hub_kwargs (additional keyword arguments, *optional*):
            Any additional keyword argument to send to the methods that will load the data from the Hub.
    """

    pre_processor_class = None
    model_class = None
    post_processor_class = None
    default_checkpoint = None
    description = "This is a pipeline tool"
    name = "pipeline"
    inputs = {"prompt": str}
    output_type = str
    skip_forward_signature_validation = True

    def __init__(
        self,
        model=None,
        pre_processor=None,
        post_processor=None,
        device=None,
        device_map=None,
        model_kwargs=None,
        token=None,
        **hub_kwargs,
    ):
        if not _is_package_available("accelerate") or not _is_package_available("torch"):
            raise ModuleNotFoundError(
                "Please install 'transformers' extra to use a PipelineTool: `pip install 'smolagents[transformers]'`"
            )

        if model is None:
            if self.default_checkpoint is None:
                raise ValueError("This tool does not implement a default checkpoint, you need to pass one.")
            model = self.default_checkpoint
        if pre_processor is None:
            pre_processor = model

        self.model = model
        self.pre_processor = pre_processor
        self.post_processor = post_processor
        self.device = device
        self.device_map = device_map
        self.model_kwargs = {} if model_kwargs is None else model_kwargs
        if device_map is not None:
            self.model_kwargs["device_map"] = device_map
        self.hub_kwargs = hub_kwargs
        self.hub_kwargs["token"] = token

        super().__init__()

    def setup(self):
        """
        Instantiates the `pre_processor`, `model` and `post_processor` if necessary.
        """
        if isinstance(self.pre_processor, str):
            if self.pre_processor_class is None:
                from transformers import AutoProcessor

                self.pre_processor_class = AutoProcessor
            self.pre_processor = self.pre_processor_class.from_pretrained(self.pre_processor, **self.hub_kwargs)

        if isinstance(self.model, str):
            self.model = self.model_class.from_pretrained(self.model, **self.model_kwargs, **self.hub_kwargs)

        if self.post_processor is None:
            self.post_processor = self.pre_processor
        elif isinstance(self.post_processor, str):
            if self.post_processor_class is None:
                from transformers import AutoProcessor

                self.post_processor_class = AutoProcessor
            self.post_processor = self.post_processor_class.from_pretrained(self.post_processor, **self.hub_kwargs)

        if self.device is None:
            if self.device_map is not None:
                self.device = list(self.model.hf_device_map.values())[0]
            else:
                from accelerate import PartialState

                self.device = PartialState().default_device

        if self.device_map is None:
            self.model.to(self.device)

        super().setup()

    def encode(self, raw_inputs):
        """
        Uses the `pre_processor` to prepare the inputs for the `model`.
        """
        return self.pre_processor(raw_inputs)

    def forward(self, inputs):
        """
        Sends the inputs through the `model`.
        """
        import torch

        with torch.no_grad():
            return self.model(**inputs)

    def decode(self, outputs):
        """
        Uses the `post_processor` to decode the model output.
        """
        return self.post_processor(outputs)

    def __call__(self, *args, sanitize_inputs_outputs: bool = False, **kwargs):
        import torch
        from accelerate.utils import send_to_device

        if not self.is_initialized:
            self.setup()

        if sanitize_inputs_outputs:
            args, kwargs = handle_agent_input_types(*args, **kwargs)
        encoded_inputs = self.encode(*args, **kwargs)

        tensor_inputs = {k: v for k, v in encoded_inputs.items() if isinstance(v, torch.Tensor)}
        non_tensor_inputs = {k: v for k, v in encoded_inputs.items() if not isinstance(v, torch.Tensor)}

        encoded_inputs = send_to_device(tensor_inputs, self.device)
        outputs = self.forward({**encoded_inputs, **non_tensor_inputs})
        outputs = send_to_device(outputs, "cpu")
        decoded_outputs = self.decode(outputs)
        if sanitize_inputs_outputs:
            decoded_outputs = handle_agent_output_types(decoded_outputs, self.output_type)
        return decoded_outputs


def get_tools_definition_code(tools: dict[str, Tool]) -> str:
    tool_codes = []
    for tool in tools.values():
        validate_tool_attributes(tool.__class__, check_imports=False)
        tool_code = instance_to_source(tool, base_cls=Tool)
        tool_code = tool_code.replace("from smolagents.tools import Tool", "")
        tool_code += f"\n\n{tool.name} = {tool.__class__.__name__}()\n"
        tool_codes.append(tool_code)

    tool_definition_code = "\n".join([f"import {module}" for module in BASE_BUILTIN_MODULES])
    tool_definition_code += textwrap.dedent(
        """
    from typing import Any

    class Tool:
        def __call__(self, *args, **kwargs):
            return self.forward(*args, **kwargs)

        def forward(self, *args, **kwargs):
            pass # to be implemented in child class
    """
    )
    tool_definition_code += "\n\n".join(tool_codes)
    return tool_definition_code


def validate_tool_arguments(tool: Tool, arguments: Any) -> str | None:
    if isinstance(arguments, dict):
        for key, value in arguments.items():
            if key not in tool.inputs:
                return f"Argument {key} is not in the tool's input schema."

<<<<<<< HEAD
            parsed_type = _get_json_schema_type(type(value))["type"]
            tool_inputs_type = tool.inputs[key]["type"]
            if isinstance(tool_inputs_type, str):
                tool_inputs_type = [tool_inputs_type]

            if parsed_type not in tool_inputs_type and not tool.inputs[key]["type"] == "any":
                return f"Argument {key} has type '{parsed_type}' but should be '{tool.inputs[key]['type']}'."
        for key in tool.inputs:
            if key not in arguments:
=======
            actual_type = _get_json_schema_type(type(value))["type"]
            expected_type = tool.inputs[key]["type"]
            expected_type_is_nullable = tool.inputs[key].get("nullable", False)

            # Type is valid if it matches, is "any", or is null for nullable parameters
            if (
                actual_type != expected_type
                and expected_type != "any"
                and not (actual_type == "null" and expected_type_is_nullable)
            ):
                return f"Argument {key} has type '{actual_type}' but should be '{tool.inputs[key]['type']}'."

        for key, schema in tool.inputs.items():
            key_is_nullable = schema.get("nullable", False)
            if key not in arguments and not key_is_nullable:
>>>>>>> b1c72ffe
                return f"Argument {key} is required."
        return None
    else:
        expected_type = list(tool.inputs.values())[0]["type"]
        if _get_json_schema_type(type(arguments))["type"] != expected_type and not expected_type == "any":
            return f"Argument has type '{type(arguments).__name__}' but should be '{expected_type}'."
        return None


__all__ = [
    "AUTHORIZED_TYPES",
    "Tool",
    "tool",
    "load_tool",
    "launch_gradio_demo",
    "ToolCollection",
]<|MERGE_RESOLUTION|>--- conflicted
+++ resolved
@@ -1242,24 +1242,15 @@
             if key not in tool.inputs:
                 return f"Argument {key} is not in the tool's input schema."
 
-<<<<<<< HEAD
-            parsed_type = _get_json_schema_type(type(value))["type"]
-            tool_inputs_type = tool.inputs[key]["type"]
-            if isinstance(tool_inputs_type, str):
-                tool_inputs_type = [tool_inputs_type]
-
-            if parsed_type not in tool_inputs_type and not tool.inputs[key]["type"] == "any":
-                return f"Argument {key} has type '{parsed_type}' but should be '{tool.inputs[key]['type']}'."
-        for key in tool.inputs:
-            if key not in arguments:
-=======
             actual_type = _get_json_schema_type(type(value))["type"]
             expected_type = tool.inputs[key]["type"]
+            if isinstance(expected_type, str):
+                expected_type = [expected_type]
             expected_type_is_nullable = tool.inputs[key].get("nullable", False)
 
             # Type is valid if it matches, is "any", or is null for nullable parameters
             if (
-                actual_type != expected_type
+                actual_type not in expected_type
                 and expected_type != "any"
                 and not (actual_type == "null" and expected_type_is_nullable)
             ):
@@ -1268,7 +1259,6 @@
         for key, schema in tool.inputs.items():
             key_is_nullable = schema.get("nullable", False)
             if key not in arguments and not key_is_nullable:
->>>>>>> b1c72ffe
                 return f"Argument {key} is required."
         return None
     else:
