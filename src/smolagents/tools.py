--- conflicted
+++ resolved
@@ -26,11 +26,7 @@
 from contextlib import contextmanager
 from functools import wraps
 from pathlib import Path
-<<<<<<< HEAD
-from typing import Any, Callable, Dict, List, Optional, Union
-=======
-from typing import TYPE_CHECKING, Callable, Dict, List, Optional, Union
->>>>>>> 1e853a34
+from typing import TYPE_CHECKING, Any, Callable, Dict, List, Optional, Union
 
 from huggingface_hub import (
     CommitOperationAdd,
@@ -280,7 +276,6 @@
 
         return {"name": self.name, "code": tool_code, "requirements": sorted(requirements)}
 
-<<<<<<< HEAD
     @classmethod
     def from_dict(cls, tool_dict: dict[str, Any], **kwargs) -> "Tool":
         """
@@ -297,10 +292,7 @@
             raise ValueError("Tool dictionary must contain 'code' key with the tool source code")
         return cls.from_code(tool_dict["code"], **kwargs)
 
-    def save(self, output_dir: str, tool_file_name: str = "tool", make_gradio_app: bool = True):
-=======
     def save(self, output_dir: str | Path, tool_file_name: str = "tool", make_gradio_app: bool = True):
->>>>>>> 1e853a34
         """
         Saves the relevant code files for your tool so it can be pushed to the Hub. This will copy the code of your
         tool in `output_dir` as well as autogenerate:
