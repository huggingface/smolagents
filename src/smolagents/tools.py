#!/usr/bin/env python
# coding=utf-8

# Copyright 2024 The HuggingFace Inc. team. All rights reserved.
#
# Licensed under the Apache License, Version 2.0 (the "License");
# you may not use this file except in compliance with the License.
# You may obtain a copy of the License at
#
#     http://www.apache.org/licenses/LICENSE-2.0
#
# Unless required by applicable law or agreed to in writing, software
# distributed under the License is distributed on an "AS IS" BASIS,
# WITHOUT WARRANTIES OR CONDITIONS OF ANY KIND, either express or implied.
# See the License for the specific language governing permissions and
# limitations under the License.
from __future__ import annotations

import ast
import inspect
import json
import logging
import os
import sys
import tempfile
import textwrap
import types
import warnings
from abc import ABC, abstractmethod
from collections.abc import Callable
from contextlib import contextmanager
from functools import wraps
from pathlib import Path
from typing import TYPE_CHECKING, Any

from huggingface_hub import (
    CommitOperationAdd,
    create_commit,
    create_repo,
    get_collection,
    hf_hub_download,
    metadata_update,
)

from ._function_type_hints_utils import (
    TypeHintParsingException,
    _convert_type_hints_to_json_schema,
    _get_json_schema_type,
    get_imports,
    get_json_schema,
)
from .agent_types import AgentAudio, AgentImage, handle_agent_input_types, handle_agent_output_types
from .tool_validation import MethodChecker, validate_tool_attributes
from .utils import (
    BASE_BUILTIN_MODULES,
    _is_package_available,
    get_source,
    instance_to_source,
    is_valid_name,
)


if TYPE_CHECKING:
    import mcp


logger = logging.getLogger(__name__)


def validate_after_init(cls):
    original_init = cls.__init__

    @wraps(original_init)
    def new_init(self, *args, **kwargs):
        original_init(self, *args, **kwargs)
        self.validate_arguments()

    cls.__init__ = new_init
    return cls


AUTHORIZED_TYPES = [
    "string",
    "boolean",
    "integer",
    "number",
    "image",
    "audio",
    "array",
    "object",
    "any",
    "null",
]

CONVERSION_DICT = {"str": "string", "int": "integer", "float": "number"}


class BaseTool(ABC):
    name: str

    @abstractmethod
    def __call__(self, *args, **kwargs) -> Any:
        pass


class Tool(BaseTool):
    """
    A base class for the functions used by the agent. Subclass this and implement the `forward` method as well as the
    following class attributes:

    - **description** (`str`) -- A short description of what your tool does, the inputs it expects and the output(s) it
      will return. For instance 'This is a tool that downloads a file from a `url`. It takes the `url` as input, and
      returns the text contained in the file'.
    - **name** (`str`) -- A performative name that will be used for your tool in the prompt to the agent. For instance
      `"text-classifier"` or `"image_generator"`.
    - **inputs** (`Dict[str, Dict[str, Union[str, type, bool]]]`) -- The dict of modalities expected for the inputs.
      It has one `type`key and a `description`key.
      This is used by `launch_gradio_demo` or to make a nice space from your tool, and also can be used in the generated
      description for your tool.
    - **output_type** (`type`) -- The type of the tool output. This is used by `launch_gradio_demo`
      or to make a nice space from your tool, and also can be used in the generated description for your tool.

    You can also override the method [`~Tool.setup`] if your tool has an expensive operation to perform before being
    usable (such as loading a model). [`~Tool.setup`] will be called the first time you use your tool, but not at
    instantiation.
    """

    name: str
    description: str
    inputs: dict[str, dict[str, str | type | bool]]
    output_type: str

    def __init__(self, *args, **kwargs):
        self.is_initialized = False

    def __init_subclass__(cls, **kwargs):
        super().__init_subclass__(**kwargs)
        validate_after_init(cls)

    def validate_arguments(self):
        required_attributes = {
            "description": str,
            "name": str,
            "inputs": dict,
            "output_type": str,
        }
        # Validate class attributes
        for attr, expected_type in required_attributes.items():
            attr_value = getattr(self, attr, None)
            if attr_value is None:
                raise TypeError(f"You must set an attribute {attr}.")
            if not isinstance(attr_value, expected_type):
                raise TypeError(
                    f"Attribute {attr} should have type {expected_type.__name__}, got {type(attr_value)} instead."
                )
        # - Validate name
        if not is_valid_name(self.name):
            raise Exception(
                f"Invalid Tool name '{self.name}': must be a valid Python identifier and not a reserved keyword"
            )
        # Validate inputs
        for input_name, input_content in self.inputs.items():
            assert isinstance(input_content, dict), f"Input '{input_name}' should be a dictionary."
            assert "type" in input_content and "description" in input_content, (
                f"Input '{input_name}' should have keys 'type' and 'description', has only {list(input_content.keys())}."
            )
            # Get input_types as a list, whether from a string or list
            if isinstance(input_content["type"], str):
                input_types = [input_content["type"]]
            elif isinstance(input_content["type"], list):
                input_types = input_content["type"]
                # Check if all elements are strings
                if not all(isinstance(t, str) for t in input_types):
                    raise TypeError(
                        f"Input '{input_name}': when type is a list, all elements must be strings, got {input_content['type']}"
                    )
            else:
                raise TypeError(
                    f"Input '{input_name}': type must be a string or list of strings, got {type(input_content['type']).__name__}"
                )
            # Check all types are authorized
            invalid_types = [t for t in input_types if t not in AUTHORIZED_TYPES]
            if invalid_types:
                raise ValueError(f"Input '{input_name}': types {invalid_types} must be one of {AUTHORIZED_TYPES}")
        # Validate output type
        assert getattr(self, "output_type", None) in AUTHORIZED_TYPES

        # Validate forward function signature, except for Tools that use a "generic" signature (PipelineTool, SpaceToolWrapper, LangChainToolWrapper)
        if not (
            hasattr(self, "skip_forward_signature_validation")
            and getattr(self, "skip_forward_signature_validation") is True
        ):
            signature = inspect.signature(self.forward)
            actual_keys = set(key for key in signature.parameters.keys() if key != "self")
            expected_keys = set(self.inputs.keys())
            if actual_keys != expected_keys:
                raise Exception(
                    f"In tool '{self.name}', 'forward' method parameters were {actual_keys}, but expected {expected_keys}. "
                    f"It should take 'self' as its first argument, then its next arguments should match the keys of tool attribute 'inputs'."
                )

            json_schema = _convert_type_hints_to_json_schema(self.forward, error_on_missing_type_hints=False)[
                "properties"
            ]  # This function will not raise an error on missing docstrings, contrary to get_json_schema
            for key, value in self.inputs.items():
                assert key in json_schema, (
                    f"Input '{key}' should be present in function signature, found only {json_schema.keys()}"
                )
                if "nullable" in value:
                    assert "nullable" in json_schema[key], (
                        f"Nullable argument '{key}' in inputs should have key 'nullable' set to True in function signature."
                    )
                if key in json_schema and "nullable" in json_schema[key]:
                    assert "nullable" in value, (
                        f"Nullable argument '{key}' in function signature should have key 'nullable' set to True in inputs."
                    )

    def forward(self, *args, **kwargs):
        raise NotImplementedError("Write this method in your subclass of `Tool`.")

    def __call__(self, *args, sanitize_inputs_outputs: bool = False, **kwargs):
        if not self.is_initialized:
            self.setup()

        # Handle the arguments might be passed as a single dictionary
        if len(args) == 1 and len(kwargs) == 0 and isinstance(args[0], dict):
            potential_kwargs = args[0]

            # If the dictionary keys match our input parameters, convert it to kwargs
            if all(key in self.inputs for key in potential_kwargs):
                args = ()
                kwargs = potential_kwargs

        if sanitize_inputs_outputs:
            args, kwargs = handle_agent_input_types(*args, **kwargs)
        outputs = self.forward(*args, **kwargs)
        if sanitize_inputs_outputs:
            outputs = handle_agent_output_types(outputs, self.output_type)
        return outputs

    def setup(self):
        """
        Overwrite this method here for any operation that is expensive and needs to be executed before you start using
        your tool. Such as loading a big model.
        """
        self.is_initialized = True

    def to_code_prompt(self) -> str:
        args_signature = ", ".join(f"{arg_name}: {arg_schema['type']}" for arg_name, arg_schema in self.inputs.items())
        tool_signature = f"({args_signature}) -> {self.output_type}"
        tool_doc = self.description
        if self.inputs:
            args_descriptions = "\n".join(
                f"{arg_name}: {arg_schema['description']}" for arg_name, arg_schema in self.inputs.items()
            )
            args_doc = f"Args:\n{textwrap.indent(args_descriptions, '    ')}"
            tool_doc += f"\n\n{args_doc}"
        tool_doc = f'"""{tool_doc}\n"""'
        return f"def {self.name}{tool_signature}:\n{textwrap.indent(tool_doc, '    ')}"

    def to_tool_calling_prompt(self) -> str:
        return f"{self.name}: {self.description}\n    Takes inputs: {self.inputs}\n    Returns an output of type: {self.output_type}"

    def to_dict(self) -> dict:
        """Returns a dictionary representing the tool"""
        class_name = self.__class__.__name__
        if type(self).__name__ == "SimpleTool":
            # Check that imports are self-contained
            source_code = get_source(self.forward).replace("@tool", "")
            forward_node = ast.parse(source_code)
            # If tool was created using '@tool' decorator, it has only a forward pass, so it's simpler to just get its code
            method_checker = MethodChecker(set())
            method_checker.visit(forward_node)

            if len(method_checker.errors) > 0:
                errors = [f"- {error}" for error in method_checker.errors]
                raise (ValueError(f"SimpleTool validation failed for {self.name}:\n" + "\n".join(errors)))

            forward_source_code = get_source(self.forward)
            tool_code = textwrap.dedent(
                f"""
            from smolagents import Tool
            from typing import Any, Optional

            class {class_name}(Tool):
                name = "{self.name}"
                description = {json.dumps(textwrap.dedent(self.description).strip())}
                inputs = {repr(self.inputs)}
                output_type = "{self.output_type}"
            """
            ).strip()
            import re

            def add_self_argument(source_code: str) -> str:
                """Add 'self' as first argument to a function definition if not present."""
                pattern = r"def forward\(((?!self)[^)]*)\)"

                def replacement(match):
                    args = match.group(1).strip()
                    if args:  # If there are other arguments
                        return f"def forward(self, {args})"
                    return "def forward(self)"

                return re.sub(pattern, replacement, source_code)

            # Rename the function definition without affecting references in the body
            forward_source_code = re.sub(
                rf"def\s+{re.escape(self.name)}\s*\(",
                "def forward(",
                forward_source_code,
                count=1,
            )
            forward_source_code = add_self_argument(forward_source_code)
            forward_source_code = forward_source_code.replace("@tool", "").strip()
            tool_code += "\n\n" + textwrap.indent(forward_source_code, "    ")

        else:  # If the tool was not created by the @tool decorator, it was made by subclassing Tool
            if type(self).__name__ in [
                "SpaceToolWrapper",
                "LangChainToolWrapper",
                "GradioToolWrapper",
            ]:
                raise ValueError(
                    "Cannot save objects created with from_space, from_langchain or from_gradio, as this would create errors."
                )

            validate_tool_attributes(self.__class__)

            tool_code = "from typing import Any, Optional\n" + instance_to_source(self, base_cls=Tool)

        requirements = {el for el in get_imports(tool_code) if el not in sys.stdlib_module_names} | {"smolagents"}

        return {"name": self.name, "code": tool_code, "requirements": sorted(requirements)}

    @classmethod
    def from_dict(cls, tool_dict: dict[str, Any], **kwargs) -> "Tool":
        """
        Create tool from a dictionary representation.

        Args:
            tool_dict (`dict[str, Any]`): Dictionary representation of the tool.
            **kwargs: Additional keyword arguments to pass to the tool's constructor.

        Returns:
            `Tool`: Tool object.
        """
        if "code" not in tool_dict:
            raise ValueError("Tool dictionary must contain 'code' key with the tool source code")
        return cls.from_code(tool_dict["code"], **kwargs)

    def save(self, output_dir: str | Path, tool_file_name: str = "tool", make_gradio_app: bool = True):
        """
        Saves the relevant code files for your tool so it can be pushed to the Hub. This will copy the code of your
        tool in `output_dir` as well as autogenerate:

        - a `{tool_file_name}.py` file containing the logic for your tool.
        If you pass `make_gradio_app=True`, this will also write:
        - an `app.py` file providing a UI for your tool when it is exported to a Space with `tool.push_to_hub()`
        - a `requirements.txt` containing the names of the modules used by your tool (as detected when inspecting its
          code)

        Args:
            output_dir (`str` or `Path`): The folder in which you want to save your tool.
            tool_file_name (`str`, *optional*): The file name in which you want to save your tool.
            make_gradio_app (`bool`, *optional*, defaults to True): Whether to also export a `requirements.txt` file and Gradio UI.
        """
        # Ensure output directory exists
        output_path = Path(output_dir)
        output_path.mkdir(parents=True, exist_ok=True)
        # Save tool file
        self._write_file(output_path / f"{tool_file_name}.py", self._get_tool_code())
        if make_gradio_app:
            #  Save app file
            self._write_file(output_path / "app.py", self._get_gradio_app_code(tool_module_name=tool_file_name))
            # Save requirements file
            self._write_file(output_path / "requirements.txt", self._get_requirements())

    def _write_file(self, file_path: Path, content: str) -> None:
        """Writes content to a file with UTF-8 encoding."""
        file_path.write_text(content, encoding="utf-8")

    def push_to_hub(
        self,
        repo_id: str,
        commit_message: str = "Upload tool",
        private: bool | None = None,
        token: bool | str | None = None,
        create_pr: bool = False,
    ) -> str:
        """
        Upload the tool to the Hub.

        Parameters:
            repo_id (`str`):
                The name of the repository you want to push your tool to. It should contain your organization name when
                pushing to a given organization.
            commit_message (`str`, *optional*, defaults to `"Upload tool"`):
                Message to commit while pushing.
            private (`bool`, *optional*):
                Whether to make the repo private. If `None` (default), the repo will be public unless the organization's default is private. This value is ignored if the repo already exists.
            token (`bool` or `str`, *optional*):
                The token to use as HTTP bearer authorization for remote files. If unset, will use the token generated
                when running `huggingface-cli login` (stored in `~/.huggingface`).
            create_pr (`bool`, *optional*, defaults to `False`):
                Whether to create a PR with the uploaded files or directly commit.
        """
        # Initialize repository
        repo_id = self._initialize_hub_repo(repo_id, token, private)
        # Prepare files for commit
        additions = self._prepare_hub_files()
        # Create commit
        return create_commit(
            repo_id=repo_id,
            operations=additions,
            commit_message=commit_message,
            token=token,
            create_pr=create_pr,
            repo_type="space",
        )

    @staticmethod
    def _initialize_hub_repo(repo_id: str, token: bool | str | None, private: bool | None) -> str:
        """Initialize repository on Hugging Face Hub."""
        repo_url = create_repo(
            repo_id=repo_id,
            token=token,
            private=private,
            exist_ok=True,
            repo_type="space",
            space_sdk="gradio",
        )
        metadata_update(repo_url.repo_id, {"tags": ["smolagents", "tool"]}, repo_type="space", token=token)
        return repo_url.repo_id

    def _prepare_hub_files(self) -> list:
        """Prepare files for Hub commit."""
        additions = [
            # Add tool code
            CommitOperationAdd(
                path_in_repo="tool.py",
                path_or_fileobj=self._get_tool_code().encode(),
            ),
            # Add Gradio app
            CommitOperationAdd(
                path_in_repo="app.py",
                path_or_fileobj=self._get_gradio_app_code().encode(),
            ),
            # Add requirements
            CommitOperationAdd(
                path_in_repo="requirements.txt",
                path_or_fileobj=self._get_requirements().encode(),
            ),
        ]
        return additions

    def _get_tool_code(self) -> str:
        """Get the tool's code."""
        return self.to_dict()["code"]

    def _get_gradio_app_code(self, tool_module_name: str = "tool") -> str:
        """Get the Gradio app code."""
        class_name = self.__class__.__name__
        return textwrap.dedent(
            f"""\
            from smolagents import launch_gradio_demo
            from {tool_module_name} import {class_name}

            tool = {class_name}()
            launch_gradio_demo(tool)
            """
        )

    def _get_requirements(self) -> str:
        """Get the requirements."""
        return "\n".join(self.to_dict()["requirements"])

    @classmethod
    def from_hub(
        cls,
        repo_id: str,
        token: str | None = None,
        trust_remote_code: bool = False,
        **kwargs,
    ):
        """
        Loads a tool defined on the Hub.

        <Tip warning={true}>

        Loading a tool from the Hub means that you'll download the tool and execute it locally.
        ALWAYS inspect the tool you're downloading before loading it within your runtime, as you would do when
        installing a package using pip/npm/apt.

        </Tip>

        Args:
            repo_id (`str`):
                The name of the Space repo on the Hub where your tool is defined.
            token (`str`, *optional*):
                The token to identify you on hf.co. If unset, will use the token generated when running
                `huggingface-cli login` (stored in `~/.huggingface`).
            trust_remote_code(`str`, *optional*, defaults to False):
                This flags marks that you understand the risk of running remote code and that you trust this tool.
                If not setting this to True, loading the tool from Hub will fail.
            kwargs (additional keyword arguments, *optional*):
                Additional keyword arguments that will be split in two: all arguments relevant to the Hub (such as
                `cache_dir`, `revision`, `subfolder`) will be used when downloading the files for your tool, and the
                others will be passed along to its init.
        """
        if not trust_remote_code:
            raise ValueError(
                "Loading a tool from Hub requires to acknowledge you trust its code: to do so, pass `trust_remote_code=True`."
            )

        # Get the tool's tool.py file.
        tool_file = hf_hub_download(
            repo_id,
            "tool.py",
            token=token,
            repo_type="space",
            cache_dir=kwargs.get("cache_dir"),
            force_download=kwargs.get("force_download"),
            proxies=kwargs.get("proxies"),
            revision=kwargs.get("revision"),
            subfolder=kwargs.get("subfolder"),
            local_files_only=kwargs.get("local_files_only"),
        )

        tool_code = Path(tool_file).read_text()
        return Tool.from_code(tool_code, **kwargs)

    @classmethod
    def from_code(cls, tool_code: str, **kwargs):
        module = types.ModuleType("dynamic_tool")

        exec(tool_code, module.__dict__)

        # Find the Tool subclass
        tool_class = next(
            (
                obj
                for _, obj in inspect.getmembers(module, inspect.isclass)
                if issubclass(obj, Tool) and obj is not Tool
            ),
            None,
        )

        if tool_class is None:
            raise ValueError("No Tool subclass found in the code.")

        if not isinstance(tool_class.inputs, dict):
            tool_class.inputs = ast.literal_eval(tool_class.inputs)

        return tool_class(**kwargs)

    @staticmethod
    def from_space(
        space_id: str,
        name: str,
        description: str,
        api_name: str | None = None,
        token: str | None = None,
    ):
        """
        Creates a [`Tool`] from a Space given its id on the Hub.

        Args:
            space_id (`str`):
                The id of the Space on the Hub.
            name (`str`):
                The name of the tool.
            description (`str`):
                The description of the tool.
            api_name (`str`, *optional*):
                The specific api_name to use, if the space has several tabs. If not precised, will default to the first available api.
            token (`str`, *optional*):
                Add your token to access private spaces or increase your GPU quotas.
        Returns:
            [`Tool`]:
                The Space, as a tool.

        Examples:
        ```py
        >>> image_generator = Tool.from_space(
        ...     space_id="black-forest-labs/FLUX.1-schnell",
        ...     name="image-generator",
        ...     description="Generate an image from a prompt"
        ... )
        >>> image = image_generator("Generate an image of a cool surfer in Tahiti")
        ```
        ```py
        >>> face_swapper = Tool.from_space(
        ...     "tuan2308/face-swap",
        ...     "face_swapper",
        ...     "Tool that puts the face shown on the first image on the second image. You can give it paths to images.",
        ... )
        >>> image = face_swapper('./aymeric.jpeg', './ruth.jpg')
        ```
        """
        from gradio_client import Client, handle_file

        class SpaceToolWrapper(Tool):
            skip_forward_signature_validation = True

            def __init__(
                self,
                space_id: str,
                name: str,
                description: str,
                api_name: str | None = None,
                token: str | None = None,
            ):
                self.name = name
                self.description = description
                self.client = Client(space_id, hf_token=token)
                space_api = self.client.view_api(return_format="dict", print_info=False)
                assert isinstance(space_api, dict)
                space_description = space_api["named_endpoints"]

                # If api_name is not defined, take the first of the available APIs for this space
                if api_name is None:
                    api_name = list(space_description.keys())[0]
                    warnings.warn(
                        f"Since `api_name` was not defined, it was automatically set to the first available API: `{api_name}`."
                    )
                self.api_name = api_name

                try:
                    space_description_api = space_description[api_name]
                except KeyError:
                    raise KeyError(f"Could not find specified {api_name=} among available api names.")
                self.inputs = {}
                for parameter in space_description_api["parameters"]:
                    parameter_type = parameter["type"]["type"]
                    if parameter_type == "object":
                        parameter_type = "any"
                    self.inputs[parameter["parameter_name"]] = {
                        "type": parameter_type,
                        "description": parameter["python_type"]["description"],
                        "nullable": parameter["parameter_has_default"],
                    }
                output_component = space_description_api["returns"][0]["component"]
                if output_component == "Image":
                    self.output_type = "image"
                elif output_component == "Audio":
                    self.output_type = "audio"
                else:
                    self.output_type = "any"
                self.is_initialized = True

            def sanitize_argument_for_prediction(self, arg):
                from gradio_client.utils import is_http_url_like
                from PIL.Image import Image

                if isinstance(arg, Image):
                    temp_file = tempfile.NamedTemporaryFile(suffix=".png", delete=False)
                    arg.save(temp_file.name)
                    arg = temp_file.name
                if (
                    (isinstance(arg, str) and os.path.isfile(arg))
                    or (isinstance(arg, Path) and arg.exists() and arg.is_file())
                    or is_http_url_like(arg)
                ):
                    arg = handle_file(arg)
                return arg

            def forward(self, *args, **kwargs):
                # Preprocess args and kwargs:
                args = list(args)
                for i, arg in enumerate(args):
                    args[i] = self.sanitize_argument_for_prediction(arg)
                for arg_name, arg in kwargs.items():
                    kwargs[arg_name] = self.sanitize_argument_for_prediction(arg)

                output = self.client.predict(*args, api_name=self.api_name, **kwargs)
                if isinstance(output, tuple) or isinstance(output, list):
                    if isinstance(output[1], str):
                        raise ValueError("The space returned this message: " + output[1])
                    output = output[
                        0
                    ]  # Sometime the space also returns the generation seed, in which case the result is at index 0
                IMAGE_EXTENTIONS = [".png", ".jpg", ".jpeg", ".gif", ".webp"]
                AUDIO_EXTENTIONS = [".mp3", ".wav", ".ogg", ".m4a", ".flac"]
                if isinstance(output, str) and any([output.endswith(ext) for ext in IMAGE_EXTENTIONS]):
                    output = AgentImage(output)
                elif isinstance(output, str) and any([output.endswith(ext) for ext in AUDIO_EXTENTIONS]):
                    output = AgentAudio(output)
                return output

        return SpaceToolWrapper(
            space_id=space_id,
            name=name,
            description=description,
            api_name=api_name,
            token=token,
        )

    @staticmethod
    def from_gradio(gradio_tool):
        """
        Creates a [`Tool`] from a gradio tool.
        """
        import inspect

        class GradioToolWrapper(Tool):
            def __init__(self, _gradio_tool):
                self.name = _gradio_tool.name
                self.description = _gradio_tool.description
                self.output_type = "string"
                self._gradio_tool = _gradio_tool
                func_args = list(inspect.signature(_gradio_tool.run).parameters.items())
                self.inputs = {
                    key: {"type": CONVERSION_DICT[value.annotation], "description": ""} for key, value in func_args
                }
                self.forward = self._gradio_tool.run

        return GradioToolWrapper(gradio_tool)

    @staticmethod
    def from_langchain(langchain_tool):
        """
        Creates a [`Tool`] from a langchain tool.
        """

        class LangChainToolWrapper(Tool):
            skip_forward_signature_validation = True

            def __init__(self, _langchain_tool):
                self.name = _langchain_tool.name.lower()
                self.description = _langchain_tool.description
                self.inputs = _langchain_tool.args.copy()
                for input_content in self.inputs.values():
                    if "title" in input_content:
                        input_content.pop("title")
                    input_content["description"] = ""
                self.output_type = "string"
                self.langchain_tool = _langchain_tool
                self.is_initialized = True

            def forward(self, *args, **kwargs):
                tool_input = kwargs.copy()
                for index, argument in enumerate(args):
                    if index < len(self.inputs):
                        input_key = next(iter(self.inputs))
                        tool_input[input_key] = argument
                return self.langchain_tool.run(tool_input)

        return LangChainToolWrapper(langchain_tool)


def launch_gradio_demo(tool: Tool):
    """
    Launches a gradio demo for a tool. The corresponding tool class needs to properly implement the class attributes
    `inputs` and `output_type`.

    Args:
        tool (`Tool`): The tool for which to launch the demo.
    """
    try:
        import gradio as gr
    except ImportError:
        raise ImportError("Gradio should be installed in order to launch a gradio demo.")

    TYPE_TO_COMPONENT_CLASS_MAPPING = {
        "boolean": gr.Checkbox,
        "image": gr.Image,
        "audio": gr.Audio,
        "string": gr.Textbox,
        "integer": gr.Number,
        "number": gr.Number,
    }

    def tool_forward(*args, **kwargs):
        return tool(*args, sanitize_inputs_outputs=True, **kwargs)

    tool_forward.__signature__ = inspect.signature(tool.forward)

    gradio_inputs = []
    for input_name, input_details in tool.inputs.items():
        input_gradio_component_class = TYPE_TO_COMPONENT_CLASS_MAPPING[input_details["type"]]
        new_component = input_gradio_component_class(label=input_name)
        gradio_inputs.append(new_component)

    output_gradio_component_class = TYPE_TO_COMPONENT_CLASS_MAPPING[tool.output_type]
    gradio_output = output_gradio_component_class(label="Output")

    gr.Interface(
        fn=tool_forward,
        inputs=gradio_inputs,
        outputs=gradio_output,
        title=tool.name,
        description=tool.description,
        api_name=tool.name,
    ).launch()


class SendMessageTool(Tool):
    """Tool to send a message to another agent via the shared ``queue_dict``."""

    name = "send_message"
    description = "Send a message to another agent using the shared queues."
    inputs = {
        "target_id": {"type": "integer", "description": "ID of the target agent."},
        "message": {"type": "any", "description": "The message to send."},
    }
    output_type = "null"

    def __init__(self, queue_dict: dict[int, Any]):
        self.queue_dict = queue_dict
        super().__init__()

    def forward(self, target_id: int, message: Any) -> None:
        if target_id not in self.queue_dict:
            raise ValueError(f"Target {target_id} not found in queue_dict")
        self.queue_dict[target_id].put(message)


class ReceiveMessagesTool(Tool):
    """Tool to retrieve and clear all messages for the current agent."""

    name = "receive_messages"
    description = "Retrieve all messages queued for this agent."
    inputs = {}
    output_type = "array"

    def __init__(self, agent_id: int, queue_dict: dict[int, Any]):
        self.agent_id = agent_id
        self.queue_dict = queue_dict
        super().__init__()

    def forward(self) -> list[Any]:
        messages: list[Any] = []
        queue = self.queue_dict[self.agent_id]
        while not queue.empty():
            messages.append(queue.get())
        return messages


def load_tool(
    repo_id,
    model_repo_id: str | None = None,
    token: str | None = None,
    trust_remote_code: bool = False,
    **kwargs,
):
    """
    Main function to quickly load a tool from the Hub.

    <Tip warning={true}>

    Loading a tool means that you'll download the tool and execute it locally.
    ALWAYS inspect the tool you're downloading before loading it within your runtime, as you would do when
    installing a package using pip/npm/apt.

    </Tip>

    Args:
        repo_id (`str`):
            Space repo ID of a tool on the Hub.
        model_repo_id (`str`, *optional*):
            Use this argument to use a different model than the default one for the tool you selected.
        token (`str`, *optional*):
            The token to identify you on hf.co. If unset, will use the token generated when running `huggingface-cli
            login` (stored in `~/.huggingface`).
        trust_remote_code (`bool`, *optional*, defaults to False):
            This needs to be accepted in order to load a tool from Hub.
        kwargs (additional keyword arguments, *optional*):
            Additional keyword arguments that will be split in two: all arguments relevant to the Hub (such as
            `cache_dir`, `revision`, `subfolder`) will be used when downloading the files for your tool, and the others
            will be passed along to its init.
    """
    return Tool.from_hub(
        repo_id,
        model_repo_id=model_repo_id,
        token=token,
        trust_remote_code=trust_remote_code,
        **kwargs,
    )


def add_description(description):
    """
    A decorator that adds a description to a function.
    """

    def inner(func):
        func.description = description
        func.name = func.__name__
        return func

    return inner


class ToolCollection:
    """
    Tool collections enable loading a collection of tools in the agent's toolbox.

    Collections can be loaded from a collection in the Hub or from an MCP server, see:
    - [`ToolCollection.from_hub`]
    - [`ToolCollection.from_mcp`]

    For example and usage, see: [`ToolCollection.from_hub`] and [`ToolCollection.from_mcp`]
    """

    def __init__(self, tools: list[Tool]):
        self.tools = tools

    @classmethod
    def from_hub(
        cls,
        collection_slug: str,
        token: str | None = None,
        trust_remote_code: bool = False,
    ) -> "ToolCollection":
        """Loads a tool collection from the Hub.

        it adds a collection of tools from all Spaces in the collection to the agent's toolbox

        > [!NOTE]
        > Only Spaces will be fetched, so you can feel free to add models and datasets to your collection if you'd
        > like for this collection to showcase them.

        Args:
            collection_slug (str): The collection slug referencing the collection.
            token (str, *optional*): The authentication token if the collection is private.
            trust_remote_code (bool, *optional*, defaults to False): Whether to trust the remote code.

        Returns:
            ToolCollection: A tool collection instance loaded with the tools.

        Example:
        ```py
        >>> from smolagents import ToolCollection, CodeAgent

        >>> image_tool_collection = ToolCollection.from_hub("huggingface-tools/diffusion-tools-6630bb19a942c2306a2cdb6f")
        >>> agent = CodeAgent(tools=[*image_tool_collection.tools], add_base_tools=True)

        >>> agent.run("Please draw me a picture of rivers and lakes.")
        ```
        """
        _collection = get_collection(collection_slug, token=token)
        _hub_repo_ids = {item.item_id for item in _collection.items if item.item_type == "space"}

        tools = [Tool.from_hub(repo_id, token, trust_remote_code) for repo_id in _hub_repo_ids]

        return cls(tools)

    @classmethod
    @contextmanager
    def from_mcp(
        cls, server_parameters: "mcp.StdioServerParameters" | dict, trust_remote_code: bool = False
    ) -> "ToolCollection":
        """Automatically load a tool collection from an MCP server.

        This method supports Stdio, Streamable HTTP, and legacy HTTP+SSE MCP servers. Look at the `server_parameters`
        argument for more details on how to connect to each MCP server.

        Note: a separate thread will be spawned to run an asyncio event loop handling
        the MCP server.

        Args:
            server_parameters (`mcp.StdioServerParameters` or `dict`):
                Configuration parameters to connect to the MCP server. This can be:

                - An instance of `mcp.StdioServerParameters` for connecting a Stdio MCP server via standard input/output using a subprocess.

                - A `dict` with at least:
                  - "url": URL of the server.
                  - "transport": Transport protocol to use, one of:
                    - "streamable-http": Streamable HTTP transport (default).
                    - "sse": Legacy HTTP+SSE transport (deprecated).
            trust_remote_code (`bool`, *optional*, defaults to `False`):
                Whether to trust the execution of code from tools defined on the MCP server.
                This option should only be set to `True` if you trust the MCP server,
                and undertand the risks associated with running remote code on your local machine.
                If set to `False`, loading tools from MCP will fail.


        Returns:
            ToolCollection: A tool collection instance.

        Example with a Stdio MCP server:
        ```py
        >>> import os
        >>> from smolagents import ToolCollection, CodeAgent, InferenceClientModel
        >>> from mcp import StdioServerParameters

        >>> model = InferenceClientModel()

        >>> server_parameters = StdioServerParameters(
        >>>     command="uvx",
        >>>     args=["--quiet", "pubmedmcp@0.1.3"],
        >>>     env={"UV_PYTHON": "3.12", **os.environ},
        >>> )

        >>> with ToolCollection.from_mcp(server_parameters, trust_remote_code=True) as tool_collection:
        >>>     agent = CodeAgent(tools=[*tool_collection.tools], add_base_tools=True, model=model)
        >>>     agent.run("Please find a remedy for hangover.")
        ```

        Example with a Streamable HTTP MCP server:
        ```py
        >>> with ToolCollection.from_mcp({"url": "http://127.0.0.1:8000/mcp", "transport": "streamable-http"}, trust_remote_code=True) as tool_collection:
        >>>     agent = CodeAgent(tools=[*tool_collection.tools], add_base_tools=True, model=model)
        >>>     agent.run("Please find a remedy for hangover.")
        ```
        """
        try:
            from mcpadapt.core import MCPAdapt
            from mcpadapt.smolagents_adapter import SmolAgentsAdapter
        except ImportError:
            raise ImportError(
                """Please install 'mcp' extra to use ToolCollection.from_mcp: `pip install "smolagents[mcp]"`."""
            )
        if isinstance(server_parameters, dict):
            transport = server_parameters.get("transport")
            if transport is None:
                transport = "streamable-http"
                server_parameters["transport"] = transport
            if transport not in {"sse", "streamable-http"}:
                raise ValueError(
                    f"Unsupported transport: {transport}. Supported transports are 'streamable-http' and 'sse'."
                )
        if not trust_remote_code:
            raise ValueError(
                "Loading tools from MCP requires you to acknowledge you trust the MCP server, "
                "as it will execute code on your local machine: pass `trust_remote_code=True`."
            )
        with MCPAdapt(server_parameters, SmolAgentsAdapter()) as tools:
            yield cls(tools)


def tool(tool_function: Callable) -> Tool:
    """
    Convert a function into an instance of a dynamically created Tool subclass.

    Args:
        tool_function (`Callable`): Function to convert into a Tool subclass.
            Should have type hints for each input and a type hint for the output.
            Should also have a docstring including the description of the function
            and an 'Args:' part where each argument is described.
    """
    tool_json_schema = get_json_schema(tool_function)["function"]
    if "return" not in tool_json_schema:
        if len(tool_json_schema["parameters"]["properties"]) == 0:
            tool_json_schema["return"] = {"type": "null"}
        else:
            raise TypeHintParsingException(
                "Tool return type not found: make sure your function has a return type hint!"
            )

    class SimpleTool(Tool):
        def __init__(self):
            self.is_initialized = True

    # Set the class attributes
    SimpleTool.name = tool_json_schema["name"]
    SimpleTool.description = tool_json_schema["description"]
    SimpleTool.inputs = tool_json_schema["parameters"]["properties"]
    SimpleTool.output_type = tool_json_schema["return"]["type"]

    @wraps(tool_function)
    def wrapped_function(*args, **kwargs):
        return tool_function(*args, **kwargs)

    # Bind the copied function to the forward method
    SimpleTool.forward = staticmethod(wrapped_function)

    # Get the signature parameters of the tool function
    sig = inspect.signature(tool_function)
    # - Add "self" as first parameter to tool_function signature
    new_sig = sig.replace(
        parameters=[inspect.Parameter("self", inspect.Parameter.POSITIONAL_OR_KEYWORD)] + list(sig.parameters.values())
    )
    # - Set the signature of the forward method
    SimpleTool.forward.__signature__ = new_sig

    # Create and attach the source code of the dynamically created tool class and forward method
    # - Get the source code of tool_function
    tool_source = textwrap.dedent(inspect.getsource(tool_function))
    # - Remove the tool decorator and function definition line
    lines = tool_source.splitlines()
    tree = ast.parse(tool_source)
    #   - Find function definition
    func_node = next((node for node in ast.walk(tree) if isinstance(node, ast.FunctionDef)), None)
    if not func_node:
        raise ValueError(
            "No function definition found in the provided source of {tool_function.__name__}. "
            "Ensure the input is a standard function."
        )
    #   - Extract decorator lines
    decorator_lines = ""
    if func_node.decorator_list:
        tool_decorators = [d for d in func_node.decorator_list if isinstance(d, ast.Name) and d.id == "tool"]
        if len(tool_decorators) > 1:
            raise ValueError(
                f"Multiple @tool decorators found on function '{func_node.name}'. Only one @tool decorator is allowed."
            )
        if len(tool_decorators) < len(func_node.decorator_list):
            warnings.warn(
                f"Function '{func_node.name}' has decorators other than @tool. "
                "This may cause issues with serialization in the remote executor. See issue #1626."
            )
        decorator_start = tool_decorators[0].end_lineno if tool_decorators else 0
        decorator_end = func_node.decorator_list[-1].end_lineno
        decorator_lines = "\n".join(lines[decorator_start:decorator_end])
    #   - Extract tool source body
    body_start = func_node.body[0].lineno - 1  # AST lineno starts at 1
    tool_source_body = "\n".join(lines[body_start:])
    # - Create the forward method source, including def line and indentation
    forward_method_source = f"def forward{new_sig}:\n{tool_source_body}"
    # - Create the class source
    indent = " " * 4  # for class method
    class_source = (
        textwrap.dedent(
            f"""
        class SimpleTool(Tool):
            name: str = "{tool_json_schema["name"]}"
            description: str = {json.dumps(textwrap.dedent(tool_json_schema["description"]).strip())}
            inputs: dict[str, dict[str, str]] = {tool_json_schema["parameters"]["properties"]}
            output_type: str = "{tool_json_schema["return"]["type"]}"

            def __init__(self):
                self.is_initialized = True

<<<<<<< HEAD
        """)
        + textwrap.indent(decorator_lines, indent)
        + textwrap.indent(forward_method_source, indent)
=======
        """
        )
        + textwrap.indent(forward_method_source, "    ")  # indent for class method
>>>>>>> dd494906
    )
    # - Store the source code on both class and method for inspection
    SimpleTool.__source__ = class_source
    SimpleTool.forward.__source__ = forward_method_source

    simple_tool = SimpleTool()
    return simple_tool


class PipelineTool(Tool):
    """
    A [`Tool`] tailored towards Transformer models. On top of the class attributes of the base class [`Tool`], you will
    need to specify:

    - **model_class** (`type`) -- The class to use to load the model in this tool.
    - **default_checkpoint** (`str`) -- The default checkpoint that should be used when the user doesn't specify one.
    - **pre_processor_class** (`type`, *optional*, defaults to [`transformers.AutoProcessor`]) -- The class to use to load the
      pre-processor
    - **post_processor_class** (`type`, *optional*, defaults to [`transformers.AutoProcessor`]) -- The class to use to load the
      post-processor (when different from the pre-processor).

    Args:
        model (`str` or [`transformers.PreTrainedModel`], *optional*):
            The name of the checkpoint to use for the model, or the instantiated model. If unset, will default to the
            value of the class attribute `default_checkpoint`.
        pre_processor (`str` or `Any`, *optional*):
            The name of the checkpoint to use for the pre-processor, or the instantiated pre-processor (can be a
            tokenizer, an image processor, a feature extractor or a processor). Will default to the value of `model` if
            unset.
        post_processor (`str` or `Any`, *optional*):
            The name of the checkpoint to use for the post-processor, or the instantiated pre-processor (can be a
            tokenizer, an image processor, a feature extractor or a processor). Will default to the `pre_processor` if
            unset.
        device (`int`, `str` or `torch.device`, *optional*):
            The device on which to execute the model. Will default to any accelerator available (GPU, MPS etc...), the
            CPU otherwise.
        device_map (`str` or `dict`, *optional*):
            If passed along, will be used to instantiate the model.
        model_kwargs (`dict`, *optional*):
            Any keyword argument to send to the model instantiation.
        token (`str`, *optional*):
            The token to use as HTTP bearer authorization for remote files. If unset, will use the token generated when
            running `huggingface-cli login` (stored in `~/.huggingface`).
        hub_kwargs (additional keyword arguments, *optional*):
            Any additional keyword argument to send to the methods that will load the data from the Hub.
    """

    pre_processor_class = None
    model_class = None
    post_processor_class = None
    default_checkpoint = None
    description = "This is a pipeline tool"
    name = "pipeline"
    inputs = {"prompt": str}
    output_type = str
    skip_forward_signature_validation = True

    def __init__(
        self,
        model=None,
        pre_processor=None,
        post_processor=None,
        device=None,
        device_map=None,
        model_kwargs=None,
        token=None,
        **hub_kwargs,
    ):
        if not _is_package_available("accelerate") or not _is_package_available("torch"):
            raise ModuleNotFoundError(
                "Please install 'transformers' extra to use a PipelineTool: `pip install 'smolagents[transformers]'`"
            )

        if model is None:
            if self.default_checkpoint is None:
                raise ValueError("This tool does not implement a default checkpoint, you need to pass one.")
            model = self.default_checkpoint
        if pre_processor is None:
            pre_processor = model

        self.model = model
        self.pre_processor = pre_processor
        self.post_processor = post_processor
        self.device = device
        self.device_map = device_map
        self.model_kwargs = {} if model_kwargs is None else model_kwargs
        if device_map is not None:
            self.model_kwargs["device_map"] = device_map
        self.hub_kwargs = hub_kwargs
        self.hub_kwargs["token"] = token

        super().__init__()

    def setup(self):
        """
        Instantiates the `pre_processor`, `model` and `post_processor` if necessary.
        """
        if isinstance(self.pre_processor, str):
            if self.pre_processor_class is None:
                from transformers import AutoProcessor

                self.pre_processor_class = AutoProcessor
            self.pre_processor = self.pre_processor_class.from_pretrained(self.pre_processor, **self.hub_kwargs)

        if isinstance(self.model, str):
            self.model = self.model_class.from_pretrained(self.model, **self.model_kwargs, **self.hub_kwargs)

        if self.post_processor is None:
            self.post_processor = self.pre_processor
        elif isinstance(self.post_processor, str):
            if self.post_processor_class is None:
                from transformers import AutoProcessor

                self.post_processor_class = AutoProcessor
            self.post_processor = self.post_processor_class.from_pretrained(self.post_processor, **self.hub_kwargs)

        if self.device is None:
            if self.device_map is not None:
                self.device = list(self.model.hf_device_map.values())[0]
            else:
                from accelerate import PartialState

                self.device = PartialState().default_device

        if self.device_map is None:
            self.model.to(self.device)

        super().setup()

    def encode(self, raw_inputs):
        """
        Uses the `pre_processor` to prepare the inputs for the `model`.
        """
        return self.pre_processor(raw_inputs)

    def forward(self, inputs):
        """
        Sends the inputs through the `model`.
        """
        import torch

        with torch.no_grad():
            return self.model(**inputs)

    def decode(self, outputs):
        """
        Uses the `post_processor` to decode the model output.
        """
        return self.post_processor(outputs)

    def __call__(self, *args, sanitize_inputs_outputs: bool = False, **kwargs):
        import torch
        from accelerate.utils import send_to_device

        if not self.is_initialized:
            self.setup()

        if sanitize_inputs_outputs:
            args, kwargs = handle_agent_input_types(*args, **kwargs)
        encoded_inputs = self.encode(*args, **kwargs)

        tensor_inputs = {k: v for k, v in encoded_inputs.items() if isinstance(v, torch.Tensor)}
        non_tensor_inputs = {k: v for k, v in encoded_inputs.items() if not isinstance(v, torch.Tensor)}

        encoded_inputs = send_to_device(tensor_inputs, self.device)
        outputs = self.forward({**encoded_inputs, **non_tensor_inputs})
        outputs = send_to_device(outputs, "cpu")
        decoded_outputs = self.decode(outputs)
        if sanitize_inputs_outputs:
            decoded_outputs = handle_agent_output_types(decoded_outputs, self.output_type)
        return decoded_outputs


def get_tools_definition_code(tools: dict[str, Tool]) -> str:
    tool_codes = []
    for tool in tools.values():
        validate_tool_attributes(tool.__class__, check_imports=False)
        tool_code = instance_to_source(tool, base_cls=Tool)
        tool_code = tool_code.replace("from smolagents.tools import Tool", "")
        tool_code += f"\n\n{tool.name} = {tool.__class__.__name__}()\n"
        tool_codes.append(tool_code)

    tool_definition_code = "\n".join([f"import {module}" for module in BASE_BUILTIN_MODULES])
    tool_definition_code += textwrap.dedent(
        """
    from typing import Any

    class Tool:
        def __call__(self, *args, **kwargs):
            return self.forward(*args, **kwargs)

        def forward(self, *args, **kwargs):
            pass # to be implemented in child class
    """
    )
    tool_definition_code += "\n\n".join(tool_codes)
    return tool_definition_code


def validate_tool_arguments(tool: Tool, arguments: Any) -> None:
    """Validate tool arguments against tool's input schema.

    Checks that all provided arguments match the tool's expected input types and that
    all required arguments are present. Supports both dictionary arguments and single
    value arguments for tools with one input parameter.

    Args:
        tool (`Tool`): Tool whose input schema will be used for validation.
        arguments (`Any`): Arguments to validate. Can be a dictionary mapping
            argument names to values, or a single value for tools with one input.


    Raises:
        ValueError: If an argument is not in the tool's input schema, if a required
            argument is missing, or if the argument value doesn't match the expected type.
        TypeError: If an argument has an incorrect type that cannot be converted
            (e.g., string instead of number, excluding integer to number conversion).

    Note:
        - Supports type coercion from integer to number
        - Handles nullable parameters when explicitly marked in the schema
        - Accepts "any" type as a wildcard that matches all types
    """
    if isinstance(arguments, dict):
        for key, value in arguments.items():
            if key not in tool.inputs:
                raise ValueError(f"Argument {key} is not in the tool's input schema")

            actual_type = _get_json_schema_type(type(value))["type"]
            expected_type = tool.inputs[key]["type"]
            expected_type_is_nullable = tool.inputs[key].get("nullable", False)

            # Type is valid if it matches, is "any", or is null for nullable parameters
            if (
                (actual_type != expected_type if isinstance(expected_type, str) else actual_type not in expected_type)
                and expected_type != "any"
                and not (actual_type == "null" and expected_type_is_nullable)
            ):
                if actual_type == "integer" and expected_type == "number":
                    continue
                raise TypeError(f"Argument {key} has type '{actual_type}' but should be '{tool.inputs[key]['type']}'")

        for key, schema in tool.inputs.items():
            key_is_nullable = schema.get("nullable", False)
            if key not in arguments and not key_is_nullable:
                raise ValueError(f"Argument {key} is required")
        return None
    else:
        expected_type = list(tool.inputs.values())[0]["type"]
        if _get_json_schema_type(type(arguments))["type"] != expected_type and not expected_type == "any":
            raise TypeError(f"Argument has type '{type(arguments).__name__}' but should be '{expected_type}'")


__all__ = [
    "AUTHORIZED_TYPES",
    "Tool",
    "tool",
    "load_tool",
    "launch_gradio_demo",
    "ToolCollection",
    "SendMessageTool",
    "ReceiveMessagesTool",
]<|MERGE_RESOLUTION|>--- conflicted
+++ resolved
@@ -1123,15 +1123,10 @@
             def __init__(self):
                 self.is_initialized = True
 
-<<<<<<< HEAD
         """)
         + textwrap.indent(decorator_lines, indent)
         + textwrap.indent(forward_method_source, indent)
-=======
-        """
-        )
-        + textwrap.indent(forward_method_source, "    ")  # indent for class method
->>>>>>> dd494906
+
     )
     # - Store the source code on both class and method for inspection
     SimpleTool.__source__ = class_source
