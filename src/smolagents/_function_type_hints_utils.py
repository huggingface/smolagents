#!/usr/bin/env python
# coding=utf-8

# Copyright 2025 The HuggingFace Inc. team. All rights reserved.
#
# Licensed under the Apache License, Version 2.0 (the "License");
# you may not use this file except in compliance with the License.
# You may obtain a copy of the License at
#
#     http://www.apache.org/licenses/LICENSE-2.0
#
# Unless required by applicable law or agreed to in writing, software
# distributed under the License is distributed on an "AS IS" BASIS,
# WITHOUT WARRANTIES OR CONDITIONS OF ANY KIND, either express or implied.
# See the License for the specific language governing permissions and
# limitations under the License.
"""This module contains utilities exclusively taken from `transformers` repository.

Since they are not specific to `transformers` and that `transformers` is an heavy dependencies, those helpers have
been duplicated.

TODO: move them to `huggingface_hub` to avoid code duplication.
"""

import inspect
import json
import re
import types
from copy import copy
from typing import (
    Any,
    Callable,
    Dict,
    List,
    Optional,
    Tuple,
    Union,
    get_args,
    get_origin,
    get_type_hints,
)

<<<<<<< HEAD
from .utils import _is_pillow_available
=======
from huggingface_hub.utils import is_torch_available
>>>>>>> 01f9dab7


def get_imports(code: str) -> List[str]:
    """
    Extracts all the libraries (not relative imports) that are imported in a code.

    Args:
        code (`str`): Code text to inspect.

    Returns:
        `list[str]`: List of all packages required to use the input code.
    """
    # filter out try/except block so in custom code we can have try/except imports
    code = re.sub(r"\s*try\s*:.*?except.*?:", "", code, flags=re.DOTALL)

    # filter out imports under is_flash_attn_2_available block for avoid import issues in cpu only environment
    code = re.sub(
        r"if is_flash_attn[a-zA-Z0-9_]+available\(\):\s*(from flash_attn\s*.*\s*)+",
        "",
        code,
        flags=re.MULTILINE,
    )

    # Imports of the form `import xxx` or `import xxx as yyy`
    imports = re.findall(r"^\s*import\s+(\S+?)(?:\s+as\s+\S+)?\s*$", code, flags=re.MULTILINE)
    # Imports of the form `from xxx import yyy`
    imports += re.findall(r"^\s*from\s+(\S+)\s+import", code, flags=re.MULTILINE)
    # Only keep the top-level module
    imports = [imp.split(".")[0] for imp in imports if not imp.startswith(".")]
    return list(set(imports))


class TypeHintParsingException(Exception):
    """Exception raised for errors in parsing type hints to generate JSON schemas"""


class DocstringParsingException(Exception):
    """Exception raised for errors in parsing docstrings to generate JSON schemas"""


def get_json_schema(func: Callable) -> Dict:
    """
    This function generates a JSON schema for a given function, based on its docstring and type hints. This is
    mostly used for passing lists of tools to a chat template. The JSON schema contains the name and description of
    the function, as well as the names, types and descriptions for each of its arguments. `get_json_schema()` requires
    that the function has a docstring, and that each argument has a description in the docstring, in the standard
    Google docstring format shown below. It also requires that all the function arguments have a valid Python type hint.

    Although it is not required, a `Returns` block can also be added, which will be included in the schema. This is
    optional because most chat templates ignore the return value of the function.

    Args:
        func: The function to generate a JSON schema for.

    Returns:
        A dictionary containing the JSON schema for the function.

    Examples:
    ```python
    >>> def multiply(x: float, y: float):
    >>>    '''
    >>>    A function that multiplies two numbers
    >>>
    >>>    Args:
    >>>        x: The first number to multiply
    >>>        y: The second number to multiply
    >>>    '''
    >>>    return x * y
    >>>
    >>> print(get_json_schema(multiply))
    {
        "name": "multiply",
        "description": "A function that multiplies two numbers",
        "parameters": {
            "type": "object",
            "properties": {
                "x": {"type": "number", "description": "The first number to multiply"},
                "y": {"type": "number", "description": "The second number to multiply"}
            },
            "required": ["x", "y"]
        }
    }
    ```

    The general use for these schemas is that they are used to generate tool descriptions for chat templates that
    support them, like so:

    ```python
    >>> from transformers import AutoTokenizer
    >>> from transformers.utils import get_json_schema
    >>>
    >>> def multiply(x: float, y: float):
    >>>    '''
    >>>    A function that multiplies two numbers
    >>>
    >>>    Args:
    >>>        x: The first number to multiply
    >>>        y: The second number to multiply
    >>>    return x * y
    >>>    '''
    >>>
    >>> multiply_schema = get_json_schema(multiply)
    >>> tokenizer = AutoTokenizer.from_pretrained("CohereForAI/c4ai-command-r-v01")
    >>> messages = [{"role": "user", "content": "What is 179 x 4571?"}]
    >>> formatted_chat = tokenizer.apply_chat_template(
    >>>     messages,
    >>>     tools=[multiply_schema],
    >>>     chat_template="tool_use",
    >>>     return_dict=True,
    >>>     return_tensors="pt",
    >>>     add_generation_prompt=True
    >>> )
    >>> # The formatted chat can now be passed to model.generate()
    ```

    Each argument description can also have an optional `(choices: ...)` block at the end, such as
    `(choices: ["tea", "coffee"])`, which will be parsed into an `enum` field in the schema. Note that this will
    only be parsed correctly if it is at the end of the line:

    ```python
    >>> def drink_beverage(beverage: str):
    >>>    '''
    >>>    A function that drinks a beverage
    >>>
    >>>    Args:
    >>>        beverage: The beverage to drink (choices: ["tea", "coffee"])
    >>>    '''
    >>>    pass
    >>>
    >>> print(get_json_schema(drink_beverage))
    ```
    {
        'name': 'drink_beverage',
        'description': 'A function that drinks a beverage',
        'parameters': {
            'type': 'object',
            'properties': {
                'beverage': {
                    'type': 'string',
                    'enum': ['tea', 'coffee'],
                    'description': 'The beverage to drink'
                    }
                },
            'required': ['beverage']
        }
    }
    """
    doc = inspect.getdoc(func)
    if not doc:
        raise DocstringParsingException(
            f"Cannot generate JSON schema for {func.__name__} because it has no docstring!"
        )
    doc = doc.strip()
    main_doc, param_descriptions, return_doc = _parse_google_format_docstring(doc)

    json_schema = _convert_type_hints_to_json_schema(func)
    if (return_dict := json_schema["properties"].pop("return", None)) is not None:
        if return_doc is not None:  # We allow a missing return docstring since most templates ignore it
            return_dict["description"] = return_doc
    for arg, schema in json_schema["properties"].items():
        if arg not in param_descriptions:
            raise DocstringParsingException(
                f"Cannot generate JSON schema for {func.__name__} because the docstring has no description for the argument '{arg}'"
            )
        desc = param_descriptions[arg]
        enum_choices = re.search(r"\(choices:\s*(.*?)\)\s*$", desc, flags=re.IGNORECASE)
        if enum_choices:
            schema["enum"] = [c.strip() for c in json.loads(enum_choices.group(1))]
            desc = enum_choices.string[: enum_choices.start()].strip()
        schema["description"] = desc

    output = {"name": func.__name__, "description": main_doc, "parameters": json_schema}
    if return_dict is not None:
        output["return"] = return_dict
    return {"type": "function", "function": output}


# Extracts the initial segment of the docstring, containing the function description
description_re = re.compile(r"^(.*?)[\n\s]*(Args:|Returns:|Raises:|\Z)", re.DOTALL)
# Extracts the Args: block from the docstring
args_re = re.compile(r"\n\s*Args:\n\s*(.*?)[\n\s]*(Returns:|Raises:|\Z)", re.DOTALL)
# Splits the Args: block into individual arguments
args_split_re = re.compile(
    r"""
(?:^|\n)  # Match the start of the args block, or a newline
\s*(\w+)\s*(?:\([^)]*\))?:\s*  # Capture the argument name (ignore the type) and strip spacing
(.*?)\s*  # Capture the argument description, which can span multiple lines, and strip trailing spacing
(?=\n\s*\w+:|\Z)  # Stop when you hit the next argument or the end of the block
""",
    re.DOTALL | re.VERBOSE,
)
# Extracts the Returns: block from the docstring, if present. Note that most chat templates ignore the return type/doc!
returns_re = re.compile(r"\n\s*Returns:\n\s*(.*?)[\n\s]*(Raises:|\Z)", re.DOTALL)


def _parse_google_format_docstring(
    docstring: str,
) -> Tuple[Optional[str], Optional[Dict], Optional[str]]:
    """
    Parses a Google-style docstring to extract the function description,
    argument descriptions, and return description.

    Args:
        docstring (str): The docstring to parse.

    Returns:
        The function description, arguments, and return description.
    """

    # Extract the sections
    description_match = description_re.search(docstring)
    args_match = args_re.search(docstring)
    returns_match = returns_re.search(docstring)

    # Clean and store the sections
    description = description_match.group(1).strip() if description_match else None
    docstring_args = args_match.group(1).strip() if args_match else None
    returns = returns_match.group(1).strip() if returns_match else None

    # Parsing the arguments into a dictionary
    if docstring_args is not None:
        docstring_args = "\n".join([line for line in docstring_args.split("\n") if line.strip()])  # Remove blank lines
        matches = args_split_re.findall(docstring_args)
        args_dict = {match[0]: re.sub(r"\s*\n+\s*", " ", match[1].strip()) for match in matches}
    else:
        args_dict = {}

    return description, args_dict, returns


def _convert_type_hints_to_json_schema(func: Callable, error_on_missing_type_hints: bool = True) -> Dict:
    type_hints = get_type_hints(func)
    signature = inspect.signature(func)

    properties = {}
    for param_name, param_type in type_hints.items():
        properties[param_name] = _parse_type_hint(param_type)

    required = []
    for param_name, param in signature.parameters.items():
        if param.annotation == inspect.Parameter.empty and error_on_missing_type_hints:
            raise TypeHintParsingException(f"Argument {param.name} is missing a type hint in function {func.__name__}")
        if param_name not in properties:
            properties[param_name] = {}

        if param.default == inspect.Parameter.empty:
            required.append(param_name)
        else:
            properties[param_name]["nullable"] = True

    schema = {"type": "object", "properties": properties}
    if required:
        schema["required"] = required

    return schema


def _parse_type_hint(hint: str) -> Dict:
    origin = get_origin(hint)
    args = get_args(hint)

    if origin is None:
        try:
            return _get_json_schema_type(hint)
        except KeyError:
            raise TypeHintParsingException(
                "Couldn't parse this type hint, likely due to a custom class or object: ",
                hint,
            )

    elif origin is Union or (hasattr(types, "UnionType") and origin is types.UnionType):
        # Recurse into each of the subtypes in the Union, except None, which is handled separately at the end
        subtypes = [_parse_type_hint(t) for t in args if t is not type(None)]
        if len(subtypes) == 1:
            # A single non-null type can be expressed directly
            return_dict = subtypes[0]
        elif all(isinstance(subtype["type"], str) for subtype in subtypes):
            # A union of basic types can be expressed as a list in the schema
            return_dict = {"type": sorted([subtype["type"] for subtype in subtypes])}
        else:
            # A union of more complex types requires "anyOf"
            return_dict = {"anyOf": subtypes}
        if type(None) in args:
            return_dict["nullable"] = True
        return return_dict

    elif origin is list:
        if not args:
            return {"type": "array"}
        else:
            # Lists can only have a single type argument, so recurse into it
            return {"type": "array", "items": _parse_type_hint(args[0])}

    elif origin is tuple:
        if not args:
            return {"type": "array"}
        if len(args) == 1:
            raise TypeHintParsingException(
                f"The type hint {str(hint).replace('typing.', '')} is a Tuple with a single element, which "
                "we do not automatically convert to JSON schema as it is rarely necessary. If this input can contain "
                "more than one element, we recommend "
                "using a List[] type instead, or if it really is a single element, remove the Tuple[] wrapper and just "
                "pass the element directly."
            )
        if ... in args:
            raise TypeHintParsingException(
                "Conversion of '...' is not supported in Tuple type hints. "
                "Use List[] types for variable-length"
                " inputs instead."
            )
        return {"type": "array", "prefixItems": [_parse_type_hint(t) for t in args]}

    elif origin is dict:
        # The JSON equivalent to a dict is 'object', which mandates that all keys are strings
        # However, we can specify the type of the dict values with "additionalProperties"
        out = {"type": "object"}
        if len(args) == 2:
            out["additionalProperties"] = _parse_type_hint(args[1])
        return out

    raise TypeHintParsingException("Couldn't parse this type hint, likely due to a custom class or object: ", hint)


_BASE_TYPE_MAPPING = {
    int: {"type": "integer"},
    float: {"type": "number"},
    str: {"type": "string"},
    bool: {"type": "boolean"},
    Any: {"type": "any"},
    types.NoneType: {"type": "null"},
}


def _get_json_schema_type(param_type: str) -> Dict[str, str]:
    if param_type in _BASE_TYPE_MAPPING:
        return copy(_BASE_TYPE_MAPPING[param_type])
    if str(param_type) == "Image":
        from PIL.Image import Image

        if param_type == Image:
            return {"type": "image"}
    if str(param_type) == "Tensor":
        try:
            from torch import Tensor

            if param_type == Tensor:
                return {"type": "audio"}
        except ModuleNotFoundError:
            pass
    return {"type": "object"}<|MERGE_RESOLUTION|>--- conflicted
+++ resolved
@@ -39,12 +39,6 @@
     get_origin,
     get_type_hints,
 )
-
-<<<<<<< HEAD
-from .utils import _is_pillow_available
-=======
-from huggingface_hub.utils import is_torch_available
->>>>>>> 01f9dab7
 
 
 def get_imports(code: str) -> List[str]:
