--- conflicted
+++ resolved
@@ -99,13 +99,8 @@
         planning_interval (`int`, *optional*): Interval at which the agent will run a planning step.
         name (`str`, *optional*): Necessary for a managed agent only - the name by which this agent can be called.
         description (`str`, *optional*): Necessary for a managed agent only - the description of this agent.
-<<<<<<< HEAD
-        managed_agent_prompt (`str`, *optional*): Custom prompt for the managed agent. Defaults to None.
-        provide_run_summary (`bool`, *optional*): Whether to provide a run summary when called as a managed agent.
-=======
         provide_run_summary (`bool`, *optional*): Whether to provide a run summary when called as a managed agent.
         final_answer_checks (`list`, *optional*): List of Callables to run before returning a final answer for checking validity.
->>>>>>> 127a042c
     """
 
     def __init__(
@@ -609,17 +604,10 @@
         """
         self.memory.replay(self.logger, detailed=detailed)
 
-<<<<<<< HEAD
-    def __call__(self, request: str, **kwargs):
+    def __call__(self, task: str, **kwargs):
         """Adds additional prompting for the managed agent, runs it, and wraps the output.
 
         This method is called only by a managed agent.
-=======
-    def __call__(self, task: str, **kwargs):
-        """
-        This methd is called only by a manager agent.
-        Adds additional prompting for the managed agent, runs it, and wraps the output.
->>>>>>> 127a042c
         """
         full_task = populate_template(
             self.prompt_templates["managed_agent"]["task"],
