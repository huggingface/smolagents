#!/usr/bin/env python
# coding=utf-8

# Copyright 2024 The HuggingFace Inc. team. All rights reserved.
#
# Licensed under the Apache License, Version 2.0 (the "License");
# you may not use this file except in compliance with the License.
# You may obtain a copy of the License at
#
#     http://www.apache.org/licenses/LICENSE-2.0
#
# Unless required by applicable law or agreed to in writing, software
# distributed under the License is distributed on an "AS IS" BASIS,
# WITHOUT WARRANTIES OR CONDITIONS OF ANY KIND, either express or implied.
# See the License for the specific language governing permissions and
# limitations under the License.
import importlib
import json
import os
import re
import tempfile
import textwrap
import time
import warnings
from abc import ABC, abstractmethod
from collections.abc import Callable, Generator
from concurrent.futures import ThreadPoolExecutor, as_completed
from dataclasses import dataclass
from logging import getLogger
from pathlib import Path
from typing import TYPE_CHECKING, Any, Literal, Type, TypeAlias, TypedDict, Union

import yaml
from huggingface_hub import create_repo, metadata_update, snapshot_download, upload_folder
from jinja2 import StrictUndefined, Template
from rich.console import Group
from rich.live import Live
from rich.markdown import Markdown
from rich.panel import Panel
from rich.rule import Rule
from rich.text import Text


if TYPE_CHECKING:
    import PIL.Image

from .agent_types import AgentAudio, AgentImage, handle_agent_output_types
from .default_tools import TOOL_MAPPING, FinalAnswerTool
from .local_python_executor import BASE_BUILTIN_MODULES, LocalPythonExecutor, PythonExecutor, fix_final_answer_code
from .memory import (
    ActionStep,
    AgentMemory,
    CallbackRegistry,
    FinalAnswerStep,
    MemoryStep,
    PlanningStep,
    SystemPromptStep,
    TaskStep,
    Timing,
    TokenUsage,
    ToolCall,
)
from .models import (
    CODEAGENT_RESPONSE_FORMAT,
    ChatMessage,
    ChatMessageStreamDelta,
    ChatMessageToolCall,
    MessageRole,
    Model,
    agglomerate_stream_deltas,
    parse_json_if_needed,
)
from .monitoring import (
    YELLOW_HEX,
    AgentLogger,
    LogLevel,
    Monitor,
)
from .remote_executors import DockerExecutor, E2BExecutor, WasmExecutor
from .tools import BaseTool, Tool, validate_tool_arguments
from .utils import (
    AgentError,
    AgentExecutionError,
    AgentGenerationError,
    AgentMaxStepsError,
    AgentParsingError,
    AgentToolCallError,
    AgentToolExecutionError,
    create_agent_gradio_app_template,
    extract_code_from_text,
    is_valid_name,
    make_init_file,
    parse_code_blobs,
    truncate_content,
)


logger = getLogger(__name__)


def get_variable_names(self, template: str) -> set[str]:
    pattern = re.compile(r"\{\{([^{}]+)\}\}")
    return {match.group(1).strip() for match in pattern.finditer(template)}


def populate_template(template: str, variables: dict[str, Any]) -> str:
    compiled_template = Template(template, undefined=StrictUndefined)
    try:
        return compiled_template.render(**variables)
    except Exception as e:
        raise Exception(f"Error during jinja template rendering: {type(e).__name__}: {e}")


@dataclass
class ActionOutput:
    output: Any
    is_final_answer: bool


@dataclass
class ToolOutput:
    id: str
    output: Any
    is_final_answer: bool
    observation: str
    tool_call: ToolCall


class PlanningPromptTemplate(TypedDict):
    """
    Prompt templates for the planning step.

    Args:
        plan (`str`): Initial plan prompt.
        update_plan_pre_messages (`str`): Update plan pre-messages prompt.
        update_plan_post_messages (`str`): Update plan post-messages prompt.
    """

    initial_plan: str
    update_plan_pre_messages: str
    update_plan_post_messages: str


class ManagedAgentPromptTemplate(TypedDict):
    """
    Prompt templates for the managed agent.

    Args:
        task (`str`): Task prompt.
        report (`str`): Report prompt.
    """

    task: str
    report: str


class FinalAnswerPromptTemplate(TypedDict):
    """
    Prompt templates for the final answer.

    Args:
        pre_messages (`str`): Pre-messages prompt.
        post_messages (`str`): Post-messages prompt.
    """

    pre_messages: str
    post_messages: str


class PromptTemplates(TypedDict):
    """
    Prompt templates for the agent.

    Args:
        system_prompt (`str`): System prompt.
        planning ([`~agents.PlanningPromptTemplate`]): Planning prompt templates.
        managed_agent ([`~agents.ManagedAgentPromptTemplate`]): Managed agent prompt templates.
        final_answer ([`~agents.FinalAnswerPromptTemplate`]): Final answer prompt templates.
    """

    system_prompt: str
    planning: PlanningPromptTemplate
    managed_agent: ManagedAgentPromptTemplate
    final_answer: FinalAnswerPromptTemplate


EMPTY_PROMPT_TEMPLATES = PromptTemplates(
    system_prompt="",
    planning=PlanningPromptTemplate(
        initial_plan="",
        update_plan_pre_messages="",
        update_plan_post_messages="",
    ),
    managed_agent=ManagedAgentPromptTemplate(task="", report=""),
    final_answer=FinalAnswerPromptTemplate(pre_messages="", post_messages=""),
)


@dataclass
class RunResult:
    """Holds extended information about an agent run.

    Attributes:
        output (Any | None): The final output of the agent run, if available.
        state (Literal["success", "max_steps_error"]): The final state of the agent after the run.
        steps (list[dict]): The agent's memory, as a list of steps.
        token_usage (TokenUsage | None): Count of tokens used during the run.
        timing (Timing): Timing details of the agent run: start time, end time, duration.
        messages (list[dict]): The agent's memory, as a list of messages.
            <Deprecated version="1.22.0">
            Parameter 'messages' is deprecated and will be removed in version 1.25. Please use 'steps' instead.
            </Deprecated>
    """

    output: Any | None
    state: Literal["success", "max_steps_error"]
    steps: list[dict]
    token_usage: TokenUsage | None
    timing: Timing

    def __init__(self, output=None, state=None, steps=None, token_usage=None, timing=None, messages=None):
        # Handle deprecated 'messages' parameter
        if messages is not None:
            if steps is not None:
                raise ValueError("Cannot specify both 'messages' and 'steps' parameters. Use 'steps' instead.")
            warnings.warn(
                "Parameter 'messages' is deprecated and will be removed in version 1.25. Please use 'steps' instead.",
                FutureWarning,
                stacklevel=2,
            )
            steps = messages

        # Initialize with dataclass fields
        self.output = output
        self.state = state
        self.steps = steps
        self.token_usage = token_usage
        self.timing = timing

    @property
    def messages(self):
        """Backward compatibility property that returns steps."""
        warnings.warn(
            "Parameter 'messages' is deprecated and will be removed in version 1.25. Please use 'steps' instead.",
            FutureWarning,
            stacklevel=2,
        )
        return self.steps

    def dict(self):
        return {
            "output": self.output,
            "state": self.state,
            "steps": self.steps,
            "token_usage": self.token_usage.dict() if self.token_usage is not None else None,
            "timing": self.timing.dict(),
        }


StreamEvent: TypeAlias = Union[
    ChatMessageStreamDelta,
    ChatMessageToolCall,
    ActionOutput,
    ToolCall,
    ToolOutput,
    PlanningStep,
    ActionStep,
    FinalAnswerStep,
]


class MultiStepAgent(ABC):
    """
    Agent class that solves the given task step by step, using the ReAct framework:
    While the objective is not reached, the agent will perform a cycle of action (given by the LLM) and observation (obtained from the environment).

    Args:
        tools (`list[Tool]`): [`Tool`]s that the agent can use.
        model (`Callable[[list[dict[str, str]]], ChatMessage]`): Model that will generate the agent's actions.
        prompt_templates ([`~agents.PromptTemplates`], *optional*): Prompt templates.
        instructions (`str`, *optional*): Custom instructions for the agent, will be inserted in the system prompt.
        max_steps (`int`, default `20`): Maximum number of steps the agent can take to solve the task.
        add_base_tools (`bool`, default `False`): Whether to add the base tools to the agent's tools.
        verbosity_level (`LogLevel`, default `LogLevel.INFO`): Level of verbosity of the agent's logs.
        managed_agents (`list`, *optional*): Managed agents that the agent can call.
        step_callbacks (`list[Callable]` | `dict[Type[MemoryStep], Callable | list[Callable]]`, *optional*): Callbacks that will be called at each step.
        planning_interval (`int`, *optional*): Interval at which the agent will run a planning step.
        name (`str`, *optional*): Necessary for a managed agent only - the name by which this agent can be called.
        description (`str`, *optional*): Necessary for a managed agent only - the description of this agent.
        provide_run_summary (`bool`, *optional*): Whether to provide a run summary when called as a managed agent.
        final_answer_checks (`list[Callable]`, *optional*): List of validation functions to run before accepting a final answer.
            Each function should:
            - Take the final answer and the agent's memory as arguments.
            - Return a boolean indicating whether the final answer is valid.
<<<<<<< HEAD
        max_images (`int`, *optional*): Maximum number of images to retain in the agent's memory. If None, there is no limit.
=======
        return_full_result (`bool`, default `False`): Whether to return the full [`RunResult`] object or just the final answer output from the agent run.
>>>>>>> 4725ae9f
    """

    def __init__(
        self,
        tools: list[Tool],
        model: Model,
        prompt_templates: PromptTemplates | None = None,
        instructions: str | None = None,
        max_steps: int = 20,
        add_base_tools: bool = False,
        verbosity_level: LogLevel = LogLevel.INFO,
        managed_agents: list | None = None,
        step_callbacks: list[Callable] | dict[Type[MemoryStep], Callable | list[Callable]] | None = None,
        planning_interval: int | None = None,
        name: str | None = None,
        description: str | None = None,
        provide_run_summary: bool = False,
        final_answer_checks: list[Callable] | None = None,
        return_full_result: bool = False,
        logger: AgentLogger | None = None,
        max_images: int | None = None,
    ):
        self.agent_name = self.__class__.__name__
        self.model = model
        self.prompt_templates = prompt_templates or EMPTY_PROMPT_TEMPLATES
        if prompt_templates is not None:
            missing_keys = set(EMPTY_PROMPT_TEMPLATES.keys()) - set(prompt_templates.keys())
            assert not missing_keys, (
                f"Some prompt templates are missing from your custom `prompt_templates`: {missing_keys}"
            )
            for key, value in EMPTY_PROMPT_TEMPLATES.items():
                if isinstance(value, dict):
                    for subkey in value.keys():
                        assert key in prompt_templates.keys() and (subkey in prompt_templates[key].keys()), (
                            f"Some prompt templates are missing from your custom `prompt_templates`: {subkey} under {key}"
                        )

        self.max_steps = max_steps
        self.step_number = 0
        self.planning_interval = planning_interval
        self.state: dict[str, Any] = {}
        self.name = self._validate_name(name)
        self.description = description
        self.provide_run_summary = provide_run_summary
        self.final_answer_checks = final_answer_checks if final_answer_checks is not None else []
        self.return_full_result = return_full_result
        self.instructions = instructions
        self.max_images = max_images
        self._setup_managed_agents(managed_agents)
        self._setup_tools(tools, add_base_tools)
        self._validate_tools_and_managed_agents(tools, managed_agents)

        self.task: str | None = None
        self.memory = AgentMemory(self.system_prompt)

        if logger is None:
            self.logger = AgentLogger(level=verbosity_level)
        else:
            self.logger = logger

        self.monitor = Monitor(self.model, self.logger)
        self._setup_step_callbacks(step_callbacks)
        self.stream_outputs = False

    @property
    def system_prompt(self) -> str:
        return self.initialize_system_prompt()

    @system_prompt.setter
    def system_prompt(self, value: str):
        raise AttributeError(
            """The 'system_prompt' property is read-only. Use 'self.prompt_templates["system_prompt"]' instead."""
        )

    def _validate_name(self, name: str | None) -> str | None:
        if name is not None and not is_valid_name(name):
            raise ValueError(f"Agent name '{name}' must be a valid Python identifier and not a reserved keyword.")
        return name

    def _setup_managed_agents(self, managed_agents: list | None = None) -> None:
        """Setup managed agents with proper logging."""
        self.managed_agents = {}
        if managed_agents:
            assert all(agent.name and agent.description for agent in managed_agents), (
                "All managed agents need both a name and a description!"
            )
            self.managed_agents = {agent.name: agent for agent in managed_agents}
            # Ensure managed agents can be called as tools by the model: set their inputs and output_type
            for agent in self.managed_agents.values():
                agent.inputs = {
                    "task": {"type": "string", "description": "Long detailed description of the task."},
                    "additional_args": {
                        "type": "object",
                        "description": "Dictionary of extra inputs to pass to the managed agent, e.g. images, dataframes, or any other contextual data it may need.",
                    },
                }
                agent.output_type = "string"

    def _setup_tools(self, tools, add_base_tools):
        assert all(isinstance(tool, BaseTool) for tool in tools), (
            "All elements must be instance of BaseTool (or a subclass)"
        )
        self.tools = {tool.name: tool for tool in tools}
        if add_base_tools:
            self.tools.update(
                {
                    name: cls()
                    for name, cls in TOOL_MAPPING.items()
                    if name != "python_interpreter" or self.__class__.__name__ == "ToolCallingAgent"
                }
            )
        self.tools.setdefault("final_answer", FinalAnswerTool())

    def _validate_tools_and_managed_agents(self, tools, managed_agents):
        tool_and_managed_agent_names = [tool.name for tool in tools]
        if managed_agents is not None:
            tool_and_managed_agent_names += [agent.name for agent in managed_agents]
        if self.name:
            tool_and_managed_agent_names.append(self.name)
        if len(tool_and_managed_agent_names) != len(set(tool_and_managed_agent_names)):
            raise ValueError(
                "Each tool or managed_agent should have a unique name! You passed these duplicate names: "
                f"{[name for name in tool_and_managed_agent_names if tool_and_managed_agent_names.count(name) > 1]}"
            )

    def _setup_step_callbacks(self, step_callbacks):
        # Initialize step callbacks registry
        self.step_callbacks = CallbackRegistry()
        if step_callbacks:
            # Register callbacks list only for ActionStep for backward compatibility
            if isinstance(step_callbacks, list):
                for callback in step_callbacks:
                    self.step_callbacks.register(ActionStep, callback)
            # Register callbacks dict for specific step classes
            elif isinstance(step_callbacks, dict):
                for step_cls, callbacks in step_callbacks.items():
                    if not isinstance(callbacks, list):
                        callbacks = [callbacks]
                    for callback in callbacks:
                        self.step_callbacks.register(step_cls, callback)
            else:
                raise ValueError("step_callbacks must be a list or a dict")
        # Register monitor update_metrics only for ActionStep for backward compatibility
        self.step_callbacks.register(ActionStep, self.monitor.update_metrics)

    def run(
        self,
        task: str,
        stream: bool = False,
        reset: bool = True,
        images: list["PIL.Image.Image"] | None = None,
        additional_args: dict | None = None,
        max_steps: int | None = None,
        return_full_result: bool | None = None,
    ) -> Any | RunResult:
        """
        Run the agent for the given task.

        Args:
            task (`str`): Task to perform.
            stream (`bool`): Whether to run in streaming mode.
                If `True`, returns a generator that yields each step as it is executed. You must iterate over this generator to process the individual steps (e.g., using a for loop or `next()`).
                If `False`, executes all steps internally and returns only the final answer after completion.
            reset (`bool`): Whether to reset the conversation or keep it going from previous run.
            images (`list[PIL.Image.Image]`, *optional*): Image(s) objects.
            additional_args (`dict`, *optional*): Any other variables that you want to pass to the agent run, for instance images or dataframes. Give them clear names!
            max_steps (`int`, *optional*): Maximum number of steps the agent can take to solve the task. if not provided, will use the agent's default value.
            return_full_result (`bool`, *optional*): Whether to return the full [`RunResult`] object or just the final answer output.
                If `None` (default), the agent's `self.return_full_result` setting is used.

        Example:
        ```py
        from smolagents import CodeAgent
        agent = CodeAgent(tools=[])
        agent.run("What is the result of 2 power 3.7384?")
        ```
        """
        max_steps = max_steps or self.max_steps
        self.task = task
        self.interrupt_switch = False
        if additional_args:
            self.state.update(additional_args)
            self.task += f"""
You have been provided with these additional arguments, that you can access directly using the keys as variables:
{str(additional_args)}."""

        self.memory.system_prompt = SystemPromptStep(system_prompt=self.system_prompt)
        if reset:
            self.memory.reset()
            self.monitor.reset()

        self.logger.log_task(
            content=self.task.strip(),
            subtitle=f"{type(self.model).__name__} - {(self.model.model_id if hasattr(self.model, 'model_id') else '')}",
            level=LogLevel.INFO,
            title=self.name if hasattr(self, "name") else None,
        )
        self.memory.steps.append(TaskStep(task=self.task, task_images=images))

        if getattr(self, "python_executor", None):
            self.python_executor.send_variables(variables=self.state)
            self.python_executor.send_tools({**self.tools, **self.managed_agents})

        if stream:
            # The steps are returned as they are executed through a generator to iterate on.
            return self._run_stream(task=self.task, max_steps=max_steps, images=images)
        run_start_time = time.time()
        # Outputs are returned only at the end. We only look at the last step.

        steps = list(self._run_stream(task=self.task, max_steps=max_steps, images=images))
        assert isinstance(steps[-1], FinalAnswerStep)
        output = steps[-1].output

        return_full_result = return_full_result if return_full_result is not None else self.return_full_result
        if return_full_result:
            total_input_tokens = 0
            total_output_tokens = 0
            correct_token_usage = True
            for step in self.memory.steps:
                if isinstance(step, (ActionStep, PlanningStep)):
                    if step.token_usage is None:
                        correct_token_usage = False
                        break
                    else:
                        total_input_tokens += step.token_usage.input_tokens
                        total_output_tokens += step.token_usage.output_tokens
            if correct_token_usage:
                token_usage = TokenUsage(input_tokens=total_input_tokens, output_tokens=total_output_tokens)
            else:
                token_usage = None

            if self.memory.steps and isinstance(getattr(self.memory.steps[-1], "error", None), AgentMaxStepsError):
                state = "max_steps_error"
            else:
                state = "success"

            step_dicts = self.memory.get_full_steps()

            return RunResult(
                output=output,
                token_usage=token_usage,
                steps=step_dicts,
                timing=Timing(start_time=run_start_time, end_time=time.time()),
                state=state,
            )

        return output

    def _run_stream(
        self, task: str, max_steps: int, images: list["PIL.Image.Image"] | None = None
    ) -> Generator[ActionStep | PlanningStep | FinalAnswerStep | ChatMessageStreamDelta]:
        self.step_number = 1
        returned_final_answer = False
        while not returned_final_answer and self.step_number <= max_steps:
            if self.interrupt_switch:
                raise AgentError("Agent interrupted.", self.logger)

            # Run a planning step if scheduled
            if self.planning_interval is not None and (
                self.step_number == 1 or (self.step_number - 1) % self.planning_interval == 0
            ):
                planning_start_time = time.time()
                planning_step = None
                for element in self._generate_planning_step(
                    task, is_first_step=len(self.memory.steps) == 1, step=self.step_number
                ):  # Don't use the attribute step_number here, because there can be steps from previous runs
                    yield element
                    planning_step = element
                assert isinstance(planning_step, PlanningStep)  # Last yielded element should be a PlanningStep

                planning_end_time = time.time()
                planning_step.timing = Timing(
                    start_time=planning_start_time,
                    end_time=planning_end_time,
                )
                self._finalize_step(planning_step)
                self.memory.steps.append(planning_step)

            # Start action step!
            action_step_start_time = time.time()
            action_step = ActionStep(
                step_number=self.step_number,
                timing=Timing(start_time=action_step_start_time),
                observations_images=images,
            )
            self.logger.log_rule(f"Step {self.step_number}", level=LogLevel.INFO)
            try:
                for output in self._step_stream(action_step):
                    # Yield all
                    yield output

                    if isinstance(output, ActionOutput) and output.is_final_answer:
                        final_answer = output.output
                        self.logger.log(
                            Text(f"Final answer: {final_answer}", style=f"bold {YELLOW_HEX}"),
                            level=LogLevel.INFO,
                        )

                        if self.final_answer_checks:
                            self._validate_final_answer(final_answer)
                        returned_final_answer = True
                        action_step.is_final_answer = True

            except AgentGenerationError as e:
                # Agent generation errors are not caused by a Model error but an implementation error: so we should raise them and exit.
                raise e
            except AgentError as e:
                # Other AgentError types are caused by the Model, so we should log them and iterate.
                action_step.error = e
            finally:
                self._finalize_step(action_step)
                self.memory.steps.append(action_step)
                yield action_step
                self.step_number += 1

        if not returned_final_answer and self.step_number == max_steps + 1:
            final_answer = self._handle_max_steps_reached(task, images)
            yield action_step
        yield FinalAnswerStep(handle_agent_output_types(final_answer))

    def _validate_final_answer(self, final_answer: Any):
        for check_function in self.final_answer_checks:
            try:
                assert check_function(final_answer, self.memory)
            except Exception as e:
                raise AgentError(f"Check {check_function.__name__} failed with error: {e}", self.logger)

    def _finalize_step(self, memory_step: ActionStep | PlanningStep):
        memory_step.timing.end_time = time.time()
        self.step_callbacks.callback(memory_step, agent=self)

    def _handle_max_steps_reached(self, task: str, images: list["PIL.Image.Image"]) -> Any:
        action_step_start_time = time.time()
        final_answer = self.provide_final_answer(task, images)
        final_memory_step = ActionStep(
            step_number=self.step_number,
            error=AgentMaxStepsError("Reached max steps.", self.logger),
            timing=Timing(start_time=action_step_start_time, end_time=time.time()),
            token_usage=final_answer.token_usage,
        )
        final_memory_step.action_output = final_answer.content
        self._finalize_step(final_memory_step)
        self.memory.steps.append(final_memory_step)
        return final_answer.content

    def _generate_planning_step(
        self, task, is_first_step: bool, step: int
    ) -> Generator[ChatMessageStreamDelta | PlanningStep]:
        start_time = time.time()
        if is_first_step:
            input_messages = [
                ChatMessage(
                    role=MessageRole.USER,
                    content=[
                        {
                            "type": "text",
                            "text": populate_template(
                                self.prompt_templates["planning"]["initial_plan"],
                                variables={"task": task, "tools": self.tools, "managed_agents": self.managed_agents},
                            ),
                        }
                    ],
                )
            ]
            if self.stream_outputs and hasattr(self.model, "generate_stream"):
                plan_message_content = ""
                output_stream = self.model.generate_stream(input_messages, stop_sequences=["<end_plan>"])  # type: ignore
                input_tokens, output_tokens = 0, 0
                with Live("", console=self.logger.console, vertical_overflow="visible") as live:
                    for event in output_stream:
                        if event.content is not None:
                            plan_message_content += event.content
                            live.update(Markdown(plan_message_content))
                            if event.token_usage:
                                output_tokens += event.token_usage.output_tokens
                                input_tokens = event.token_usage.input_tokens
                        yield event
            else:
                plan_message = self.model.generate(input_messages, stop_sequences=["<end_plan>"])
                plan_message_content = plan_message.content
                input_tokens, output_tokens = (
                    (
                        plan_message.token_usage.input_tokens,
                        plan_message.token_usage.output_tokens,
                    )
                    if plan_message.token_usage
                    else (None, None)
                )
            plan = textwrap.dedent(
                f"""Here are the facts I know and the plan of action that I will follow to solve the task:\n```\n{plan_message_content}\n```"""
            )
        else:
            # Summary mode removes the system prompt and previous planning messages output by the model.
            # Removing previous planning messages avoids influencing too much the new plan.
            memory_messages = self.write_memory_to_messages(summary_mode=True)
            plan_update_pre = ChatMessage(
                role=MessageRole.SYSTEM,
                content=[
                    {
                        "type": "text",
                        "text": populate_template(
                            self.prompt_templates["planning"]["update_plan_pre_messages"], variables={"task": task}
                        ),
                    }
                ],
            )
            plan_update_post = ChatMessage(
                role=MessageRole.USER,
                content=[
                    {
                        "type": "text",
                        "text": populate_template(
                            self.prompt_templates["planning"]["update_plan_post_messages"],
                            variables={
                                "task": task,
                                "tools": self.tools,
                                "managed_agents": self.managed_agents,
                                "remaining_steps": (self.max_steps - step),
                            },
                        ),
                    }
                ],
            )
            input_messages = [plan_update_pre] + memory_messages + [plan_update_post]
            if self.stream_outputs and hasattr(self.model, "generate_stream"):
                plan_message_content = ""
                input_tokens, output_tokens = 0, 0
                with Live("", console=self.logger.console, vertical_overflow="visible") as live:
                    for event in self.model.generate_stream(
                        input_messages,
                        stop_sequences=["<end_plan>"],
                    ):  # type: ignore
                        if event.content is not None:
                            plan_message_content += event.content
                            live.update(Markdown(plan_message_content))
                            if event.token_usage:
                                output_tokens += event.token_usage.output_tokens
                                input_tokens = event.token_usage.input_tokens
                        yield event
            else:
                plan_message = self.model.generate(input_messages, stop_sequences=["<end_plan>"])
                plan_message_content = plan_message.content
                if plan_message.token_usage is not None:
                    input_tokens, output_tokens = (
                        plan_message.token_usage.input_tokens,
                        plan_message.token_usage.output_tokens,
                    )
            plan = textwrap.dedent(
                f"""I still need to solve the task I was given:\n```\n{self.task}\n```\n\nHere are the facts I know and my new/updated plan of action to solve the task:\n```\n{plan_message_content}\n```"""
            )
        log_headline = "Initial plan" if is_first_step else "Updated plan"
        self.logger.log(Rule(f"[bold]{log_headline}", style="orange"), Text(plan), level=LogLevel.INFO)
        yield PlanningStep(
            model_input_messages=input_messages,
            plan=plan,
            model_output_message=ChatMessage(role=MessageRole.ASSISTANT, content=plan_message_content),
            token_usage=TokenUsage(input_tokens=input_tokens, output_tokens=output_tokens),
            timing=Timing(start_time=start_time, end_time=time.time()),
        )

    @abstractmethod
    def initialize_system_prompt(self) -> str:
        """To be implemented in child classes"""
        ...

    def interrupt(self):
        """Interrupts the agent execution."""
        self.interrupt_switch = True

    def write_memory_to_messages(
        self,
        summary_mode: bool = False,
    ) -> list[ChatMessage]:
        """
        Reads past llm_outputs, actions, and observations or errors from the memory into a series of messages
        that can be used as input to the LLM. Adds a number of keywords (such as PLAN, error, etc) to help
        the LLM.
        If max_images is set, it will limit the number of images in the messages keeping the newest images in
        the message chain.
        """
        messages = self.memory.system_prompt.to_messages(summary_mode=summary_mode)
        for memory_step in self.memory.steps:
            messages.extend(memory_step.to_messages(summary_mode=summary_mode))

        if self.max_images is not None:
            # Single backward pass: iterate from newest to oldest messages
            # Keep images until we reach max_images limit, remove the rest
            images_kept = 0
            images_removed = 0
            
            # Iterate backward through messages (newest first)
            for msg in reversed(messages):
                content = msg.content
                if isinstance(content, list):
                    new_content = []
                    # Iterate backward through content items (newest first)
                    for content_item in reversed(content):
                        if isinstance(content_item, dict) and content_item.get("type") == "image":
                            if images_kept < self.max_images:
                                # Keep this image
                                new_content.insert(0, content_item)
                                images_kept += 1
                            else:
                                # Remove this image
                                images_removed += 1
                        else:
                            # Keep non-image content
                            new_content.insert(0, content_item)
                    
                    if len(new_content) == 0:
                        new_content = [{"type": "text", "text": "[IMAGES REMOVED]"}]
                    
                    msg.content = new_content
                    
            if images_removed > 0:
                self.logger.log(
                    Rule(f"[bold]Images removed", style="orange"),
                    Text(f"Max images ({self.max_images}) limit reached. {images_removed} of {images_kept + images_removed} images removed from the message chain."),
                    level=LogLevel.INFO,
                )

        return messages

    def _step_stream(
        self, memory_step: ActionStep
    ) -> Generator[ChatMessageStreamDelta | ToolCall | ToolOutput | ActionOutput]:
        """
        Perform one step in the ReAct framework: the agent thinks, acts, and observes the result.
        Yields ChatMessageStreamDelta during the run if streaming is enabled.
        At the end, yields either None if the step is not final, or the final answer.
        """
        raise NotImplementedError("This method should be implemented in child classes")

    def step(self, memory_step: ActionStep) -> Any:
        """
        Perform one step in the ReAct framework: the agent thinks, acts, and observes the result.
        Returns either None if the step is not final, or the final answer.
        """
        return list(self._step_stream(memory_step))[-1]

    def extract_action(self, model_output: str, split_token: str) -> tuple[str, str]:
        """
        Parse action from the LLM output

        Args:
            model_output (`str`): Output of the LLM
            split_token (`str`): Separator for the action. Should match the example in the system prompt.
        """
        try:
            split = model_output.split(split_token)
            rationale, action = (
                split[-2],
                split[-1],
            )  # NOTE: using indexes starting from the end solves for when you have more than one split_token in the output
        except Exception:
            raise AgentParsingError(
                f"No '{split_token}' token provided in your output.\nYour output:\n{model_output}\n. Be sure to include an action, prefaced with '{split_token}'!",
                self.logger,
            )
        return rationale.strip(), action.strip()

    def provide_final_answer(self, task: str, images: list["PIL.Image.Image"] | None = None) -> ChatMessage:
        """
        Provide the final answer to the task, based on the logs of the agent's interactions.

        Args:
            task (`str`): Task to perform.
            images (`list[PIL.Image.Image]`, *optional*): Image(s) objects.

        Returns:
            `str`: Final answer to the task.
        """
        messages = [
            ChatMessage(
                role=MessageRole.SYSTEM,
                content=[
                    {
                        "type": "text",
                        "text": self.prompt_templates["final_answer"]["pre_messages"],
                    }
                ],
            )
        ]
        if images:
            messages[0].content += [{"type": "image", "image": image} for image in images]
        messages += self.write_memory_to_messages()[1:]
        messages.append(
            ChatMessage(
                role=MessageRole.USER,
                content=[
                    {
                        "type": "text",
                        "text": populate_template(
                            self.prompt_templates["final_answer"]["post_messages"], variables={"task": task}
                        ),
                    }
                ],
            )
        )
        try:
            chat_message: ChatMessage = self.model.generate(messages)
            return chat_message
        except Exception as e:
            return ChatMessage(
                role=MessageRole.ASSISTANT,
                content=[{"type": "text", "text": f"Error in generating final LLM output: {e}"}],
            )

    def visualize(self):
        """Creates a rich tree visualization of the agent's structure."""
        self.logger.visualize_agent_tree(self)

    def replay(self, detailed: bool = False):
        """Prints a pretty replay of the agent's steps.

        Args:
            detailed (bool, optional): If True, also displays the memory at each step. Defaults to False.
                Careful: will increase log length exponentially. Use only for debugging.
        """
        self.memory.replay(self.logger, detailed=detailed)

    def __call__(self, task: str, **kwargs):
        """Adds additional prompting for the managed agent, runs it, and wraps the output.
        This method is called only by a managed agent.
        """
        full_task = populate_template(
            self.prompt_templates["managed_agent"]["task"],
            variables=dict(name=self.name, task=task),
        )
        result = self.run(full_task, **kwargs)
        if isinstance(result, RunResult):
            report = result.output
        else:
            report = result
        answer = populate_template(
            self.prompt_templates["managed_agent"]["report"], variables=dict(name=self.name, final_answer=report)
        )
        if self.provide_run_summary:
            answer += "\n\nFor more detail, find below a summary of this agent's work:\n<summary_of_work>\n"
            for message in self.write_memory_to_messages(summary_mode=True):
                content = message.content
                answer += "\n" + truncate_content(str(content)) + "\n---"
            answer += "\n</summary_of_work>"
        return answer

    def save(self, output_dir: str | Path, relative_path: str | None = None):
        """
        Saves the relevant code files for your agent. This will copy the code of your agent in `output_dir` as well as autogenerate:

        - a `tools` folder containing the logic for each of the tools under `tools/{tool_name}.py`.
        - a `managed_agents` folder containing the logic for each of the managed agents.
        - an `agent.json` file containing a dictionary representing your agent.
        - a `prompt.yaml` file containing the prompt templates used by your agent.
        - an `app.py` file providing a UI for your agent when it is exported to a Space with `agent.push_to_hub()`
        - a `requirements.txt` containing the names of the modules used by your tool (as detected when inspecting its
          code)

        Args:
            output_dir (`str` or `Path`): The folder in which you want to save your agent.
        """
        make_init_file(output_dir)

        # Recursively save managed agents
        if self.managed_agents:
            make_init_file(os.path.join(output_dir, "managed_agents"))
            for agent_name, agent in self.managed_agents.items():
                agent_suffix = f"managed_agents.{agent_name}"
                if relative_path:
                    agent_suffix = relative_path + "." + agent_suffix
                agent.save(os.path.join(output_dir, "managed_agents", agent_name), relative_path=agent_suffix)

        class_name = self.__class__.__name__

        # Save tools to different .py files
        for tool in self.tools.values():
            make_init_file(os.path.join(output_dir, "tools"))
            tool.save(os.path.join(output_dir, "tools"), tool_file_name=tool.name, make_gradio_app=False)

        # Save prompts to yaml
        yaml_prompts = yaml.safe_dump(
            self.prompt_templates,
            default_style="|",  # This forces block literals for all strings
            default_flow_style=False,
            width=float("inf"),
            sort_keys=False,
            allow_unicode=True,
            indent=2,
        )

        with open(os.path.join(output_dir, "prompts.yaml"), "w", encoding="utf-8") as f:
            f.write(yaml_prompts)

        # Save agent dictionary to json
        agent_dict = self.to_dict()
        agent_dict["tools"] = [tool.name for tool in self.tools.values()]
        agent_dict["managed_agents"] = {agent.name: agent.__class__.__name__ for agent in self.managed_agents.values()}
        with open(os.path.join(output_dir, "agent.json"), "w", encoding="utf-8") as f:
            json.dump(agent_dict, f, indent=4)

        # Save requirements
        with open(os.path.join(output_dir, "requirements.txt"), "w", encoding="utf-8") as f:
            f.writelines(f"{r}\n" for r in agent_dict["requirements"])

        # Make agent.py file with Gradio UI
        agent_name = f"agent_{self.name}" if getattr(self, "name", None) else "agent"
        managed_agent_relative_path = relative_path + "." if relative_path is not None else ""
        app_template = create_agent_gradio_app_template()

        # Render the app.py file from Jinja2 template
        app_text = app_template.render(
            {
                "agent_name": agent_name,
                "class_name": class_name,
                "agent_dict": agent_dict,
                "tools": self.tools,
                "managed_agents": self.managed_agents,
                "managed_agent_relative_path": managed_agent_relative_path,
            }
        )

        with open(os.path.join(output_dir, "app.py"), "w", encoding="utf-8") as f:
            f.write(app_text + "\n")  # Append newline at the end

    def to_dict(self) -> dict[str, Any]:
        """Convert the agent to a dictionary representation.

        Returns:
            `dict`: Dictionary representation of the agent.
        """
        # TODO: handle serializing step_callbacks and final_answer_checks
        for attr in ["final_answer_checks", "step_callbacks"]:
            if getattr(self, attr, None):
                self.logger.log(f"This agent has {attr}: they will be ignored by this method.", LogLevel.INFO)

        tool_dicts = [tool.to_dict() for tool in self.tools.values()]
        tool_requirements = {req for tool in self.tools.values() for req in tool.to_dict()["requirements"]}
        managed_agents_requirements = {
            req for managed_agent in self.managed_agents.values() for req in managed_agent.to_dict()["requirements"]
        }
        requirements = tool_requirements | managed_agents_requirements
        if hasattr(self, "authorized_imports"):
            requirements.update(
                {package.split(".")[0] for package in self.authorized_imports if package not in BASE_BUILTIN_MODULES}
            )

        agent_dict = {
            "class": self.__class__.__name__,
            "tools": tool_dicts,
            "model": {
                "class": self.model.__class__.__name__,
                "data": self.model.to_dict(),
            },
            "managed_agents": [managed_agent.to_dict() for managed_agent in self.managed_agents.values()],
            "prompt_templates": self.prompt_templates,
            "max_steps": self.max_steps,
            "verbosity_level": int(self.logger.level),
            "planning_interval": self.planning_interval,
            "name": self.name,
            "description": self.description,
            "requirements": sorted(requirements),
        }
        return agent_dict

    @classmethod
    def from_dict(cls, agent_dict: dict[str, Any], **kwargs) -> "MultiStepAgent":
        """Create agent from a dictionary representation.

        Args:
            agent_dict (`dict[str, Any]`): Dictionary representation of the agent.
            **kwargs: Additional keyword arguments that will override agent_dict values.

        Returns:
            `MultiStepAgent`: Instance of the agent class.
        """
        # Load model
        model_info = agent_dict["model"]
        model_class = getattr(importlib.import_module("smolagents.models"), model_info["class"])
        model = model_class.from_dict(model_info["data"])
        # Load tools
        tools = []
        for tool_info in agent_dict["tools"]:
            tools.append(Tool.from_code(tool_info["code"]))
        # Load managed agents
        managed_agents = []
        for managed_agent_dict in agent_dict["managed_agents"]:
            agent_class = getattr(importlib.import_module("smolagents.agents"), managed_agent_dict["class"])
            managed_agent = agent_class.from_dict(managed_agent_dict, **kwargs)
            managed_agents.append(managed_agent)
        # Extract base agent parameters
        agent_args = {
            "model": model,
            "tools": tools,
            "managed_agents": managed_agents,
            "prompt_templates": agent_dict.get("prompt_templates"),
            "max_steps": agent_dict.get("max_steps"),
            "verbosity_level": agent_dict.get("verbosity_level"),
            "planning_interval": agent_dict.get("planning_interval"),
            "name": agent_dict.get("name"),
            "description": agent_dict.get("description"),
        }
        # Filter out None values to use defaults from __init__
        agent_args = {k: v for k, v in agent_args.items() if v is not None}
        # Update with any additional kwargs
        agent_args.update(kwargs)
        # Create agent instance
        return cls(**agent_args)

    @classmethod
    def from_hub(
        cls,
        repo_id: str,
        token: str | None = None,
        trust_remote_code: bool = False,
        **kwargs,
    ):
        """
        Loads an agent defined on the Hub.

        <Tip warning={true}>

        Loading a tool from the Hub means that you'll download the tool and execute it locally.
        ALWAYS inspect the tool you're downloading before loading it within your runtime, as you would do when
        installing a package using pip/npm/apt.

        </Tip>

        Args:
            repo_id (`str`):
                The name of the repo on the Hub where your tool is defined.
            token (`str`, *optional*):
                The token to identify you on hf.co. If unset, will use the token generated when running
                `huggingface-cli login` (stored in `~/.huggingface`).
            trust_remote_code(`bool`, *optional*, defaults to False):
                This flags marks that you understand the risk of running remote code and that you trust this tool.
                If not setting this to True, loading the tool from Hub will fail.
            kwargs (additional keyword arguments, *optional*):
                Additional keyword arguments that will be split in two: all arguments relevant to the Hub (such as
                `cache_dir`, `revision`, `subfolder`) will be used when downloading the files for your agent, and the
                others will be passed along to its init.
        """
        if not trust_remote_code:
            raise ValueError(
                "Loading an agent from Hub requires to acknowledge you trust its code: to do so, pass `trust_remote_code=True`."
            )

        # Get the agent's Hub folder.
        download_kwargs = {"token": token, "repo_type": "space"} | {
            key: kwargs.pop(key)
            for key in [
                "cache_dir",
                "force_download",
                "proxies",
                "revision",
                "local_files_only",
            ]
            if key in kwargs
        }

        download_folder = Path(snapshot_download(repo_id=repo_id, **download_kwargs))
        return cls.from_folder(download_folder, **kwargs)

    @classmethod
    def from_folder(cls, folder: str | Path, **kwargs):
        """Loads an agent from a local folder.

        Args:
            folder (`str` or `Path`): The folder where the agent is saved.
            **kwargs: Additional keyword arguments that will be passed to the agent's init.
        """
        # Load agent.json
        folder = Path(folder)
        agent_dict = json.loads((folder / "agent.json").read_text())

        # Load managed agents from their respective folders, recursively
        managed_agents = []
        for managed_agent_name, managed_agent_class_name in agent_dict["managed_agents"].items():
            agent_cls = getattr(importlib.import_module("smolagents.agents"), managed_agent_class_name)
            managed_agents.append(agent_cls.from_folder(folder / "managed_agents" / managed_agent_name))
        agent_dict["managed_agents"] = {}

        # Load tools
        tools = []
        for tool_name in agent_dict["tools"]:
            tool_code = (folder / "tools" / f"{tool_name}.py").read_text()
            tools.append({"name": tool_name, "code": tool_code})
        agent_dict["tools"] = tools

        # Add managed agents to kwargs to override the empty list in from_dict
        if managed_agents:
            kwargs["managed_agents"] = managed_agents

        return cls.from_dict(agent_dict, **kwargs)

    def push_to_hub(
        self,
        repo_id: str,
        commit_message: str = "Upload agent",
        private: bool | None = None,
        token: bool | str | None = None,
        create_pr: bool = False,
    ) -> str:
        """
        Upload the agent to the Hub.

        Parameters:
            repo_id (`str`):
                The name of the repository you want to push to. It should contain your organization name when
                pushing to a given organization.
            commit_message (`str`, *optional*, defaults to `"Upload agent"`):
                Message to commit while pushing.
            private (`bool`, *optional*, defaults to `None`):
                Whether to make the repo private. If `None`, the repo will be public unless the organization's default is private. This value is ignored if the repo already exists.
            token (`bool` or `str`, *optional*):
                The token to use as HTTP bearer authorization for remote files. If unset, will use the token generated
                when running `huggingface-cli login` (stored in `~/.huggingface`).
            create_pr (`bool`, *optional*, defaults to `False`):
                Whether to create a PR with the uploaded files or directly commit.
        """
        repo_url = create_repo(
            repo_id=repo_id,
            token=token,
            private=private,
            exist_ok=True,
            repo_type="space",
            space_sdk="gradio",
        )
        repo_id = repo_url.repo_id
        metadata_update(
            repo_id,
            {"tags": ["smolagents", "agent"]},
            repo_type="space",
            token=token,
            overwrite=True,
        )

        with tempfile.TemporaryDirectory() as work_dir:
            self.save(work_dir)
            logger.info(f"Uploading the following files to {repo_id}: {','.join(os.listdir(work_dir))}")
            return upload_folder(
                repo_id=repo_id,
                commit_message=commit_message,
                folder_path=work_dir,
                token=token,
                create_pr=create_pr,
                repo_type="space",
            )


class ToolCallingAgent(MultiStepAgent):
    """
    This agent uses JSON-like tool calls, using method `model.get_tool_call` to leverage the LLM engine's tool calling capabilities.

    Args:
        tools (`list[Tool]`): [`Tool`]s that the agent can use.
        model (`Model`): Model that will generate the agent's actions.
        prompt_templates ([`~agents.PromptTemplates`], *optional*): Prompt templates.
        planning_interval (`int`, *optional*): Interval at which the agent will run a planning step.
        stream_outputs (`bool`, *optional*, default `False`): Whether to stream outputs during execution.
        max_tool_threads (`int`, *optional*): Maximum number of threads for parallel tool calls.
            Higher values increase concurrency but resource usage as well.
            Defaults to `ThreadPoolExecutor`'s default.
        max_images (`int`, *optional*): Maximum number of images to retain in the agent's memory. If None, there is no limit.
        **kwargs: Additional keyword arguments.
    """

    def __init__(
        self,
        tools: list[Tool],
        model: Model,
        prompt_templates: PromptTemplates | None = None,
        planning_interval: int | None = None,
        stream_outputs: bool = False,
        max_tool_threads: int | None = None,
        max_images: int | None = None,
        **kwargs,
    ):
        prompt_templates = prompt_templates or yaml.safe_load(
            importlib.resources.files("smolagents.prompts").joinpath("toolcalling_agent.yaml").read_text()
        )
        super().__init__(
            tools=tools,
            model=model,
            prompt_templates=prompt_templates,
            planning_interval=planning_interval,
            max_images=max_images,
            **kwargs,
        )
        # Streaming setup
        self.stream_outputs = stream_outputs
        if self.stream_outputs and not hasattr(self.model, "generate_stream"):
            raise ValueError(
                "`stream_outputs` is set to True, but the model class implements no `generate_stream` method."
            )
        # Tool calling setup
        self.max_tool_threads = max_tool_threads

    @property
    def tools_and_managed_agents(self):
        """Returns a combined list of tools and managed agents."""
        return list(self.tools.values()) + list(self.managed_agents.values())

    def initialize_system_prompt(self) -> str:
        system_prompt = populate_template(
            self.prompt_templates["system_prompt"],
            variables={
                "tools": self.tools,
                "managed_agents": self.managed_agents,
                "custom_instructions": self.instructions,
            },
        )
        return system_prompt

    def _step_stream(
        self, memory_step: ActionStep
    ) -> Generator[ChatMessageStreamDelta | ToolCall | ToolOutput | ActionOutput]:
        """
        Perform one step in the ReAct framework: the agent thinks, acts, and observes the result.
        Yields ChatMessageStreamDelta during the run if streaming is enabled.
        At the end, yields either None if the step is not final, or the final answer.
        """
        memory_messages = self.write_memory_to_messages()

        input_messages = memory_messages.copy()

        # Add new step in logs
        memory_step.model_input_messages = input_messages

        try:
            if self.stream_outputs and hasattr(self.model, "generate_stream"):
                output_stream = self.model.generate_stream(
                    input_messages,
                    stop_sequences=["Observation:", "Calling tools:"],
                    tools_to_call_from=self.tools_and_managed_agents,
                )

                chat_message_stream_deltas: list[ChatMessageStreamDelta] = []
                with Live("", console=self.logger.console, vertical_overflow="visible") as live:
                    for event in output_stream:
                        chat_message_stream_deltas.append(event)
                        live.update(
                            Markdown(agglomerate_stream_deltas(chat_message_stream_deltas).render_as_markdown())
                        )
                        yield event
                chat_message = agglomerate_stream_deltas(chat_message_stream_deltas)
            else:
                chat_message: ChatMessage = self.model.generate(
                    input_messages,
                    stop_sequences=["Observation:", "Calling tools:"],
                    tools_to_call_from=self.tools_and_managed_agents,
                )
                if chat_message.content is None and chat_message.raw is not None:
                    log_content = str(chat_message.raw)
                else:
                    log_content = str(chat_message.content) or ""

                self.logger.log_markdown(
                    content=log_content,
                    title="Output message of the LLM:",
                    level=LogLevel.DEBUG,
                )

            # Record model output
            memory_step.model_output_message = chat_message
            memory_step.model_output = chat_message.content
            memory_step.token_usage = chat_message.token_usage
        except Exception as e:
            raise AgentGenerationError(f"Error while generating output:\n{e}", self.logger) from e

        if chat_message.tool_calls is None or len(chat_message.tool_calls) == 0:
            try:
                chat_message = self.model.parse_tool_calls(chat_message)
            except Exception as e:
                raise AgentParsingError(f"Error while parsing tool call from model output: {e}", self.logger)
        else:
            for tool_call in chat_message.tool_calls:
                tool_call.function.arguments = parse_json_if_needed(tool_call.function.arguments)
        final_answer, got_final_answer = None, False
        for output in self.process_tool_calls(chat_message, memory_step):
            yield output
            if isinstance(output, ToolOutput):
                if output.is_final_answer:
                    if len(chat_message.tool_calls) > 1:
                        raise AgentExecutionError(
                            "If you want to return an answer, please do not perform any other tool calls than the final answer tool call!",
                            self.logger,
                        )
                    if got_final_answer:
                        raise AgentToolExecutionError(
                            "You returned multiple final answers. Please return only one single final answer!",
                            self.logger,
                        )
                    final_answer = output.output
                    got_final_answer = True

                    # Manage state variables
                    if isinstance(final_answer, str) and final_answer in self.state.keys():
                        final_answer = self.state[final_answer]
        yield ActionOutput(
            output=final_answer,
            is_final_answer=got_final_answer,
        )

    def process_tool_calls(
        self, chat_message: ChatMessage, memory_step: ActionStep
    ) -> Generator[ToolCall | ToolOutput]:
        """Process tool calls from the model output and update agent memory.

        Args:
            chat_message (`ChatMessage`): Chat message containing tool calls from the model.
            memory_step (`ActionStep)`: Memory ActionStep to update with results.

        Yields:
            `ToolCall | ToolOutput`: The tool call or tool output.
        """
        parallel_calls: dict[str, ToolCall] = {}
        assert chat_message.tool_calls is not None
        for chat_tool_call in chat_message.tool_calls:
            tool_call = ToolCall(
                name=chat_tool_call.function.name, arguments=chat_tool_call.function.arguments, id=chat_tool_call.id
            )
            yield tool_call
            parallel_calls[tool_call.id] = tool_call

        # Helper function to process a single tool call
        def process_single_tool_call(tool_call: ToolCall) -> ToolOutput:
            tool_name = tool_call.name
            tool_arguments = tool_call.arguments or {}
            self.logger.log(
                Panel(Text(f"Calling tool: '{tool_name}' with arguments: {tool_arguments}")),
                level=LogLevel.INFO,
            )
            tool_call_result = self.execute_tool_call(tool_name, tool_arguments)
            tool_call_result_type = type(tool_call_result)
            if tool_call_result_type in [AgentImage, AgentAudio]:
                if tool_call_result_type == AgentImage:
                    observation_name = "image.png"
                elif tool_call_result_type == AgentAudio:
                    observation_name = "audio.mp3"
                # TODO: tool_call_result naming could allow for different names of same type
                self.state[observation_name] = tool_call_result
                observation = f"Stored '{observation_name}' in memory."
            else:
                observation = str(tool_call_result).strip()
            self.logger.log(
                f"Observations: {observation.replace('[', '|')}",  # escape potential rich-tag-like components
                level=LogLevel.INFO,
            )
            is_final_answer = tool_name == "final_answer"

            return ToolOutput(
                id=tool_call.id,
                output=tool_call_result,
                is_final_answer=is_final_answer,
                observation=observation,
                tool_call=tool_call,
            )

        # Process tool calls in parallel
        outputs = {}
        if len(parallel_calls) == 1:
            # If there's only one call, process it directly
            tool_call = list(parallel_calls.values())[0]
            tool_output = process_single_tool_call(tool_call)
            outputs[tool_output.id] = tool_output
            yield tool_output
        else:
            # If multiple tool calls, process them in parallel
            with ThreadPoolExecutor(self.max_tool_threads) as executor:
                futures = [
                    executor.submit(process_single_tool_call, tool_call) for tool_call in parallel_calls.values()
                ]
                for future in as_completed(futures):
                    tool_output = future.result()
                    outputs[tool_output.id] = tool_output
                    yield tool_output

        memory_step.tool_calls = [parallel_calls[k] for k in sorted(parallel_calls.keys())]
        memory_step.observations = memory_step.observations or ""
        for tool_output in [outputs[k] for k in sorted(outputs.keys())]:
            memory_step.observations += tool_output.observation + "\n"
        memory_step.observations = (
            memory_step.observations.rstrip("\n") if memory_step.observations else memory_step.observations
        )

    def _substitute_state_variables(self, arguments: dict[str, str] | str) -> dict[str, Any] | str:
        """Replace string values in arguments with their corresponding state values if they exist."""
        if isinstance(arguments, dict):
            return {
                key: self.state.get(value, value) if isinstance(value, str) else value
                for key, value in arguments.items()
            }
        return arguments

    def execute_tool_call(self, tool_name: str, arguments: dict[str, str] | str) -> Any:
        """
        Execute a tool or managed agent with the provided arguments.

        The arguments are replaced with the actual values from the state if they refer to state variables.

        Args:
            tool_name (`str`): Name of the tool or managed agent to execute.
            arguments (dict[str, str] | str): Arguments passed to the tool call.
        """
        # Check if the tool exists
        available_tools = {**self.tools, **self.managed_agents}
        if tool_name not in available_tools:
            raise AgentToolExecutionError(
                f"Unknown tool {tool_name}, should be one of: {', '.join(available_tools)}.", self.logger
            )

        # Get the tool and substitute state variables in arguments
        tool = available_tools[tool_name]
        arguments = self._substitute_state_variables(arguments)
        is_managed_agent = tool_name in self.managed_agents

        try:
            validate_tool_arguments(tool, arguments)
        except (ValueError, TypeError) as e:
            raise AgentToolCallError(str(e), self.logger) from e
        except Exception as e:
            error_msg = f"Error executing tool '{tool_name}' with arguments {str(arguments)}: {type(e).__name__}: {e}"
            raise AgentToolExecutionError(error_msg, self.logger) from e

        try:
            # Call tool with appropriate arguments
            if isinstance(arguments, dict):
                return tool(**arguments) if is_managed_agent else tool(**arguments, sanitize_inputs_outputs=True)
            else:
                return tool(arguments) if is_managed_agent else tool(arguments, sanitize_inputs_outputs=True)

        except Exception as e:
            # Handle execution errors
            if is_managed_agent:
                error_msg = (
                    f"Error executing request to team member '{tool_name}' with arguments {str(arguments)}: {e}\n"
                    "Please try again or request to another team member"
                )
            else:
                error_msg = (
                    f"Error executing tool '{tool_name}' with arguments {str(arguments)}: {type(e).__name__}: {e}\n"
                    "Please try again or use another tool"
                )
            raise AgentToolExecutionError(error_msg, self.logger) from e


class CodeAgent(MultiStepAgent):
    """
    In this agent, the tool calls will be formulated by the LLM in code format, then parsed and executed.

    Args:
        tools (`list[Tool]`): [`Tool`]s that the agent can use.
        model (`Model`): Model that will generate the agent's actions.
        prompt_templates ([`~agents.PromptTemplates`], *optional*): Prompt templates.
        additional_authorized_imports (`list[str]`, *optional*): Additional authorized imports for the agent.
        planning_interval (`int`, *optional*): Interval at which the agent will run a planning step.
        executor_type (`Literal["local", "e2b", "docker", "wasm"]`, default `"local"`): Type of code executor.
        executor_kwargs (`dict`, *optional*): Additional arguments to pass to initialize the executor.
        max_print_outputs_length (`int`, *optional*): Maximum length of the print outputs.
        stream_outputs (`bool`, *optional*, default `False`): Whether to stream outputs during execution.
        use_structured_outputs_internally (`bool`, default `False`): Whether to use structured generation at each action step: improves performance for many models.

            <Added version="1.17.0"/>
        grammar (`dict[str, str]`, *optional*): Grammar used to parse the LLM output.
            <Deprecated version="1.17.0">
            Parameter `grammar` is deprecated and will be removed in version 1.20.
            </Deprecated>
        max_images (`int`, *optional*): Maximum number of images to retain in the agent's memory. If None, there is no limit.
        code_block_tags (`tuple[str, str]` | `Literal["markdown"]`, *optional*): Opening and closing tags for code blocks (regex strings). Pass a custom tuple, or pass 'markdown' to use ("```(?:python|py)", "\\n```"), leave empty to use ("<code>", "</code>").
        **kwargs: Additional keyword arguments.
    """

    def __init__(
        self,
        tools: list[Tool],
        model: Model,
        prompt_templates: PromptTemplates | None = None,
        additional_authorized_imports: list[str] | None = None,
        planning_interval: int | None = None,
        executor_type: Literal["local", "e2b", "docker", "wasm"] = "local",
        executor_kwargs: dict[str, Any] | None = None,
        max_print_outputs_length: int | None = None,
        stream_outputs: bool = False,
        use_structured_outputs_internally: bool = False,
        grammar: dict[str, str] | None = None,
        max_images: int | None = None,
        code_block_tags: str | tuple[str, str] | None = None,
        **kwargs,
    ):
        self.additional_authorized_imports = additional_authorized_imports if additional_authorized_imports else []
        self.authorized_imports = sorted(set(BASE_BUILTIN_MODULES) | set(self.additional_authorized_imports))
        self.max_print_outputs_length = max_print_outputs_length
        self._use_structured_outputs_internally = use_structured_outputs_internally
        if self._use_structured_outputs_internally:
            prompt_templates = prompt_templates or yaml.safe_load(
                importlib.resources.files("smolagents.prompts").joinpath("structured_code_agent.yaml").read_text()
            )
        else:
            prompt_templates = prompt_templates or yaml.safe_load(
                importlib.resources.files("smolagents.prompts").joinpath("code_agent.yaml").read_text()
            )

        if isinstance(code_block_tags, str) and not code_block_tags == "markdown":
            raise ValueError("Only 'markdown' is supported for a string argument to `code_block_tags`.")
        self.code_block_tags = (
            code_block_tags
            if isinstance(code_block_tags, tuple)
            else ("```python", "```")
            if code_block_tags == "markdown"
            else ("<code>", "</code>")
        )

        super().__init__(
            tools=tools,
            model=model,
            prompt_templates=prompt_templates,
            planning_interval=planning_interval,
            max_images=max_images,
            **kwargs,
        )
        self.stream_outputs = stream_outputs
        if self.stream_outputs and not hasattr(self.model, "generate_stream"):
            raise ValueError(
                "`stream_outputs` is set to True, but the model class implements no `generate_stream` method."
            )
        if "*" in self.additional_authorized_imports:
            self.logger.log(
                "Caution: you set an authorization for all imports, meaning your agent can decide to import any package it deems necessary. This might raise issues if the package is not installed in your environment.",
                level=LogLevel.INFO,
            )
        if executor_type not in {"local", "e2b", "docker", "wasm"}:
            raise ValueError(f"Unsupported executor type: {executor_type}")
        self.executor_type = executor_type
        self.executor_kwargs: dict[str, Any] = executor_kwargs or {}
        self.python_executor = self.create_python_executor()

    def __enter__(self):
        return self

    def __exit__(self, exc_type, exc_value, traceback):
        self.cleanup()

    def cleanup(self):
        """Clean up resources used by the agent, such as the remote Python executor."""
        if hasattr(self.python_executor, "cleanup"):
            self.python_executor.cleanup()

    def create_python_executor(self) -> PythonExecutor:
        if self.executor_type == "local":
            return LocalPythonExecutor(
                self.additional_authorized_imports,
                **{"max_print_outputs_length": self.max_print_outputs_length} | self.executor_kwargs,
            )
        else:
            if self.managed_agents:
                raise Exception("Managed agents are not yet supported with remote code execution.")
            remote_executors = {
                "e2b": E2BExecutor,
                "docker": DockerExecutor,
                "wasm": WasmExecutor,
            }
            return remote_executors[self.executor_type](
                self.additional_authorized_imports, self.logger, **self.executor_kwargs
            )

    def initialize_system_prompt(self) -> str:
        system_prompt = populate_template(
            self.prompt_templates["system_prompt"],
            variables={
                "tools": self.tools,
                "managed_agents": self.managed_agents,
                "authorized_imports": (
                    "You can import from any package you want."
                    if "*" in self.authorized_imports
                    else str(self.authorized_imports)
                ),
                "custom_instructions": self.instructions,
                "code_block_opening_tag": self.code_block_tags[0],
                "code_block_closing_tag": self.code_block_tags[1],
            },
        )
        return system_prompt

    def _step_stream(
        self, memory_step: ActionStep
    ) -> Generator[ChatMessageStreamDelta | ToolCall | ToolOutput | ActionOutput]:
        """
        Perform one step in the ReAct framework: the agent thinks, acts, and observes the result.
        Yields ChatMessageStreamDelta during the run if streaming is enabled.
        At the end, yields either None if the step is not final, or the final answer.
        """
        memory_messages = self.write_memory_to_messages()

        input_messages = memory_messages.copy()
        ### Generate model output ###
        memory_step.model_input_messages = input_messages
        stop_sequences = ["Observation:", "Calling tools:"]
        if self.code_block_tags[1] not in self.code_block_tags[0]:
            # If the closing tag is contained in the opening tag, adding it as a stop sequence would cut short any code generation
            stop_sequences.append(self.code_block_tags[1])
        try:
            additional_args: dict[str, Any] = {}
            if self._use_structured_outputs_internally:
                additional_args["response_format"] = CODEAGENT_RESPONSE_FORMAT
            if self.stream_outputs:
                output_stream = self.model.generate_stream(
                    input_messages,
                    stop_sequences=stop_sequences,
                    **additional_args,
                )
                chat_message_stream_deltas: list[ChatMessageStreamDelta] = []
                with Live("", console=self.logger.console, vertical_overflow="visible") as live:
                    for event in output_stream:
                        chat_message_stream_deltas.append(event)
                        live.update(
                            Markdown(agglomerate_stream_deltas(chat_message_stream_deltas).render_as_markdown())
                        )
                        yield event
                chat_message = agglomerate_stream_deltas(chat_message_stream_deltas)
                memory_step.model_output_message = chat_message
                output_text = chat_message.content
            else:
                chat_message: ChatMessage = self.model.generate(
                    input_messages,
                    stop_sequences=stop_sequences,
                    **additional_args,
                )
                memory_step.model_output_message = chat_message
                output_text = chat_message.content
                self.logger.log_markdown(
                    content=output_text,
                    title="Output message of the LLM:",
                    level=LogLevel.DEBUG,
                )

            if not self._use_structured_outputs_internally:
                # This adds the end code sequence (i.e. the closing code block tag) to the history.
                # This will nudge subsequent LLM calls to finish with this end code sequence, thus efficiently stopping generation.
                if output_text and not output_text.strip().endswith(self.code_block_tags[1]):
                    output_text += self.code_block_tags[1]
                    memory_step.model_output_message.content = output_text

            memory_step.token_usage = chat_message.token_usage
            memory_step.model_output = output_text
        except Exception as e:
            raise AgentGenerationError(f"Error in generating model output:\n{e}", self.logger) from e

        ### Parse output ###
        try:
            if self._use_structured_outputs_internally:
                code_action = json.loads(output_text)["code"]
                code_action = extract_code_from_text(code_action, self.code_block_tags) or code_action
            else:
                code_action = parse_code_blobs(output_text, self.code_block_tags)
            code_action = fix_final_answer_code(code_action)
            memory_step.code_action = code_action
        except Exception as e:
            error_msg = f"Error in code parsing:\n{e}\nMake sure to provide correct code blobs."
            raise AgentParsingError(error_msg, self.logger)

        tool_call = ToolCall(
            name="python_interpreter",
            arguments=code_action,
            id=f"call_{len(self.memory.steps)}",
        )
        yield tool_call
        memory_step.tool_calls = [tool_call]

        ### Execute action ###
        self.logger.log_code(title="Executing parsed code:", content=code_action, level=LogLevel.INFO)
        try:
            code_output = self.python_executor(code_action)
            execution_outputs_console = []
            if len(code_output.logs) > 0:
                execution_outputs_console += [
                    Text("Execution logs:", style="bold"),
                    Text(code_output.logs),
                ]
            observation = "Execution logs:\n" + code_output.logs
        except Exception as e:
            if hasattr(self.python_executor, "state") and "_print_outputs" in self.python_executor.state:
                execution_logs = str(self.python_executor.state["_print_outputs"])
                if len(execution_logs) > 0:
                    execution_outputs_console = [
                        Text("Execution logs:", style="bold"),
                        Text(execution_logs),
                    ]
                    memory_step.observations = "Execution logs:\n" + execution_logs
                    self.logger.log(Group(*execution_outputs_console), level=LogLevel.INFO)
            error_msg = str(e)
            if "Import of " in error_msg and " is not allowed" in error_msg:
                self.logger.log(
                    "[bold red]Warning to user: Code execution failed due to an unauthorized import - Consider passing said import under `additional_authorized_imports` when initializing your CodeAgent.",
                    level=LogLevel.INFO,
                )
            raise AgentExecutionError(error_msg, self.logger)

        truncated_output = truncate_content(str(code_output.output))
        observation += "Last output from code snippet:\n" + truncated_output
        memory_step.observations = observation

        if not code_output.is_final_answer:
            execution_outputs_console += [
                Text(
                    f"Out: {truncated_output}",
                ),
            ]
        self.logger.log(Group(*execution_outputs_console), level=LogLevel.INFO)
        memory_step.action_output = code_output.output
        yield ActionOutput(output=code_output.output, is_final_answer=code_output.is_final_answer)

    def to_dict(self) -> dict[str, Any]:
        """Convert the agent to a dictionary representation.

        Returns:
            `dict`: Dictionary representation of the agent.
        """
        agent_dict = super().to_dict()
        agent_dict["authorized_imports"] = self.authorized_imports
        agent_dict["executor_type"] = self.executor_type
        agent_dict["executor_kwargs"] = self.executor_kwargs
        agent_dict["max_print_outputs_length"] = self.max_print_outputs_length
        return agent_dict

    @classmethod
    def from_dict(cls, agent_dict: dict[str, Any], **kwargs) -> "CodeAgent":
        """Create CodeAgent from a dictionary representation.

        Args:
            agent_dict (`dict[str, Any]`): Dictionary representation of the agent.
            **kwargs: Additional keyword arguments that will override agent_dict values.

        Returns:
            `CodeAgent`: Instance of the CodeAgent class.
        """
        # Add CodeAgent-specific parameters to kwargs
        code_agent_kwargs = {
            "additional_authorized_imports": agent_dict.get("authorized_imports"),
            "executor_type": agent_dict.get("executor_type"),
            "executor_kwargs": agent_dict.get("executor_kwargs"),
            "max_print_outputs_length": agent_dict.get("max_print_outputs_length"),
            "code_block_tags": agent_dict.get("code_block_tags"),
        }
        # Filter out None values
        code_agent_kwargs = {k: v for k, v in code_agent_kwargs.items() if v is not None}
        # Update with any additional kwargs
        code_agent_kwargs.update(kwargs)
        # Call the parent class's from_dict method
        return super().from_dict(agent_dict, **code_agent_kwargs)<|MERGE_RESOLUTION|>--- conflicted
+++ resolved
@@ -292,11 +292,8 @@
             Each function should:
             - Take the final answer and the agent's memory as arguments.
             - Return a boolean indicating whether the final answer is valid.
-<<<<<<< HEAD
         max_images (`int`, *optional*): Maximum number of images to retain in the agent's memory. If None, there is no limit.
-=======
         return_full_result (`bool`, default `False`): Whether to return the full [`RunResult`] object or just the final answer output from the agent run.
->>>>>>> 4725ae9f
     """
 
     def __init__(
