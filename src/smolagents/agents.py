--- conflicted
+++ resolved
@@ -1057,14 +1057,6 @@
                 stop_sequences=["Observation:"],
             )
             memory_step.model_output_message = model_message
-<<<<<<< HEAD
-            if model_message.tool_calls is None or len(model_message.tool_calls) == 0:
-                raise Exception("Model did not call any tools. Call `final_answer` tool to return a final answer.")
-            tool_call = model_message.tool_calls[0]
-            tool_name, tool_call_id = tool_call.function.name, tool_call.id
-            tool_arguments = tool_call.function.arguments
-=======
->>>>>>> 884b770d
         except Exception as e:
             raise AgentGenerationError(f"Error in generating tool call with model:\n{e}", self.logger) from e
 
@@ -1136,180 +1128,4 @@
                 level=LogLevel.INFO,
             )
             memory_step.observations = updated_information
-            return None
-
-
-class CodeAgent(MultiStepAgent):
-    """
-    In this agent, the tool calls will be formulated by the LLM in code format, then parsed and executed.
-
-    Args:
-        tools (`list[Tool]`): [`Tool`]s that the agent can use.
-        model (`Callable[[list[dict[str, str]]], ChatMessage]`): Model that will generate the agent's actions.
-        prompt_templates ([`~agents.PromptTemplates`], *optional*): Prompt templates.
-        grammar (`dict[str, str]`, *optional*): Grammar used to parse the LLM output.
-        additional_authorized_imports (`list[str]`, *optional*): Additional authorized imports for the agent.
-        planning_interval (`int`, *optional*): Interval at which the agent will run a planning step.
-        executor_type (`str`, default `"local"`): Which executor type to use between `"local"`, `"e2b"`, or `"docker"`.
-        executor_kwargs (`dict`, *optional*): Additional arguments to pass to initialize the executor.
-        max_print_outputs_length (`int`, *optional*): Maximum length of the print outputs.
-        **kwargs: Additional keyword arguments.
-
-    """
-
-    def __init__(
-        self,
-        tools: List[Tool],
-        model: Callable[[List[Dict[str, str]]], ChatMessage],
-        prompt_templates: Optional[PromptTemplates] = None,
-        grammar: Optional[Dict[str, str]] = None,
-        additional_authorized_imports: Optional[List[str]] = None,
-        planning_interval: Optional[int] = None,
-        executor_type: str | None = "local",
-        executor_kwargs: Optional[Dict[str, Any]] = None,
-        max_print_outputs_length: Optional[int] = None,
-        **kwargs,
-    ):
-        self.additional_authorized_imports = additional_authorized_imports if additional_authorized_imports else []
-        self.authorized_imports = sorted(set(BASE_BUILTIN_MODULES) | set(self.additional_authorized_imports))
-        self.max_print_outputs_length = max_print_outputs_length
-        prompt_templates = prompt_templates or yaml.safe_load(
-            importlib.resources.files("smolagents.prompts").joinpath("code_agent.yaml").read_text()
-        )
-        super().__init__(
-            tools=tools,
-            model=model,
-            prompt_templates=prompt_templates,
-            grammar=grammar,
-            planning_interval=planning_interval,
-            **kwargs,
-        )
-        if "*" in self.additional_authorized_imports:
-            self.logger.log(
-                "Caution: you set an authorization for all imports, meaning your agent can decide to import any package it deems necessary. This might raise issues if the package is not installed in your environment.",
-                0,
-            )
-        self.executor_type = executor_type or "local"
-        self.executor_kwargs = executor_kwargs or {}
-        self.python_executor = self.create_python_executor()
-
-    def create_python_executor(self) -> PythonExecutor:
-        match self.executor_type:
-            case "e2b" | "docker":
-                if self.managed_agents:
-                    raise Exception("Managed agents are not yet supported with remote code execution.")
-                if self.executor_type == "e2b":
-                    return E2BExecutor(self.additional_authorized_imports, self.logger, **self.executor_kwargs)
-                else:
-                    return DockerExecutor(self.additional_authorized_imports, self.logger, **self.executor_kwargs)
-            case "local":
-                return LocalPythonExecutor(
-                    self.additional_authorized_imports,
-                    max_print_outputs_length=self.max_print_outputs_length,
-                )
-            case _:  # if applicable
-                raise ValueError(f"Unsupported executor type: {self.executor_type}")
-
-    def initialize_system_prompt(self) -> str:
-        system_prompt = populate_template(
-            self.prompt_templates["system_prompt"],
-            variables={
-                "tools": self.tools,
-                "managed_agents": self.managed_agents,
-                "authorized_imports": (
-                    "You can import from any package you want."
-                    if "*" in self.authorized_imports
-                    else str(self.authorized_imports)
-                ),
-            },
-        )
-        return system_prompt
-
-    def step(self, memory_step: ActionStep) -> Union[None, Any]:
-        """
-        Perform one step in the ReAct framework: the agent thinks, acts, and observes the result.
-        Returns None if the step is not final.
-        """
-        memory_messages = self.write_memory_to_messages()
-
-        self.input_messages = memory_messages.copy()
-
-        # Add new step in logs
-        memory_step.model_input_messages = memory_messages.copy()
-        try:
-            additional_args = {"grammar": self.grammar} if self.grammar is not None else {}
-            chat_message: ChatMessage = self.model(
-                self.input_messages,
-                stop_sequences=["<end_code>", "Observation:"],
-                **additional_args,
-            )
-            memory_step.model_output_message = chat_message
-            model_output = chat_message.content
-            memory_step.model_output = model_output
-        except Exception as e:
-            raise AgentGenerationError(f"Error in generating model output:\n{e}", self.logger) from e
-
-        self.logger.log_markdown(
-            content=model_output,
-            title="Output message of the LLM:",
-            level=LogLevel.DEBUG,
-        )
-
-        # Parse
-        try:
-            code_action = fix_final_answer_code(parse_code_blobs(model_output))
-        except Exception as e:
-            error_msg = f"Error in code parsing:\n{e}\nMake sure to provide correct code blobs."
-            raise AgentParsingError(error_msg, self.logger)
-
-        memory_step.tool_calls = [
-            ToolCall(
-                name="python_interpreter",
-                arguments=code_action,
-                id=f"call_{len(self.memory.steps)}",
-            )
-        ]
-
-        # Execute
-        self.logger.log_code(title="Executing parsed code:", content=code_action, level=LogLevel.INFO)
-        is_final_answer = False
-        try:
-            output, execution_logs, is_final_answer = self.python_executor(code_action)
-            execution_outputs_console = []
-            if len(execution_logs) > 0:
-                execution_outputs_console += [
-                    Text("Execution logs:", style="bold"),
-                    Text(execution_logs),
-                ]
-            observation = "Execution logs:\n" + execution_logs
-        except Exception as e:
-            if hasattr(self.python_executor, "state") and "_print_outputs" in self.python_executor.state:
-                execution_logs = str(self.python_executor.state["_print_outputs"])
-                if len(execution_logs) > 0:
-                    execution_outputs_console = [
-                        Text("Execution logs:", style="bold"),
-                        Text(execution_logs),
-                    ]
-                    memory_step.observations = "Execution logs:\n" + execution_logs
-                    self.logger.log(Group(*execution_outputs_console), level=LogLevel.INFO)
-            error_msg = str(e)
-            if "Import of " in error_msg and " is not allowed" in error_msg:
-                self.logger.log(
-                    "[bold red]Warning to user: Code execution failed due to an unauthorized import - Consider passing said import under `additional_authorized_imports` when initializing your CodeAgent.",
-                    level=LogLevel.INFO,
-                )
-            raise AgentExecutionError(error_msg, self.logger)
-
-        truncated_output = truncate_content(str(output))
-        observation += "Last output from code snippet:\n" + truncated_output
-        memory_step.observations = observation
-
-        execution_outputs_console += [
-            Text(
-                f"{('Out - Final answer' if is_final_answer else 'Out')}: {truncated_output}",
-                style=(f"bold {YELLOW_HEX}" if is_final_answer else ""),
-            ),
-        ]
-        self.logger.log(Group(*execution_outputs_console), level=LogLevel.INFO)
-        memory_step.action_output = output
-        return output if is_final_answer else None+            return None