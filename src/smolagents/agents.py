#!/usr/bin/env python
# coding=utf-8

# Copyright 2024 The HuggingFace Inc. team. All rights reserved.
#
# Licensed under the Apache License, Version 2.0 (the "License");
# you may not use this file except in compliance with the License.
# You may obtain a copy of the License at
#
#     http://www.apache.org/licenses/LICENSE-2.0
#
# Unless required by applicable law or agreed to in writing, software
# distributed under the License is distributed on an "AS IS" BASIS,
# WITHOUT WARRANTIES OR CONDITIONS OF ANY KIND, either express or implied.
# See the License for the specific language governing permissions and
# limitations under the License.
import importlib
import inspect
import json
import os
import re
import tempfile
import textwrap
import time
from abc import ABC, abstractmethod
from collections.abc import Callable, Generator
from dataclasses import dataclass
from logging import getLogger
from pathlib import Path
from typing import TYPE_CHECKING, Any, Literal, TypedDict

import jinja2
import yaml
from huggingface_hub import create_repo, metadata_update, snapshot_download, upload_folder
from jinja2 import StrictUndefined, Template
from rich.console import Group
from rich.live import Live
from rich.markdown import Markdown
from rich.panel import Panel
from rich.rule import Rule
from rich.text import Text


if TYPE_CHECKING:
    import PIL.Image

from .agent_types import AgentAudio, AgentImage, handle_agent_output_types
from .default_tools import TOOL_MAPPING, FinalAnswerTool
from .local_python_executor import BASE_BUILTIN_MODULES, LocalPythonExecutor, PythonExecutor, fix_final_answer_code
from .memory import (
    ActionStep,
    AgentMemory,
    FinalAnswerStep,
    Message,
    PlanningStep,
    SystemPromptStep,
    TaskStep,
    Timing,
    TokenUsage,
    ToolCall,
)
from .models import ChatMessage, ChatMessageStreamDelta, MessageRole, Model, parse_json_if_needed
from .monitoring import (
    YELLOW_HEX,
    AgentLogger,
    LogLevel,
    Monitor,
)
from .remote_executors import DockerExecutor, E2BExecutor, WebAssemblyExecutor
from .tools import Tool
from .utils import (
    AgentError,
    AgentExecutionError,
    AgentGenerationError,
    AgentMaxStepsError,
    AgentParsingError,
    AgentToolCallError,
    AgentToolExecutionError,
    is_valid_name,
    make_init_file,
    parse_code_blobs,
    truncate_content,
)


logger = getLogger(__name__)


def get_variable_names(self, template: str) -> set[str]:
    pattern = re.compile(r"\{\{([^{}]+)\}\}")
    return {match.group(1).strip() for match in pattern.finditer(template)}


def populate_template(template: str, variables: dict[str, Any]) -> str:
    compiled_template = Template(template, undefined=StrictUndefined)
    try:
        return compiled_template.render(**variables)
    except Exception as e:
        raise Exception(f"Error during jinja template rendering: {type(e).__name__}: {e}")


@dataclass
class FinalOutput:
    output: Any | None


class PlanningPromptTemplate(TypedDict):
    """
    Prompt templates for the planning step.

    Args:
        plan (`str`): Initial plan prompt.
        update_plan_pre_messages (`str`): Update plan pre-messages prompt.
        update_plan_post_messages (`str`): Update plan post-messages prompt.
    """

    initial_plan: str
    update_plan_pre_messages: str
    update_plan_post_messages: str


class ManagedAgentPromptTemplate(TypedDict):
    """
    Prompt templates for the managed agent.

    Args:
        task (`str`): Task prompt.
        report (`str`): Report prompt.
    """

    task: str
    report: str


class FinalAnswerPromptTemplate(TypedDict):
    """
    Prompt templates for the final answer.

    Args:
        pre_messages (`str`): Pre-messages prompt.
        post_messages (`str`): Post-messages prompt.
    """

    pre_messages: str
    post_messages: str


class PromptTemplates(TypedDict):
    """
    Prompt templates for the agent.

    Args:
        system_prompt (`str`): System prompt.
        planning ([`~agents.PlanningPromptTemplate`]): Planning prompt templates.
        managed_agent ([`~agents.ManagedAgentPromptTemplate`]): Managed agent prompt templates.
        final_answer ([`~agents.FinalAnswerPromptTemplate`]): Final answer prompt templates.
    """

    system_prompt: str
    planning: PlanningPromptTemplate
    managed_agent: ManagedAgentPromptTemplate
    final_answer: FinalAnswerPromptTemplate


EMPTY_PROMPT_TEMPLATES = PromptTemplates(
    system_prompt="",
    planning=PlanningPromptTemplate(
        initial_plan="",
        update_plan_pre_messages="",
        update_plan_post_messages="",
    ),
    managed_agent=ManagedAgentPromptTemplate(task="", report=""),
    final_answer=FinalAnswerPromptTemplate(pre_messages="", post_messages=""),
)


@dataclass
class RunResult:
    """Holds extended information about an agent run.

    Attributes:
        output (Any | None): The final output of the agent run, if available.
        state (Literal["success", "max_steps_error"]): The final state of the agent after the run.
        messages (list[dict]): The agent's memory, as a list of messages.
        token_usage (TokenUsage | None): Count of tokens used during the run.
        timing (Timing): Timing details of the agent run: start time, end time, duration.
    """

    output: Any | None
    state: Literal["success", "max_steps_error"]
    messages: list[dict]
    token_usage: TokenUsage | None
    timing: Timing


class MultiStepAgent(ABC):
    """
    Agent class that solves the given task step by step, using the ReAct framework:
    While the objective is not reached, the agent will perform a cycle of action (given by the LLM) and observation (obtained from the environment).

    Args:
        tools (`list[Tool]`): [`Tool`]s that the agent can use.
        model (`Callable[[list[dict[str, str]]], ChatMessage]`): Model that will generate the agent's actions.
        prompt_templates ([`~agents.PromptTemplates`], *optional*): Prompt templates.
        max_steps (`int`, default `20`): Maximum number of steps the agent can take to solve the task.
        add_base_tools (`bool`, default `False`): Whether to add the base tools to the agent's tools.
        verbosity_level (`LogLevel`, default `LogLevel.INFO`): Level of verbosity of the agent's logs.
        grammar (`dict[str, str]`, *optional*): Grammar used to parse the LLM output.
        managed_agents (`list`, *optional*): Managed agents that the agent can call.
        step_callbacks (`list[Callable]`, *optional*): Callbacks that will be called at each step.
        planning_interval (`int`, *optional*): Interval at which the agent will run a planning step.
        name (`str`, *optional*): Necessary for a managed agent only - the name by which this agent can be called.
        description (`str`, *optional*): Necessary for a managed agent only - the description of this agent.
        provide_run_summary (`bool`, *optional*): Whether to provide a run summary when called as a managed agent.
        final_answer_checks (`list`, *optional*): List of Callables to run before returning a final answer for checking validity.
    """

    def __init__(
        self,
        tools: list[Tool],
        model: Model,
        prompt_templates: PromptTemplates | None = None,
        max_steps: int = 20,
        add_base_tools: bool = False,
        verbosity_level: LogLevel = LogLevel.INFO,
        grammar: dict[str, str] | None = None,
        managed_agents: list | None = None,
        step_callbacks: list[Callable] | None = None,
        planning_interval: int | None = None,
        name: str | None = None,
        description: str | None = None,
        provide_run_summary: bool = False,
        final_answer_checks: list[Callable] | None = None,
        return_full_result: bool = False,
        logger: AgentLogger | None = None,
    ):
        self.agent_name = self.__class__.__name__
        self.model = model
        self.prompt_templates = prompt_templates or EMPTY_PROMPT_TEMPLATES
        if prompt_templates is not None:
            missing_keys = set(EMPTY_PROMPT_TEMPLATES.keys()) - set(prompt_templates.keys())
            assert not missing_keys, (
                f"Some prompt templates are missing from your custom `prompt_templates`: {missing_keys}"
            )
            for key, value in EMPTY_PROMPT_TEMPLATES.items():
                if isinstance(value, dict):
                    for subkey in value.keys():
                        assert key in prompt_templates.keys() and (subkey in prompt_templates[key].keys()), (
                            f"Some prompt templates are missing from your custom `prompt_templates`: {subkey} under {key}"
                        )

        self.max_steps = max_steps
        self.step_number = 0
        self.grammar = grammar
        self.planning_interval = planning_interval
        self.state: dict[str, Any] = {}
        self.name = self._validate_name(name)
        self.description = description
        self.provide_run_summary = provide_run_summary
        self.final_answer_checks = final_answer_checks
        self.return_full_result = return_full_result

        self._setup_managed_agents(managed_agents)
        self._setup_tools(tools, add_base_tools)
        self._validate_tools_and_managed_agents(tools, managed_agents)

        self.system_prompt = self.initialize_system_prompt()
        self.task: str | None = None
        self.memory = AgentMemory(self.system_prompt)

        if logger is None:
            self.logger = AgentLogger(level=verbosity_level)
        else:
            self.logger = logger

        self.monitor = Monitor(self.model, self.logger)
        self.step_callbacks = step_callbacks if step_callbacks is not None else []
        self.step_callbacks.append(self.monitor.update_metrics)
        self.stream_outputs = False

    def _validate_name(self, name: str | None) -> str | None:
        if name is not None and not is_valid_name(name):
            raise ValueError(f"Agent name '{name}' must be a valid Python identifier and not a reserved keyword.")
        return name

    def _setup_managed_agents(self, managed_agents: list | None = None) -> None:
        """Setup managed agents with proper logging."""
        self.managed_agents = {}
        if managed_agents:
            assert all(agent.name and agent.description for agent in managed_agents), (
                "All managed agents need both a name and a description!"
            )
            self.managed_agents = {agent.name: agent for agent in managed_agents}

    def _setup_tools(self, tools, add_base_tools):
        assert all(isinstance(tool, Tool) for tool in tools), "All elements must be instance of Tool (or a subclass)"
        self.tools = {tool.name: tool for tool in tools}
        if add_base_tools:
            self.tools.update(
                {
                    name: cls()
                    for name, cls in TOOL_MAPPING.items()
                    if name != "python_interpreter" or self.__class__.__name__ == "ToolCallingAgent"
                }
            )
        self.tools.setdefault("final_answer", FinalAnswerTool())

    def _validate_tools_and_managed_agents(self, tools, managed_agents):
        tool_and_managed_agent_names = [tool.name for tool in tools]
        if managed_agents is not None:
            tool_and_managed_agent_names += [agent.name for agent in managed_agents]
        if self.name:
            tool_and_managed_agent_names.append(self.name)
        if len(tool_and_managed_agent_names) != len(set(tool_and_managed_agent_names)):
            raise ValueError(
                "Each tool or managed_agent should have a unique name! You passed these duplicate names: "
                f"{[name for name in tool_and_managed_agent_names if tool_and_managed_agent_names.count(name) > 1]}"
            )

    def run(
        self,
        task: str,
        stream: bool = False,
        reset: bool = True,
        images: list["PIL.Image.Image"] | None = None,
        additional_args: dict | None = None,
        max_steps: int | None = None,
    ):
        """
        Run the agent for the given task.

        Args:
            task (`str`): Task to perform.
            stream (`bool`): Whether to run in streaming mode.
                If `True`, returns a generator that yields each step as it is executed. You must iterate over this generator to process the individual steps (e.g., using a for loop or `next()`).
                If `False`, executes all steps internally and returns only the final answer after completion.
            reset (`bool`): Whether to reset the conversation or keep it going from previous run.
            images (`list[PIL.Image.Image]`, *optional*): Image(s) objects.
            additional_args (`dict`, *optional*): Any other variables that you want to pass to the agent run, for instance images or dataframes. Give them clear names!
            max_steps (`int`, *optional*): Maximum number of steps the agent can take to solve the task. if not provided, will use the agent's default value.

        Example:
        ```py
        from smolagents import CodeAgent
        agent = CodeAgent(tools=[])
        agent.run("What is the result of 2 power 3.7384?")
        ```
        """
        max_steps = max_steps or self.max_steps
        self.task = task
        self.interrupt_switch = False
        if additional_args is not None:
            self.state.update(additional_args)
            self.task += f"""
You have been provided with these additional arguments, that you can access using the keys as variables in your python code:
{str(additional_args)}."""

        self.system_prompt = self.initialize_system_prompt()
        self.memory.system_prompt = SystemPromptStep(system_prompt=self.system_prompt)
        if reset:
            self.memory.reset()
            self.monitor.reset()

        self.logger.log_task(
            content=self.task.strip(),
            subtitle=f"{type(self.model).__name__} - {(self.model.model_id if hasattr(self.model, 'model_id') else '')}",
            level=LogLevel.INFO,
            title=self.name if hasattr(self, "name") else None,
        )
        self.memory.steps.append(TaskStep(task=self.task, task_images=images))

        if getattr(self, "python_executor", None):
            self.python_executor.send_variables(variables=self.state)
            self.python_executor.send_tools({**self.tools, **self.managed_agents})

        if stream:
            # The steps are returned as they are executed through a generator to iterate on.
            return self._run_stream(task=self.task, max_steps=max_steps, images=images)
        run_start_time = time.time()
        # Outputs are returned only at the end. We only look at the last step.

        steps = list(self._run_stream(task=self.task, max_steps=max_steps, images=images))
        assert isinstance(steps[-1], FinalAnswerStep)
        output = steps[-1].output

        if self.return_full_result:
            total_input_tokens = 0
            total_output_tokens = 0
            correct_token_usage = True
            for step in self.memory.steps:
                if isinstance(step, (ActionStep, PlanningStep)):
                    if step.token_usage is None:
                        correct_token_usage = False
                        break
                    else:
                        total_input_tokens += step.token_usage.input_tokens
                        total_output_tokens += step.token_usage.output_tokens
            if correct_token_usage:
                token_usage = TokenUsage(input_tokens=total_input_tokens, output_tokens=total_output_tokens)
            else:
                token_usage = None

            if self.memory.steps and isinstance(getattr(self.memory.steps[-1], "error", None), AgentMaxStepsError):
                state = "max_steps_error"
            else:
                state = "success"

            messages = self.memory.get_full_steps()

            return RunResult(
                output=output,
                token_usage=token_usage,
                messages=messages,
                timing=Timing(start_time=run_start_time, end_time=time.time()),
                state=state,
            )

        return output

    def _run_stream(
        self, task: str, max_steps: int, images: list["PIL.Image.Image"] | None = None
    ) -> Generator[ActionStep | PlanningStep | FinalAnswerStep | ChatMessageStreamDelta]:
        final_answer = None
        self.step_number = 1
        while final_answer is None and self.step_number <= max_steps:
            if self.interrupt_switch:
                raise AgentError("Agent interrupted.", self.logger)

            # Run a planning step if scheduled
            if self.planning_interval is not None and (
                self.step_number == 1 or (self.step_number - 1) % self.planning_interval == 0
            ):
                planning_start_time = time.time()
                planning_step = None
                for element in self._generate_planning_step(
                    task, is_first_step=(self.step_number == 1), step=self.step_number
                ):
                    yield element
                    planning_step = element
                assert isinstance(planning_step, PlanningStep)  # Last yielded element should be a PlanningStep
                self.memory.steps.append(planning_step)
                planning_end_time = time.time()
                planning_step.timing = Timing(
                    start_time=planning_start_time,
                    end_time=planning_end_time,
                )

            # Start action step!
            action_step_start_time = time.time()
            action_step = ActionStep(
                step_number=self.step_number,
                timing=Timing(start_time=action_step_start_time),
                observations_images=images,
            )
            try:
                for el in self._execute_step(action_step):
                    yield el
                final_answer = el
            except AgentGenerationError as e:
                # Agent generation errors are not caused by a Model error but an implementation error: so we should raise them and exit.
                raise e
            except AgentError as e:
                # Other AgentError types are caused by the Model, so we should log them and iterate.
                action_step.error = e
            finally:
                self._finalize_step(action_step)
                self.memory.steps.append(action_step)
                yield action_step
                self.step_number += 1

        if final_answer is None and self.step_number == max_steps + 1:
            final_answer = self._handle_max_steps_reached(task, images)
            yield action_step
        yield FinalAnswerStep(handle_agent_output_types(final_answer))

    def _execute_step(self, memory_step: ActionStep) -> Generator[ChatMessageStreamDelta | FinalOutput]:
        self.logger.log_rule(f"Step {self.step_number}", level=LogLevel.INFO)
        for el in self._step_stream(memory_step):
            final_answer = el
            if isinstance(el, ChatMessageStreamDelta):
                yield el
            elif isinstance(el, FinalOutput):
                final_answer = el.output
                if self.final_answer_checks:
                    self._validate_final_answer(final_answer)
                yield final_answer

    def _validate_final_answer(self, final_answer: Any):
        for check_function in self.final_answer_checks:
            try:
                assert check_function(final_answer, self.memory)
            except Exception as e:
                raise AgentError(f"Check {check_function.__name__} failed with error: {e}", self.logger)

    def _finalize_step(self, memory_step: ActionStep):
        memory_step.timing.end_time = time.time()
        for callback in self.step_callbacks:
            # For compatibility with old callbacks that don't take the agent as an argument
            callback(memory_step) if len(inspect.signature(callback).parameters) == 1 else callback(
                memory_step, agent=self
            )

    def _handle_max_steps_reached(self, task: str, images: list["PIL.Image.Image"]) -> Any:
        action_step_start_time = time.time()
        final_answer = self.provide_final_answer(task, images)
        final_memory_step = ActionStep(
            step_number=self.step_number,
            error=AgentMaxStepsError("Reached max steps.", self.logger),
            timing=Timing(start_time=action_step_start_time, end_time=time.time()),
            token_usage=final_answer.token_usage,
        )
        final_memory_step.action_output = final_answer.content
        self._finalize_step(final_memory_step)
        self.memory.steps.append(final_memory_step)
        return final_answer.content

    def _generate_planning_step(
        self, task, is_first_step: bool, step: int
    ) -> Generator[ChatMessageStreamDelta | PlanningStep]:
        start_time = time.time()
        if is_first_step:
            input_messages = [
                {
                    "role": MessageRole.USER,
                    "content": [
                        {
                            "type": "text",
                            "text": populate_template(
                                self.prompt_templates["planning"]["initial_plan"],
                                variables={"task": task, "tools": self.tools, "managed_agents": self.managed_agents},
                            ),
                        }
                    ],
                }
            ]
            if self.stream_outputs and hasattr(self.model, "generate_stream"):
                plan_message_content = ""
                output_stream = self.model.generate_stream(input_messages, stop_sequences=["<end_plan>"])  # type: ignore
                input_tokens, output_tokens = 0, 0
                with Live("", console=self.logger.console, vertical_overflow="visible") as live:
                    for event in output_stream:
                        if event.content is not None:
                            plan_message_content += event.content
                            live.update(Markdown(plan_message_content))
                            if event.token_usage:
                                output_tokens += event.token_usage.output_tokens
                                input_tokens = event.token_usage.input_tokens
                        yield event
            else:
                plan_message = self.model.generate(input_messages, stop_sequences=["<end_plan>"])
                plan_message_content = plan_message.content
                input_tokens, output_tokens = (
                    plan_message.token_usage.input_tokens,
                    plan_message.token_usage.output_tokens,
                )
            plan = textwrap.dedent(
                f"""Here are the facts I know and the plan of action that I will follow to solve the task:\n```\n{plan_message_content}\n```"""
            )
        else:
            # Summary mode removes the system prompt and previous planning messages output by the model.
            # Removing previous planning messages avoids influencing too much the new plan.
            memory_messages = self.write_memory_to_messages(summary_mode=True)
            plan_update_pre = {
                "role": MessageRole.SYSTEM,
                "content": [
                    {
                        "type": "text",
                        "text": populate_template(
                            self.prompt_templates["planning"]["update_plan_pre_messages"], variables={"task": task}
                        ),
                    }
                ],
            }
            plan_update_post = {
                "role": MessageRole.USER,
                "content": [
                    {
                        "type": "text",
                        "text": populate_template(
                            self.prompt_templates["planning"]["update_plan_post_messages"],
                            variables={
                                "task": task,
                                "tools": self.tools,
                                "managed_agents": self.managed_agents,
                                "remaining_steps": (self.max_steps - step),
                            },
                        ),
                    }
                ],
            }
            input_messages = [plan_update_pre] + memory_messages + [plan_update_post]
            if self.stream_outputs and hasattr(self.model, "generate_stream"):
                plan_message_content = ""
                input_tokens, output_tokens = 0, 0
                with Live("", console=self.logger.console, vertical_overflow="visible") as live:
                    for event in self.model.generate_stream(
                        input_messages,
                        stop_sequences=["<end_plan>"],
                    ):  # type: ignore
                        if event.content is not None:
                            plan_message_content += event.content
                            live.update(Markdown(plan_message_content))
                            if event.token_usage:
                                output_tokens += event.token_usage.output_tokens
                                input_tokens = event.token_usage.input_tokens
                        yield event
            else:
                plan_message = self.model.generate(input_messages, stop_sequences=["<end_plan>"])
                plan_message_content = plan_message.content
                input_tokens, output_tokens = (
                    plan_message.token_usage.input_tokens,
                    plan_message.token_usage.output_tokens,
                )
            plan = textwrap.dedent(
                f"""I still need to solve the task I was given:\n```\n{self.task}\n```\n\nHere are the facts I know and my new/updated plan of action to solve the task:\n```\n{plan_message_content}\n```"""
            )
        log_headline = "Initial plan" if is_first_step else "Updated plan"
        self.logger.log(Rule(f"[bold]{log_headline}", style="orange"), Text(plan), level=LogLevel.INFO)
        yield PlanningStep(
            model_input_messages=input_messages,
            plan=plan,
            model_output_message=ChatMessage(role=MessageRole.ASSISTANT, content=plan_message_content),
            token_usage=TokenUsage(input_tokens=input_tokens, output_tokens=output_tokens),
            timing=Timing(start_time=start_time, end_time=time.time()),
        )

    @property
    def logs(self):
        logger.warning(
            "The 'logs' attribute is deprecated and will soon be removed. Please use 'self.memory.steps' instead."
        )
        return [self.memory.system_prompt] + self.memory.steps

    @abstractmethod
    def initialize_system_prompt(self) -> str:
        """To be implemented in child classes"""
        ...

    def interrupt(self):
        """Interrupts the agent execution."""
        self.interrupt_switch = True

    def write_memory_to_messages(
        self,
        summary_mode: bool | None = False,
    ) -> list[Message]:
        """
        Reads past llm_outputs, actions, and observations or errors from the memory into a series of messages
        that can be used as input to the LLM. Adds a number of keywords (such as PLAN, error, etc) to help
        the LLM.
        """
        messages = self.memory.system_prompt.to_messages(summary_mode=summary_mode)
        for memory_step in self.memory.steps:
            messages.extend(memory_step.to_messages(summary_mode=summary_mode))
        return messages

    def _step_stream(self, memory_step: ActionStep) -> Generator[ChatMessageStreamDelta | FinalOutput]:
        """
        Perform one step in the ReAct framework: the agent thinks, acts, and observes the result.
        Yields either None if the step is not final, or the final answer.
        """
        raise NotImplementedError("This method should be implemented in child classes")

    def step(self, memory_step: ActionStep) -> Any:
        """
        Perform one step in the ReAct framework: the agent thinks, acts, and observes the result.
        Returns either None if the step is not final, or the final answer.
        """
        return list(self._step_stream(memory_step))[-1]

    def extract_action(self, model_output: str, split_token: str) -> tuple[str, str]:
        """
        Parse action from the LLM output

        Args:
            model_output (`str`): Output of the LLM
            split_token (`str`): Separator for the action. Should match the example in the system prompt.
        """
        try:
            split = model_output.split(split_token)
            rationale, action = (
                split[-2],
                split[-1],
            )  # NOTE: using indexes starting from the end solves for when you have more than one split_token in the output
        except Exception:
            raise AgentParsingError(
                f"No '{split_token}' token provided in your output.\nYour output:\n{model_output}\n. Be sure to include an action, prefaced with '{split_token}'!",
                self.logger,
            )
        return rationale.strip(), action.strip()

    def provide_final_answer(self, task: str, images: list["PIL.Image.Image"] | None = None) -> ChatMessage:
        """
        Provide the final answer to the task, based on the logs of the agent's interactions.

        Args:
            task (`str`): Task to perform.
            images (`list[PIL.Image.Image]`, *optional*): Image(s) objects.

        Returns:
            `str`: Final answer to the task.
        """
        messages = [
            {
                "role": MessageRole.SYSTEM,
                "content": [
                    {
                        "type": "text",
                        "text": self.prompt_templates["final_answer"]["pre_messages"],
                    }
                ],
            }
        ]
        if images:
            messages[0]["content"].append({"type": "image"})
        messages += self.write_memory_to_messages()[1:]
        messages += [
            {
                "role": MessageRole.USER,
                "content": [
                    {
                        "type": "text",
                        "text": populate_template(
                            self.prompt_templates["final_answer"]["post_messages"], variables={"task": task}
                        ),
                    }
                ],
            }
        ]
        try:
            chat_message: ChatMessage = self.model.generate(messages)
            return chat_message
        except Exception as e:
            return f"Error in generating final LLM output:\n{e}"

    def visualize(self):
        """Creates a rich tree visualization of the agent's structure."""
        self.logger.visualize_agent_tree(self)

    def replay(self, detailed: bool = False):
        """Prints a pretty replay of the agent's steps.

        Args:
            detailed (bool, optional): If True, also displays the memory at each step. Defaults to False.
                Careful: will increase log length exponentially. Use only for debugging.
        """
        self.memory.replay(self.logger, detailed=detailed)

    def __call__(self, task: str, **kwargs):
        """Adds additional prompting for the managed agent, runs it, and wraps the output.
        This method is called only by a managed agent.
        """
        full_task = populate_template(
            self.prompt_templates["managed_agent"]["task"],
            variables=dict(name=self.name, task=task),
        )
        result = self.run(full_task, **kwargs)
        if isinstance(result, RunResult):
            report = result.output
        else:
            report = result
        answer = populate_template(
            self.prompt_templates["managed_agent"]["report"], variables=dict(name=self.name, final_answer=report)
        )
        if self.provide_run_summary:
            answer += "\n\nFor more detail, find below a summary of this agent's work:\n<summary_of_work>\n"
            for message in self.write_memory_to_messages(summary_mode=True):
                content = message["content"]
                answer += "\n" + truncate_content(str(content)) + "\n---"
            answer += "\n</summary_of_work>"
        return answer

    def save(self, output_dir: str | Path, relative_path: str | None = None):
        """
        Saves the relevant code files for your agent. This will copy the code of your agent in `output_dir` as well as autogenerate:

        - a `tools` folder containing the logic for each of the tools under `tools/{tool_name}.py`.
        - a `managed_agents` folder containing the logic for each of the managed agents.
        - an `agent.json` file containing a dictionary representing your agent.
        - a `prompt.yaml` file containing the prompt templates used by your agent.
        - an `app.py` file providing a UI for your agent when it is exported to a Space with `agent.push_to_hub()`
        - a `requirements.txt` containing the names of the modules used by your tool (as detected when inspecting its
          code)

        Args:
            output_dir (`str` or `Path`): The folder in which you want to save your agent.
        """
        make_init_file(output_dir)

        # Recursively save managed agents
        if self.managed_agents:
            make_init_file(os.path.join(output_dir, "managed_agents"))
            for agent_name, agent in self.managed_agents.items():
                agent_suffix = f"managed_agents.{agent_name}"
                if relative_path:
                    agent_suffix = relative_path + "." + agent_suffix
                agent.save(os.path.join(output_dir, "managed_agents", agent_name), relative_path=agent_suffix)

        class_name = self.__class__.__name__

        # Save tools to different .py files
        for tool in self.tools.values():
            make_init_file(os.path.join(output_dir, "tools"))
            tool.save(os.path.join(output_dir, "tools"), tool_file_name=tool.name, make_gradio_app=False)

        # Save prompts to yaml
        yaml_prompts = yaml.safe_dump(
            self.prompt_templates,
            default_style="|",  # This forces block literals for all strings
            default_flow_style=False,
            width=float("inf"),
            sort_keys=False,
            allow_unicode=True,
            indent=2,
        )

        with open(os.path.join(output_dir, "prompts.yaml"), "w", encoding="utf-8") as f:
            f.write(yaml_prompts)

        # Save agent dictionary to json
        agent_dict = self.to_dict()
        agent_dict["tools"] = [tool.name for tool in self.tools.values()]
        agent_dict["managed_agents"] = {agent.name: agent.__class__.__name__ for agent in self.managed_agents.values()}
        with open(os.path.join(output_dir, "agent.json"), "w", encoding="utf-8") as f:
            json.dump(agent_dict, f, indent=4)

        # Save requirements
        with open(os.path.join(output_dir, "requirements.txt"), "w", encoding="utf-8") as f:
            f.writelines(f"{r}\n" for r in agent_dict["requirements"])

        # Make agent.py file with Gradio UI
        agent_name = f"agent_{self.name}" if getattr(self, "name", None) else "agent"
        managed_agent_relative_path = relative_path + "." if relative_path is not None else ""
        app_template = textwrap.dedent("""
            import yaml
            import os
            from smolagents import GradioUI, {{ class_name }}, {{ agent_dict['model']['class'] }}

            # Get current directory path
            CURRENT_DIR = os.path.dirname(os.path.abspath(__file__))

            {% for tool in tools.values() -%}
            from {{managed_agent_relative_path}}tools.{{ tool.name }} import {{ tool.__class__.__name__ }} as {{ tool.name | camelcase }}
            {% endfor %}
            {% for managed_agent in managed_agents.values() -%}
            from {{managed_agent_relative_path}}managed_agents.{{ managed_agent.name }}.app import agent_{{ managed_agent.name }}
            {% endfor %}

            model = {{ agent_dict['model']['class'] }}(
            {% for key in agent_dict['model']['data'] if key not in ['class', 'last_input_token_count', 'last_output_token_count'] -%}
                {{ key }}={{ agent_dict['model']['data'][key]|repr }},
            {% endfor %})

            {% for tool in tools.values() -%}
            {{ tool.name }} = {{ tool.name | camelcase }}()
            {% endfor %}

            with open(os.path.join(CURRENT_DIR, "prompts.yaml"), 'r') as stream:
                prompt_templates = yaml.safe_load(stream)

            {{ agent_name }} = {{ class_name }}(
                model=model,
                tools=[{% for tool_name in tools.keys() if tool_name != "final_answer" %}{{ tool_name }}{% if not loop.last %}, {% endif %}{% endfor %}],
                managed_agents=[{% for subagent_name in managed_agents.keys() %}agent_{{ subagent_name }}{% if not loop.last %}, {% endif %}{% endfor %}],
                {% for attribute_name, value in agent_dict.items() if attribute_name not in ["model", "tools", "prompt_templates", "authorized_imports", "managed_agents", "requirements"] -%}
                {{ attribute_name }}={{ value|repr }},
                {% endfor %}prompt_templates=prompt_templates
            )
            if __name__ == "__main__":
                GradioUI({{ agent_name }}).launch()
            """).strip()
        template_env = jinja2.Environment(loader=jinja2.BaseLoader(), undefined=jinja2.StrictUndefined)
        template_env.filters["repr"] = repr
        template_env.filters["camelcase"] = lambda value: "".join(word.capitalize() for word in value.split("_"))
        template = template_env.from_string(app_template)

        # Render the app.py file from Jinja2 template
        app_text = template.render(
            {
                "agent_name": agent_name,
                "class_name": class_name,
                "agent_dict": agent_dict,
                "tools": self.tools,
                "managed_agents": self.managed_agents,
                "managed_agent_relative_path": managed_agent_relative_path,
            }
        )

        with open(os.path.join(output_dir, "app.py"), "w", encoding="utf-8") as f:
            f.write(app_text + "\n")  # Append newline at the end

    def to_dict(self) -> dict[str, Any]:
        """Convert the agent to a dictionary representation.

        Returns:
            `dict`: Dictionary representation of the agent.
        """
        # TODO: handle serializing step_callbacks and final_answer_checks
        for attr in ["final_answer_checks", "step_callbacks"]:
            if getattr(self, attr, None):
                self.logger.log(f"This agent has {attr}: they will be ignored by this method.", LogLevel.INFO)

        tool_dicts = [tool.to_dict() for tool in self.tools.values()]
        tool_requirements = {req for tool in self.tools.values() for req in tool.to_dict()["requirements"]}
        managed_agents_requirements = {
            req for managed_agent in self.managed_agents.values() for req in managed_agent.to_dict()["requirements"]
        }
        requirements = tool_requirements | managed_agents_requirements
        if hasattr(self, "authorized_imports"):
            requirements.update(
                {package.split(".")[0] for package in self.authorized_imports if package not in BASE_BUILTIN_MODULES}
            )

        agent_dict = {
            "class": self.__class__.__name__,
            "tools": tool_dicts,
            "model": {
                "class": self.model.__class__.__name__,
                "data": self.model.to_dict(),
            },
            "managed_agents": [managed_agent.to_dict() for managed_agent in self.managed_agents.values()],
            "prompt_templates": self.prompt_templates,
            "max_steps": self.max_steps,
            "verbosity_level": int(self.logger.level),
            "grammar": self.grammar,
            "planning_interval": self.planning_interval,
            "name": self.name,
            "description": self.description,
            "requirements": sorted(requirements),
        }
        return agent_dict

    @classmethod
    def from_dict(cls, agent_dict: dict[str, Any], **kwargs) -> "MultiStepAgent":
        """Create agent from a dictionary representation.

        Args:
            agent_dict (`dict[str, Any]`): Dictionary representation of the agent.
            **kwargs: Additional keyword arguments that will override agent_dict values.

        Returns:
            `MultiStepAgent`: Instance of the agent class.
        """
        # Load model
        model_info = agent_dict["model"]
        model_class = getattr(importlib.import_module("smolagents.models"), model_info["class"])
        model = model_class.from_dict(model_info["data"])
        # Load tools
        tools = []
        for tool_info in agent_dict["tools"]:
            tools.append(Tool.from_code(tool_info["code"]))
        # Load managed agents
        managed_agents = []
        for managed_agent_name, managed_agent_class_name in agent_dict["managed_agents"].items():
            managed_agent_class = getattr(importlib.import_module("smolagents.agents"), managed_agent_class_name)
            managed_agents.append(managed_agent_class.from_dict(agent_dict["managed_agents"][managed_agent_name]))
        # Extract base agent parameters
        agent_args = {
            "model": model,
            "tools": tools,
            "prompt_templates": agent_dict.get("prompt_templates"),
            "max_steps": agent_dict.get("max_steps"),
            "verbosity_level": agent_dict.get("verbosity_level"),
            "grammar": agent_dict.get("grammar"),
            "planning_interval": agent_dict.get("planning_interval"),
            "name": agent_dict.get("name"),
            "description": agent_dict.get("description"),
        }
        # Filter out None values to use defaults from __init__
        agent_args = {k: v for k, v in agent_args.items() if v is not None}
        # Update with any additional kwargs
        agent_args.update(kwargs)
        # Create agent instance
        return cls(**agent_args)

    @classmethod
    def from_hub(
        cls,
        repo_id: str,
        token: str | None = None,
        trust_remote_code: bool = False,
        **kwargs,
    ):
        """
        Loads an agent defined on the Hub.

        <Tip warning={true}>

        Loading a tool from the Hub means that you'll download the tool and execute it locally.
        ALWAYS inspect the tool you're downloading before loading it within your runtime, as you would do when
        installing a package using pip/npm/apt.

        </Tip>

        Args:
            repo_id (`str`):
                The name of the repo on the Hub where your tool is defined.
            token (`str`, *optional*):
                The token to identify you on hf.co. If unset, will use the token generated when running
                `huggingface-cli login` (stored in `~/.huggingface`).
            trust_remote_code(`bool`, *optional*, defaults to False):
                This flags marks that you understand the risk of running remote code and that you trust this tool.
                If not setting this to True, loading the tool from Hub will fail.
            kwargs (additional keyword arguments, *optional*):
                Additional keyword arguments that will be split in two: all arguments relevant to the Hub (such as
                `cache_dir`, `revision`, `subfolder`) will be used when downloading the files for your agent, and the
                others will be passed along to its init.
        """
        if not trust_remote_code:
            raise ValueError(
                "Loading an agent from Hub requires to acknowledge you trust its code: to do so, pass `trust_remote_code=True`."
            )

        # Get the agent's Hub folder.
        download_kwargs = {"token": token, "repo_type": "space"} | {
            key: kwargs.pop(key)
            for key in [
                "cache_dir",
                "force_download",
                "proxies",
                "revision",
                "local_files_only",
            ]
            if key in kwargs
        }

        download_folder = Path(snapshot_download(repo_id=repo_id, **download_kwargs))
        return cls.from_folder(download_folder, **kwargs)

    @classmethod
    def from_folder(cls, folder: str | Path, **kwargs):
        """Loads an agent from a local folder.

        Args:
            folder (`str` or `Path`): The folder where the agent is saved.
            **kwargs: Additional keyword arguments that will be passed to the agent's init.
        """
        # Load agent.json
        folder = Path(folder)
        agent_dict = json.loads((folder / "agent.json").read_text())

        # Load managed agents from their respective folders, recursively
        managed_agents = []
        for managed_agent_name, managed_agent_class_name in agent_dict["managed_agents"].items():
            agent_cls = getattr(importlib.import_module("smolagents.agents"), managed_agent_class_name)
            managed_agents.append(agent_cls.from_folder(folder / "managed_agents" / managed_agent_name))
        agent_dict["managed_agents"] = {}

        # Load tools
        tools = []
        for tool_name in agent_dict["tools"]:
            tool_code = (folder / "tools" / f"{tool_name}.py").read_text()
            tools.append({"name": tool_name, "code": tool_code})
        agent_dict["tools"] = tools

        # Add managed agents to kwargs to override the empty list in from_dict
        if managed_agents:
            kwargs["managed_agents"] = managed_agents

        return cls.from_dict(agent_dict, **kwargs)

    def push_to_hub(
        self,
        repo_id: str,
        commit_message: str = "Upload agent",
        private: bool | None = None,
        token: bool | str | None = None,
        create_pr: bool = False,
    ) -> str:
        """
        Upload the agent to the Hub.

        Parameters:
            repo_id (`str`):
                The name of the repository you want to push to. It should contain your organization name when
                pushing to a given organization.
            commit_message (`str`, *optional*, defaults to `"Upload agent"`):
                Message to commit while pushing.
            private (`bool`, *optional*, defaults to `None`):
                Whether to make the repo private. If `None`, the repo will be public unless the organization's default is private. This value is ignored if the repo already exists.
            token (`bool` or `str`, *optional*):
                The token to use as HTTP bearer authorization for remote files. If unset, will use the token generated
                when running `huggingface-cli login` (stored in `~/.huggingface`).
            create_pr (`bool`, *optional*, defaults to `False`):
                Whether to create a PR with the uploaded files or directly commit.
        """
        repo_url = create_repo(
            repo_id=repo_id,
            token=token,
            private=private,
            exist_ok=True,
            repo_type="space",
            space_sdk="gradio",
        )
        repo_id = repo_url.repo_id
        metadata_update(
            repo_id,
            {"tags": ["smolagents", "agent"]},
            repo_type="space",
            token=token,
            overwrite=True,
        )

        with tempfile.TemporaryDirectory() as work_dir:
            self.save(work_dir)
            logger.info(f"Uploading the following files to {repo_id}: {','.join(os.listdir(work_dir))}")
            return upload_folder(
                repo_id=repo_id,
                commit_message=commit_message,
                folder_path=work_dir,
                token=token,
                create_pr=create_pr,
                repo_type="space",
            )


class ToolCallingAgent(MultiStepAgent):
    """
    This agent uses JSON-like tool calls, using method `model.get_tool_call` to leverage the LLM engine's tool calling capabilities.

    Args:
        tools (`list[Tool]`): [`Tool`]s that the agent can use.
        model (`Callable[[list[dict[str, str]]], ChatMessage]`): Model that will generate the agent's actions.
        prompt_templates ([`~agents.PromptTemplates`], *optional*): Prompt templates.
        planning_interval (`int`, *optional*): Interval at which the agent will run a planning step.
        **kwargs: Additional keyword arguments.
    """

    def __init__(
        self,
        tools: list[Tool],
        model: Callable[[list[dict[str, str]]], ChatMessage],
        prompt_templates: PromptTemplates | None = None,
        planning_interval: int | None = None,
        **kwargs,
    ):
        prompt_templates = prompt_templates or yaml.safe_load(
            importlib.resources.files("smolagents.prompts").joinpath("toolcalling_agent.yaml").read_text()
        )
        super().__init__(
            tools=tools,
            model=model,
            prompt_templates=prompt_templates,
            planning_interval=planning_interval,
            **kwargs,
        )

    def initialize_system_prompt(self) -> str:
        system_prompt = populate_template(
            self.prompt_templates["system_prompt"],
            variables={"tools": self.tools, "managed_agents": self.managed_agents},
        )
        return system_prompt

    def _step_stream(self, memory_step: ActionStep) -> Generator[FinalOutput]:
        """
        Perform one step in the ReAct framework: the agent thinks, acts, and observes the result.
        Yields either None if the step is not final, or the final answer.
        """
        memory_messages = self.write_memory_to_messages()

        input_messages = memory_messages.copy()

        # Add new step in logs
        memory_step.model_input_messages = input_messages

        try:
            chat_message: ChatMessage = self.model.generate(
                input_messages,
                stop_sequences=["Observation:", "Calling tools:"],
                tools_to_call_from=list(self.tools.values()),
            )
            memory_step.model_output_message = chat_message
            model_output = chat_message.content
            self.logger.log_markdown(
                content=model_output if model_output else str(chat_message.raw),
                title="Output message of the LLM:",
                level=LogLevel.DEBUG,
            )

            memory_step.model_output_message.content = model_output
            memory_step.model_output = model_output
        except Exception as e:
            raise AgentGenerationError(f"Error while generating output:\n{e}", self.logger) from e

        if chat_message.tool_calls is None or len(chat_message.tool_calls) == 0:
            try:
                chat_message = self.model.parse_tool_calls(chat_message)
            except Exception as e:
                raise AgentParsingError(f"Error while parsing tool call from model output: {e}", self.logger)
        else:
            for tool_call in chat_message.tool_calls:
                tool_call.function.arguments = parse_json_if_needed(tool_call.function.arguments)
        tool_call = chat_message.tool_calls[0]  # type: ignore
        tool_name, tool_call_id = tool_call.function.name, tool_call.id
        tool_arguments = tool_call.function.arguments
        memory_step.model_output = str(f"Called Tool: '{tool_name}' with arguments: {tool_arguments}")
        memory_step.tool_calls = [ToolCall(name=tool_name, arguments=tool_arguments, id=tool_call_id)]
        memory_step.token_usage = chat_message.token_usage

        # Execute
        self.logger.log(
            Panel(Text(f"Calling tool: '{tool_name}' with arguments: {tool_arguments}")),
            level=LogLevel.INFO,
        )
        if tool_name == "final_answer":
            if isinstance(tool_arguments, dict):
                if "answer" in tool_arguments:
                    answer = tool_arguments["answer"]
                else:
                    answer = tool_arguments
            else:
                answer = tool_arguments
            if isinstance(answer, str) and answer in self.state.keys():
                # if the answer is a state variable, return the value
                # State variables are not JSON-serializable (AgentImage, AgentAudio) so can't be passed as arguments to execute_tool_call
                final_answer = self.state[answer]
                self.logger.log(
                    f"[bold {YELLOW_HEX}]Final answer:[/bold {YELLOW_HEX}] Extracting key '{answer}' from state to return value '{final_answer}'.",
                    level=LogLevel.INFO,
                )
            else:
                final_answer = self.execute_tool_call("final_answer", {"answer": answer})
                self.logger.log(
                    Text(f"Final answer: {final_answer}", style=f"bold {YELLOW_HEX}"),
                    level=LogLevel.INFO,
                )

            memory_step.action_output = final_answer
            yield FinalOutput(output=final_answer)
        else:
            if tool_arguments is None:
                tool_arguments = {}
            observation = self.execute_tool_call(tool_name, tool_arguments)
            observation_type = type(observation)
            if observation_type in [AgentImage, AgentAudio]:
                if observation_type == AgentImage:
                    observation_name = "image.png"
                elif observation_type == AgentAudio:
                    observation_name = "audio.mp3"
                # TODO: observation naming could allow for different names of same type

                self.state[observation_name] = observation
                updated_information = f"Stored '{observation_name}' in memory."
            else:
                updated_information = str(observation).strip()
            self.logger.log(
                f"Observations: {updated_information.replace('[', '|')}",  # escape potential rich-tag-like components
                level=LogLevel.INFO,
            )
            memory_step.observations = updated_information
            yield FinalOutput(output=None)

    def _substitute_state_variables(self, arguments: dict[str, str] | str) -> dict[str, Any] | str:
        """Replace string values in arguments with their corresponding state values if they exist."""
        if isinstance(arguments, dict):
            return {
                key: self.state.get(value, value) if isinstance(value, str) else value
                for key, value in arguments.items()
            }
        return arguments

    def execute_tool_call(self, tool_name: str, arguments: dict[str, str] | str) -> Any:
        """
        Execute a tool or managed agent with the provided arguments.

        The arguments are replaced with the actual values from the state if they refer to state variables.

        Args:
            tool_name (`str`): Name of the tool or managed agent to execute.
            arguments (dict[str, str] | str): Arguments passed to the tool call.
        """
        # Check if the tool exists
        available_tools = {**self.tools, **self.managed_agents}
        if tool_name not in available_tools:
            raise AgentToolExecutionError(
                f"Unknown tool {tool_name}, should be one of: {', '.join(available_tools)}.", self.logger
            )

        # Get the tool and substitute state variables in arguments
        tool = available_tools[tool_name]
        arguments = self._substitute_state_variables(arguments)
        is_managed_agent = tool_name in self.managed_agents

        try:
            # Call tool with appropriate arguments
            if isinstance(arguments, dict):
                return tool(**arguments) if is_managed_agent else tool(**arguments, sanitize_inputs_outputs=True)
            elif isinstance(arguments, str):
                return tool(arguments) if is_managed_agent else tool(arguments, sanitize_inputs_outputs=True)
            else:
                raise TypeError(f"Unsupported arguments type: {type(arguments)}")

        except TypeError as e:
            # Handle invalid arguments
            description = getattr(tool, "description", "No description")
            if is_managed_agent:
                error_msg = (
                    f"Invalid request to team member '{tool_name}' with arguments {json.dumps(arguments)}: {e}\n"
                    "You should call this team member with a valid request.\n"
                    f"Team member description: {description}"
                )
            else:
                error_msg = (
                    f"Invalid call to tool '{tool_name}' with arguments {json.dumps(arguments)}: {e}\n"
                    "You should call this tool with correct input arguments.\n"
                    f"Expected inputs: {json.dumps(tool.inputs)}\n"
                    f"Returns output type: {tool.output_type}\n"
                    f"Tool description: '{description}'"
                )
            raise AgentToolCallError(error_msg, self.logger) from e

        except Exception as e:
            # Handle execution errors
            if is_managed_agent:
                error_msg = (
                    f"Error executing request to team member '{tool_name}' with arguments {json.dumps(arguments)}: {e}\n"
                    "Please try again or request to another team member"
                )
            else:
                error_msg = (
                    f"Error executing tool '{tool_name}' with arguments {json.dumps(arguments)}: {type(e).__name__}: {e}\n"
                    "Please try again or use another tool"
                )
            raise AgentToolExecutionError(error_msg, self.logger) from e


class CodeAgent(MultiStepAgent):
    """
    In this agent, the tool calls will be formulated by the LLM in code format, then parsed and executed.

    Args:
        tools (`list[Tool]`): [`Tool`]s that the agent can use.
        model (`Model`): Model that will generate the agent's actions.
        prompt_templates ([`~agents.PromptTemplates`], *optional*): Prompt templates.
        grammar (`dict[str, str]`, *optional*): Grammar used to parse the LLM output.
        additional_authorized_imports (`list[str]`, *optional*): Additional authorized imports for the agent.
        planning_interval (`int`, *optional*): Interval at which the agent will run a planning step.
        executor_type (`Literal["local", "e2b", "docker", "wasm"]`, default `"local"`): Type of code executor.
        executor_kwargs (`dict`, *optional*): Additional arguments to pass to initialize the executor.
        max_print_outputs_length (`int`, *optional*): Maximum length of the print outputs.
        stream_outputs (`bool`, *optional*, default `False`): Whether to stream outputs during execution.
        **kwargs: Additional keyword arguments.
    """

    def __init__(
        self,
        tools: list[Tool],
        model: Model,
        prompt_templates: PromptTemplates | None = None,
        grammar: dict[str, str] | None = None,
        additional_authorized_imports: list[str] | None = None,
        planning_interval: int | None = None,
        executor_type: Literal["local", "e2b", "docker", "wasm"] = "local",
        executor_kwargs: dict[str, Any] | None = None,
        max_print_outputs_length: int | None = None,
        stream_outputs: bool = False,
        **kwargs,
    ):
        self.additional_authorized_imports = additional_authorized_imports if additional_authorized_imports else []
        self.authorized_imports = sorted(set(BASE_BUILTIN_MODULES) | set(self.additional_authorized_imports))
        self.max_print_outputs_length = max_print_outputs_length
        prompt_templates = prompt_templates or yaml.safe_load(
            importlib.resources.files("smolagents.prompts").joinpath("code_agent.yaml").read_text()
        )
        super().__init__(
            tools=tools,
            model=model,
            prompt_templates=prompt_templates,
            grammar=grammar,
            planning_interval=planning_interval,
            **kwargs,
        )
        self.stream_outputs = stream_outputs
        if self.stream_outputs and not hasattr(self.model, "generate_stream"):
            raise ValueError(
                "`stream_outputs` is set to True, but the model class implements no `generate_stream` method."
            )
        if "*" in self.additional_authorized_imports:
            self.logger.log(
                "Caution: you set an authorization for all imports, meaning your agent can decide to import any package it deems necessary. This might raise issues if the package is not installed in your environment.",
                level=LogLevel.INFO,
            )
        if executor_type not in {"local", "e2b", "docker", "wasm"}:
            raise ValueError(f"Unsupported executor type: {executor_type}")
        self.executor_type = executor_type
        self.executor_kwargs: dict[str, Any] = executor_kwargs or {}
        self.python_executor = self.create_python_executor()

    def create_python_executor(self) -> PythonExecutor:
<<<<<<< HEAD
        if self.executor_type == "local":
            return LocalPythonExecutor(
                self.additional_authorized_imports,
                max_print_outputs_length=self.max_print_outputs_length,
            )
        else:
            if self.managed_agents:
                raise Exception("Managed agents are not yet supported with remote code execution.")
            remote_executors = {
                "e2b": E2BExecutor,
                "docker": DockerExecutor,
                "wasm": WebAssemblyExecutor,
            }
            return remote_executors[self.executor_type](
                self.additional_authorized_imports, self.logger, **self.executor_kwargs
            )
=======
        match self.executor_type:
            case "e2b" | "docker":
                if self.managed_agents:
                    raise Exception("Managed agents are not yet supported with remote code execution.")
                if self.executor_type == "e2b":
                    return E2BExecutor(self.additional_authorized_imports, self.logger, **self.executor_kwargs)
                else:
                    return DockerExecutor(self.additional_authorized_imports, self.logger, **self.executor_kwargs)
            case "local":
                return LocalPythonExecutor(
                    self.additional_authorized_imports,
                    **{"max_print_outputs_length": self.max_print_outputs_length} | self.executor_kwargs,
                )
            case _:  # if applicable
                raise ValueError(f"Unsupported executor type: {self.executor_type}")
>>>>>>> 89d4e17a

    def initialize_system_prompt(self) -> str:
        system_prompt = populate_template(
            self.prompt_templates["system_prompt"],
            variables={
                "tools": self.tools,
                "managed_agents": self.managed_agents,
                "authorized_imports": (
                    "You can import from any package you want."
                    if "*" in self.authorized_imports
                    else str(self.authorized_imports)
                ),
            },
        )
        return system_prompt

    def _step_stream(self, memory_step: ActionStep) -> Generator[ChatMessageStreamDelta | FinalOutput]:
        """
        Perform one step in the ReAct framework: the agent thinks, acts, and observes the result.
        Yields ChatMessageStreamDelta during the run if streaming is enabled.
        At the end, yields either None if the step is not final, or the final answer.
        """
        memory_messages = self.write_memory_to_messages()

        input_messages = memory_messages.copy()
        ### Generate model output ###
        memory_step.model_input_messages = input_messages
        try:
            additional_args = {"grammar": self.grammar} if self.grammar is not None else {}
            if self.stream_outputs:
                output_stream = self.model.generate_stream(
                    input_messages,
                    stop_sequences=["<end_code>", "Observation:", "Calling tools:"],
                    **additional_args,
                )
                output_text = ""
                input_tokens, output_tokens = 0, 0
                with Live("", console=self.logger.console, vertical_overflow="visible") as live:
                    for event in output_stream:
                        if event.content is not None:
                            output_text += event.content
                            live.update(Markdown(output_text))
                            if event.token_usage:
                                output_tokens += event.token_usage.output_tokens
                                input_tokens = event.token_usage.input_tokens
                        assert isinstance(event, ChatMessageStreamDelta)
                        yield event

                model_output = output_text
                chat_message = ChatMessage(
                    role="assistant",
                    content=model_output,
                    token_usage=TokenUsage(input_tokens=input_tokens, output_tokens=output_tokens),
                )
                memory_step.model_output_message = chat_message
                model_output = chat_message.content
            else:
                chat_message: ChatMessage = self.model.generate(
                    input_messages,
                    stop_sequences=["<end_code>", "Observation:", "Calling tools:"],
                    **additional_args,
                )
                memory_step.model_output_message = chat_message
                model_output = chat_message.content
                self.logger.log_markdown(
                    content=model_output,
                    title="Output message of the LLM:",
                    level=LogLevel.DEBUG,
                )

            # This adds <end_code> sequence to the history.
            # This will nudge ulterior LLM calls to finish with <end_code>, thus efficiently stopping generation.
            if model_output and model_output.strip().endswith("```"):
                model_output += "<end_code>"
                memory_step.model_output_message.content = model_output

            memory_step.token_usage = chat_message.token_usage
            memory_step.model_output = model_output
        except Exception as e:
            raise AgentGenerationError(f"Error in generating model output:\n{e}", self.logger) from e

        ### Parse output ###
        try:
            code_action = fix_final_answer_code(parse_code_blobs(model_output))
        except Exception as e:
            error_msg = f"Error in code parsing:\n{e}\nMake sure to provide correct code blobs."
            raise AgentParsingError(error_msg, self.logger)

        memory_step.tool_calls = [
            ToolCall(
                name="python_interpreter",
                arguments=code_action,
                id=f"call_{len(self.memory.steps)}",
            )
        ]

        ### Execute action ###
        self.logger.log_code(title="Executing parsed code:", content=code_action, level=LogLevel.INFO)
        is_final_answer = False
        try:
            output, execution_logs, is_final_answer = self.python_executor(code_action)
            execution_outputs_console = []
            if len(execution_logs) > 0:
                execution_outputs_console += [
                    Text("Execution logs:", style="bold"),
                    Text(execution_logs),
                ]
            observation = "Execution logs:\n" + execution_logs
        except Exception as e:
            if hasattr(self.python_executor, "state") and "_print_outputs" in self.python_executor.state:
                execution_logs = str(self.python_executor.state["_print_outputs"])
                if len(execution_logs) > 0:
                    execution_outputs_console = [
                        Text("Execution logs:", style="bold"),
                        Text(execution_logs),
                    ]
                    memory_step.observations = "Execution logs:\n" + execution_logs
                    self.logger.log(Group(*execution_outputs_console), level=LogLevel.INFO)
            error_msg = str(e)
            if "Import of " in error_msg and " is not allowed" in error_msg:
                self.logger.log(
                    "[bold red]Warning to user: Code execution failed due to an unauthorized import - Consider passing said import under `additional_authorized_imports` when initializing your CodeAgent.",
                    level=LogLevel.INFO,
                )
            raise AgentExecutionError(error_msg, self.logger)

        truncated_output = truncate_content(str(output))
        observation += "Last output from code snippet:\n" + truncated_output
        memory_step.observations = observation

        execution_outputs_console += [
            Text(
                f"{('Out - Final answer' if is_final_answer else 'Out')}: {truncated_output}",
                style=(f"bold {YELLOW_HEX}" if is_final_answer else ""),
            ),
        ]
        self.logger.log(Group(*execution_outputs_console), level=LogLevel.INFO)
        memory_step.action_output = output
        yield FinalOutput(output=output if is_final_answer else None)

    def to_dict(self) -> dict[str, Any]:
        """Convert the agent to a dictionary representation.

        Returns:
            `dict`: Dictionary representation of the agent.
        """
        agent_dict = super().to_dict()
        agent_dict["authorized_imports"] = self.authorized_imports
        agent_dict["executor_type"] = self.executor_type
        agent_dict["executor_kwargs"] = self.executor_kwargs
        agent_dict["max_print_outputs_length"] = self.max_print_outputs_length
        return agent_dict

    @classmethod
    def from_dict(cls, agent_dict: dict[str, Any], **kwargs) -> "CodeAgent":
        """Create CodeAgent from a dictionary representation.

        Args:
            agent_dict (`dict[str, Any]`): Dictionary representation of the agent.
            **kwargs: Additional keyword arguments that will override agent_dict values.

        Returns:
            `CodeAgent`: Instance of the CodeAgent class.
        """
        # Add CodeAgent-specific parameters to kwargs
        code_agent_kwargs = {
            "additional_authorized_imports": agent_dict.get("authorized_imports"),
            "executor_type": agent_dict.get("executor_type"),
            "executor_kwargs": agent_dict.get("executor_kwargs"),
            "max_print_outputs_length": agent_dict.get("max_print_outputs_length"),
        }
        # Filter out None values
        code_agent_kwargs = {k: v for k, v in code_agent_kwargs.items() if v is not None}
        # Update with any additional kwargs
        code_agent_kwargs.update(kwargs)
        # Call the parent class's from_dict method
        return super().from_dict(agent_dict, **code_agent_kwargs)<|MERGE_RESOLUTION|>--- conflicted
+++ resolved
@@ -1388,11 +1388,10 @@
         self.python_executor = self.create_python_executor()
 
     def create_python_executor(self) -> PythonExecutor:
-<<<<<<< HEAD
         if self.executor_type == "local":
             return LocalPythonExecutor(
                 self.additional_authorized_imports,
-                max_print_outputs_length=self.max_print_outputs_length,
+                **{"max_print_outputs_length": self.max_print_outputs_length} | self.executor_kwargs,
             )
         else:
             if self.managed_agents:
@@ -1405,23 +1404,6 @@
             return remote_executors[self.executor_type](
                 self.additional_authorized_imports, self.logger, **self.executor_kwargs
             )
-=======
-        match self.executor_type:
-            case "e2b" | "docker":
-                if self.managed_agents:
-                    raise Exception("Managed agents are not yet supported with remote code execution.")
-                if self.executor_type == "e2b":
-                    return E2BExecutor(self.additional_authorized_imports, self.logger, **self.executor_kwargs)
-                else:
-                    return DockerExecutor(self.additional_authorized_imports, self.logger, **self.executor_kwargs)
-            case "local":
-                return LocalPythonExecutor(
-                    self.additional_authorized_imports,
-                    **{"max_print_outputs_length": self.max_print_outputs_length} | self.executor_kwargs,
-                )
-            case _:  # if applicable
-                raise ValueError(f"Unsupported executor type: {self.executor_type}")
->>>>>>> 89d4e17a
 
     def initialize_system_prompt(self) -> str:
         system_prompt = populate_template(
