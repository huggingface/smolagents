--- conflicted
+++ resolved
@@ -1486,12 +1486,8 @@
         prompt_templates ([`~agents.PromptTemplates`], *optional*): Prompt templates.
         additional_authorized_imports (`list[str]`, *optional*): Additional authorized imports for the agent.
         planning_interval (`int`, *optional*): Interval at which the agent will run a planning step.
-<<<<<<< HEAD
+        executor ([`PythonExecutor`], *optional*): Custom Python code executor. If not provided, a default executor will be created based on `executor_type`.
         executor_type (`Literal["local", "blaxel", "e2b", "modal", "docker", "wasm"]`, default `"local"`): Type of code executor.
-=======
-        executor ([`PythonExecutor`], *optional*): Custom Python code executor. If not provided, a default executor will be created based on `executor_type`.
-        executor_type (`Literal["local", "e2b", "modal", "docker", "wasm"]`, default `"local"`): Type of code executor.
->>>>>>> 7deff6d2
         executor_kwargs (`dict`, *optional*): Additional arguments to pass to initialize the executor.
         max_print_outputs_length (`int`, *optional*): Maximum length of the print outputs.
         stream_outputs (`bool`, *optional*, default `False`): Whether to stream outputs during execution.
@@ -1509,12 +1505,8 @@
         prompt_templates: PromptTemplates | None = None,
         additional_authorized_imports: list[str] | None = None,
         planning_interval: int | None = None,
-<<<<<<< HEAD
+        executor: PythonExecutor = None,
         executor_type: Literal["local", "blaxel", "e2b", "modal", "docker", "wasm"] = "local",
-=======
-        executor: PythonExecutor = None,
-        executor_type: Literal["local", "e2b", "modal", "docker", "wasm"] = "local",
->>>>>>> 7deff6d2
         executor_kwargs: dict[str, Any] | None = None,
         max_print_outputs_length: int | None = None,
         stream_outputs: bool = False,
@@ -1562,11 +1554,8 @@
                 "Caution: you set an authorization for all imports, meaning your agent can decide to import any package it deems necessary. This might raise issues if the package is not installed in your environment.",
                 level=LogLevel.INFO,
             )
-<<<<<<< HEAD
         if executor_type not in {"local", "blaxel", "e2b", "modal", "docker", "wasm"}:
             raise ValueError(f"Unsupported executor type: {executor_type}")
-=======
->>>>>>> 7deff6d2
         self.executor_type = executor_type
         self.executor_kwargs: dict[str, Any] = executor_kwargs or {}
         self.python_executor = executor or self.create_python_executor()
