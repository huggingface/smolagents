#!/usr/bin/env python
# coding=utf-8

# Copyright 2024 The HuggingFace Inc. team. All rights reserved.
#
# Licensed under the Apache License, Version 2.0 (the "License");
# you may not use this file except in compliance with the License.
# You may obtain a copy of the License at
#
#     http://www.apache.org/licenses/LICENSE-2.0
#
# Unless required by applicable law or agreed to in writing, software
# distributed under the License is distributed on an "AS IS" BASIS,
# WITHOUT WARRANTIES OR CONDITIONS OF ANY KIND, either express or implied.
# See the License for the specific language governing permissions and
# limitations under the License.
import importlib
import json
import os
import re
import tempfile
import textwrap
import time
import warnings
from abc import ABC, abstractmethod
from collections.abc import Callable, Generator
from concurrent.futures import ThreadPoolExecutor, as_completed
from dataclasses import dataclass
from logging import getLogger
from pathlib import Path
from typing import TYPE_CHECKING, Any, Literal, Type, TypeAlias, TypedDict, Union

import jinja2
import yaml
from huggingface_hub import create_repo, metadata_update, snapshot_download, upload_folder
from jinja2 import StrictUndefined, Template
from rich.console import Group
from rich.live import Live
from rich.markdown import Markdown
from rich.panel import Panel
from rich.rule import Rule
from rich.text import Text


if TYPE_CHECKING:
    import PIL.Image

from .agent_types import AgentAudio, AgentImage, handle_agent_output_types
from .default_tools import TOOL_MAPPING, FinalAnswerTool
from .local_python_executor import BASE_BUILTIN_MODULES, LocalPythonExecutor, PythonExecutor, fix_final_answer_code
from .memory import (
    ActionStep,
    AgentMemory,
    CallbackRegistry,
    FinalAnswerStep,
    MemoryStep,
    PlanningStep,
    SystemPromptStep,
    TaskStep,
    Timing,
    TokenUsage,
    ToolCall,
)
from .models import (
    CODEAGENT_RESPONSE_FORMAT,
    ChatMessage,
    ChatMessageStreamDelta,
    ChatMessageToolCall,
    MessageRole,
    Model,
    agglomerate_stream_deltas,
    parse_json_if_needed,
)
from .monitoring import (
    YELLOW_HEX,
    AgentLogger,
    LogLevel,
    Monitor,
)
from .remote_executors import DockerExecutor, E2BExecutor, WasmExecutor
from .tools import Tool, validate_tool_arguments
from .utils import (
    AGENT_GRADIO_APP_TEMPLATE,
    AgentError,
    AgentExecutionError,
    AgentGenerationError,
    AgentMaxStepsError,
    AgentParsingError,
    AgentToolCallError,
    AgentToolExecutionError,
    extract_code_from_text,
    is_valid_name,
    make_init_file,
    parse_code_blobs,
    truncate_content,
)


logger = getLogger(__name__)


def get_variable_names(self, template: str) -> set[str]:
    pattern = re.compile(r"\{\{([^{}]+)\}\}")
    return {match.group(1).strip() for match in pattern.finditer(template)}


def populate_template(template: str, variables: dict[str, Any]) -> str:
    compiled_template = Template(template, undefined=StrictUndefined)
    try:
        return compiled_template.render(**variables)
    except Exception as e:
        raise Exception(f"Error during jinja template rendering: {type(e).__name__}: {e}")


@dataclass
class ActionOutput:
    output: Any
    is_final_answer: bool


@dataclass
class ToolOutput:
    id: str
    output: Any
    is_final_answer: bool
    observation: str
    tool_call: ToolCall


class PlanningPromptTemplate(TypedDict):
    """
    Prompt templates for the planning step.

    Args:
        plan (`str`): Initial plan prompt.
        update_plan_pre_messages (`str`): Update plan pre-messages prompt.
        update_plan_post_messages (`str`): Update plan post-messages prompt.
    """

    initial_plan: str
    update_plan_pre_messages: str
    update_plan_post_messages: str


class ManagedAgentPromptTemplate(TypedDict):
    """
    Prompt templates for the managed agent.

    Args:
        task (`str`): Task prompt.
        report (`str`): Report prompt.
    """

    task: str
    report: str


class FinalAnswerPromptTemplate(TypedDict):
    """
    Prompt templates for the final answer.

    Args:
        pre_messages (`str`): Pre-messages prompt.
        post_messages (`str`): Post-messages prompt.
    """

    pre_messages: str
    post_messages: str


class PromptTemplates(TypedDict):
    """
    Prompt templates for the agent.

    Args:
        system_prompt (`str`): System prompt.
        planning ([`~agents.PlanningPromptTemplate`]): Planning prompt templates.
        managed_agent ([`~agents.ManagedAgentPromptTemplate`]): Managed agent prompt templates.
        final_answer ([`~agents.FinalAnswerPromptTemplate`]): Final answer prompt templates.
    """

    system_prompt: str
    planning: PlanningPromptTemplate
    managed_agent: ManagedAgentPromptTemplate
    final_answer: FinalAnswerPromptTemplate


EMPTY_PROMPT_TEMPLATES = PromptTemplates(
    system_prompt="",
    planning=PlanningPromptTemplate(
        initial_plan="",
        update_plan_pre_messages="",
        update_plan_post_messages="",
    ),
    managed_agent=ManagedAgentPromptTemplate(task="", report=""),
    final_answer=FinalAnswerPromptTemplate(pre_messages="", post_messages=""),
)


@dataclass
class RunResult:
    """Holds extended information about an agent run.

    Attributes:
        output (Any | None): The final output of the agent run, if available.
        state (Literal["success", "max_steps_error"]): The final state of the agent after the run.
        messages (list[dict]): The agent's memory, as a list of messages.
        token_usage (TokenUsage | None): Count of tokens used during the run.
        timing (Timing): Timing details of the agent run: start time, end time, duration.
    """

    output: Any | None
    state: Literal["success", "max_steps_error"]
    messages: list[dict]
    token_usage: TokenUsage | None
    timing: Timing


StreamEvent: TypeAlias = Union[
    ChatMessageStreamDelta,
    ChatMessageToolCall,
    ActionOutput,
    ToolCall,
    ToolOutput,
    PlanningStep,
    ActionStep,
    FinalAnswerStep,
]


class MultiStepAgent(ABC):
    """
    Agent class that solves the given task step by step, using the ReAct framework:
    While the objective is not reached, the agent will perform a cycle of action (given by the LLM) and observation (obtained from the environment).

    Args:
        tools (`list[Tool]`): [`Tool`]s that the agent can use.
        model (`Callable[[list[dict[str, str]]], ChatMessage]`): Model that will generate the agent's actions.
        prompt_templates ([`~agents.PromptTemplates`], *optional*): Prompt templates.
        instructions (`str`, *optional*): Custom instructions for the agent, will be inserted in the system prompt.
        max_steps (`int`, default `20`): Maximum number of steps the agent can take to solve the task.
        add_base_tools (`bool`, default `False`): Whether to add the base tools to the agent's tools.
        verbosity_level (`LogLevel`, default `LogLevel.INFO`): Level of verbosity of the agent's logs.
        grammar (`dict[str, str]`, *optional*): Grammar used to parse the LLM output.
            <Deprecated version="1.17.0">
            Parameter `grammar` is deprecated and will be removed in version 1.20.
            </Deprecated>
        managed_agents (`list`, *optional*): Managed agents that the agent can call.
        step_callbacks (`list[Callable]` | `dict[Type[MemoryStep], Callable]`, *optional*): Callbacks that will be called at each step.
        planning_interval (`int`, *optional*): Interval at which the agent will run a planning step.
        name (`str`, *optional*): Necessary for a managed agent only - the name by which this agent can be called.
        description (`str`, *optional*): Necessary for a managed agent only - the description of this agent.
        provide_run_summary (`bool`, *optional*): Whether to provide a run summary when called as a managed agent.
        final_answer_checks (`list[Callable]`, *optional*): List of validation functions to run before accepting a final answer.
            Each function should:
            - Take the final answer and the agent's memory as arguments.
            - Return a boolean indicating whether the final answer is valid.
        max_images (`int`, *optional*): Maximum number of images to retain in the agent's memory. If `-1`, there is no limit.
    """

    def __init__(
        self,
        tools: list[Tool],
        model: Model,
        prompt_templates: PromptTemplates | None = None,
        instructions: str | None = None,
        max_steps: int = 20,
        add_base_tools: bool = False,
        verbosity_level: LogLevel = LogLevel.INFO,
        grammar: dict[str, str] | None = None,
        managed_agents: list | None = None,
        step_callbacks: list[Callable] | dict[Type[MemoryStep], Callable] | None = None,
        planning_interval: int | None = None,
        name: str | None = None,
        description: str | None = None,
        provide_run_summary: bool = False,
        final_answer_checks: list[Callable] | None = None,
        return_full_result: bool = False,
        logger: AgentLogger | None = None,
        max_images: int = -1,
    ):
        self.agent_name = self.__class__.__name__
        self.model = model
        self.prompt_templates = prompt_templates or EMPTY_PROMPT_TEMPLATES
        if prompt_templates is not None:
            missing_keys = set(EMPTY_PROMPT_TEMPLATES.keys()) - set(prompt_templates.keys())
            assert not missing_keys, (
                f"Some prompt templates are missing from your custom `prompt_templates`: {missing_keys}"
            )
            for key, value in EMPTY_PROMPT_TEMPLATES.items():
                if isinstance(value, dict):
                    for subkey in value.keys():
                        assert key in prompt_templates.keys() and (subkey in prompt_templates[key].keys()), (
                            f"Some prompt templates are missing from your custom `prompt_templates`: {subkey} under {key}"
                        )

        self.max_steps = max_steps
        self.step_number = 0
        if grammar is not None:
            warnings.warn(
                "Parameter 'grammar' is deprecated and will be removed in version 1.20.",
                FutureWarning,
            )
        self.grammar = grammar
        self.planning_interval = planning_interval
        self.state: dict[str, Any] = {}
        self.name = self._validate_name(name)
        self.description = description
        self.provide_run_summary = provide_run_summary
        self.final_answer_checks = final_answer_checks if final_answer_checks is not None else []
        self.return_full_result = return_full_result
        self.instructions = instructions
        self._setup_managed_agents(managed_agents)
        self._setup_tools(tools, add_base_tools)
        self._validate_tools_and_managed_agents(tools, managed_agents)

        self.task: str | None = None
        self.memory = AgentMemory(self.system_prompt, max_images=max_images)

        if logger is None:
            self.logger = AgentLogger(level=verbosity_level)
        else:
            self.logger = logger

        self.monitor = Monitor(self.model, self.logger)
        self._setup_step_callbacks(step_callbacks)
        self.stream_outputs = False

    @property
    def system_prompt(self) -> str:
        return self.initialize_system_prompt()

    @system_prompt.setter
    def system_prompt(self, value: str):
        raise AttributeError(
            """The 'system_prompt' property is read-only. Use 'self.prompt_templates["system_prompt"]' instead."""
        )

    def _validate_name(self, name: str | None) -> str | None:
        if name is not None and not is_valid_name(name):
            raise ValueError(f"Agent name '{name}' must be a valid Python identifier and not a reserved keyword.")
        return name

    def _setup_managed_agents(self, managed_agents: list | None = None) -> None:
        """Setup managed agents with proper logging."""
        self.managed_agents = {}
        if managed_agents:
            assert all(agent.name and agent.description for agent in managed_agents), (
                "All managed agents need both a name and a description!"
            )
            self.managed_agents = {agent.name: agent for agent in managed_agents}
            # Ensure managed agents can be called as tools by the model: set their inputs and output_type
            for agent in self.managed_agents.values():
                agent.inputs = {
                    "task": {"type": "string", "description": "Long detailed description of the task."},
                    "additional_args": {
                        "type": "object",
                        "description": "Dictionary of extra inputs to pass to the managed agent, e.g. images, dataframes, or any other contextual data it may need.",
                    },
                }
                agent.output_type = "string"

    def _setup_tools(self, tools, add_base_tools):
        assert all(isinstance(tool, Tool) for tool in tools), "All elements must be instance of Tool (or a subclass)"
        self.tools = {tool.name: tool for tool in tools}
        if add_base_tools:
            self.tools.update(
                {
                    name: cls()
                    for name, cls in TOOL_MAPPING.items()
                    if name != "python_interpreter" or self.__class__.__name__ == "ToolCallingAgent"
                }
            )
        self.tools.setdefault("final_answer", FinalAnswerTool())

    def _validate_tools_and_managed_agents(self, tools, managed_agents):
        tool_and_managed_agent_names = [tool.name for tool in tools]
        if managed_agents is not None:
            tool_and_managed_agent_names += [agent.name for agent in managed_agents]
        if self.name:
            tool_and_managed_agent_names.append(self.name)
        if len(tool_and_managed_agent_names) != len(set(tool_and_managed_agent_names)):
            raise ValueError(
                "Each tool or managed_agent should have a unique name! You passed these duplicate names: "
                f"{[name for name in tool_and_managed_agent_names if tool_and_managed_agent_names.count(name) > 1]}"
            )

    def _setup_step_callbacks(self, step_callbacks):
        # Initialize step callbacks registry
        self.step_callbacks = CallbackRegistry()
        if step_callbacks:
            # Register callbacks list only for ActionStep for backward compatibility
            if isinstance(step_callbacks, list):
                for callback in step_callbacks:
                    self.step_callbacks.register(ActionStep, callback)
            # Register callbacks dict for specific step classes
            elif isinstance(step_callbacks, dict):
                for step_cls, callback in step_callbacks.items():
                    self.step_callbacks.register(step_cls, callback)
            else:
                raise ValueError("step_callbacks must be a list or a dict")
        # Register monitor update_metrics only for ActionStep for backward compatibility
        self.step_callbacks.register(ActionStep, self.monitor.update_metrics)

    def run(
        self,
        task: str,
        stream: bool = False,
        reset: bool = True,
        images: list["PIL.Image.Image"] | None = None,
        additional_args: dict | None = None,
        max_steps: int | None = None,
    ):
        """
        Run the agent for the given task.

        Args:
            task (`str`): Task to perform.
            stream (`bool`): Whether to run in streaming mode.
                If `True`, returns a generator that yields each step as it is executed. You must iterate over this generator to process the individual steps (e.g., using a for loop or `next()`).
                If `False`, executes all steps internally and returns only the final answer after completion.
            reset (`bool`): Whether to reset the conversation or keep it going from previous run.
            images (`list[PIL.Image.Image]`, *optional*): Image(s) objects.
            additional_args (`dict`, *optional*): Any other variables that you want to pass to the agent run, for instance images or dataframes. Give them clear names!
            max_steps (`int`, *optional*): Maximum number of steps the agent can take to solve the task. if not provided, will use the agent's default value.

        Example:
        ```py
        from smolagents import CodeAgent
        agent = CodeAgent(tools=[])
        agent.run("What is the result of 2 power 3.7384?")
        ```
        """
        max_steps = max_steps or self.max_steps
        self.task = task
        self.interrupt_switch = False
        if additional_args is not None:
            self.state.update(additional_args)
            self.task += f"""
You have been provided with these additional arguments, that you can access using the keys as variables in your python code:
{str(additional_args)}."""

        self.memory.system_prompt = SystemPromptStep(system_prompt=self.system_prompt)
        if reset:
            self.memory.reset()
            self.monitor.reset()

        self.logger.log_task(
            content=self.task.strip(),
            subtitle=f"{type(self.model).__name__} - {(self.model.model_id if hasattr(self.model, 'model_id') else '')}",
            level=LogLevel.INFO,
            title=self.name if hasattr(self, "name") else None,
        )
        self.memory.append(TaskStep(task=self.task, task_images=images))

        if getattr(self, "python_executor", None):
            self.python_executor.send_variables(variables=self.state)
            self.python_executor.send_tools({**self.tools, **self.managed_agents})

        if stream:
            # The steps are returned as they are executed through a generator to iterate on.
            return self._run_stream(task=self.task, max_steps=max_steps, images=images)
        run_start_time = time.time()
        # Outputs are returned only at the end. We only look at the last step.

        steps = list(self._run_stream(task=self.task, max_steps=max_steps, images=images))
        assert isinstance(steps[-1], FinalAnswerStep)
        output = steps[-1].output

        if self.return_full_result:
            total_input_tokens = 0
            total_output_tokens = 0
            correct_token_usage = True
            for step in self.memory.steps:
                if isinstance(step, (ActionStep, PlanningStep)):
                    if step.token_usage is None:
                        correct_token_usage = False
                        break
                    else:
                        total_input_tokens += step.token_usage.input_tokens
                        total_output_tokens += step.token_usage.output_tokens
            if correct_token_usage:
                token_usage = TokenUsage(input_tokens=total_input_tokens, output_tokens=total_output_tokens)
            else:
                token_usage = None

            if self.memory.steps and isinstance(getattr(self.memory.steps[-1], "error", None), AgentMaxStepsError):
                state = "max_steps_error"
            else:
                state = "success"

            messages = self.memory.get_full_steps()

            return RunResult(
                output=output,
                token_usage=token_usage,
                messages=messages,
                timing=Timing(start_time=run_start_time, end_time=time.time()),
                state=state,
            )

        return output

    def _run_stream(
        self, task: str, max_steps: int, images: list["PIL.Image.Image"] | None = None
    ) -> Generator[ActionStep | PlanningStep | FinalAnswerStep | ChatMessageStreamDelta]:
        self.step_number = 1
        returned_final_answer = False
        while not returned_final_answer and self.step_number <= max_steps:
            if self.interrupt_switch:
                raise AgentError("Agent interrupted.", self.logger)

            # Run a planning step if scheduled
            if self.planning_interval is not None and (
                self.step_number == 1 or (self.step_number - 1) % self.planning_interval == 0
            ):
                planning_start_time = time.time()
                planning_step = None
                for element in self._generate_planning_step(
                    task, is_first_step=len(self.memory.steps) == 1, step=self.step_number
                ):  # Don't use the attribute step_number here, because there can be steps from previous runs
                    yield element
                    planning_step = element
                assert isinstance(planning_step, PlanningStep)  # Last yielded element should be a PlanningStep
<<<<<<< HEAD
                self.memory.append(planning_step)
=======
>>>>>>> c63606fc
                planning_end_time = time.time()
                planning_step.timing = Timing(
                    start_time=planning_start_time,
                    end_time=planning_end_time,
                )
                self._finalize_step(planning_step)
                self.memory.steps.append(planning_step)

            # Start action step!
            action_step_start_time = time.time()
            action_step = ActionStep(
                step_number=self.step_number,
                timing=Timing(start_time=action_step_start_time),
                observations_images=images,
            )
            self.logger.log_rule(f"Step {self.step_number}", level=LogLevel.INFO)
            try:
                for output in self._step_stream(action_step):
                    # Yield all
                    yield output

                    if isinstance(output, ActionOutput) and output.is_final_answer:
                        final_answer = output.output
                        self.logger.log(
                            Text(f"Final answer: {final_answer}", style=f"bold {YELLOW_HEX}"),
                            level=LogLevel.INFO,
                        )

                        if self.final_answer_checks:
                            self._validate_final_answer(final_answer)
                        returned_final_answer = True
                        action_step.is_final_answer = True

            except AgentGenerationError as e:
                # Agent generation errors are not caused by a Model error but an implementation error: so we should raise them and exit.
                raise e
            except AgentError as e:
                # Other AgentError types are caused by the Model, so we should log them and iterate.
                action_step.error = e
            finally:
                self._finalize_step(action_step)
                self.memory.append(action_step)
                yield action_step
                self.step_number += 1

        if not returned_final_answer and self.step_number == max_steps + 1:
            final_answer = self._handle_max_steps_reached(task, images)
            yield action_step
        yield FinalAnswerStep(handle_agent_output_types(final_answer))

    def _validate_final_answer(self, final_answer: Any):
        for check_function in self.final_answer_checks:
            try:
                assert check_function(final_answer, self.memory)
            except Exception as e:
                raise AgentError(f"Check {check_function.__name__} failed with error: {e}", self.logger)

    def _finalize_step(self, memory_step: ActionStep | PlanningStep):
        memory_step.timing.end_time = time.time()
        self.step_callbacks.callback(memory_step, agent=self)

    def _handle_max_steps_reached(self, task: str, images: list["PIL.Image.Image"]) -> Any:
        action_step_start_time = time.time()
        final_answer = self.provide_final_answer(task, images)
        final_memory_step = ActionStep(
            step_number=self.step_number,
            error=AgentMaxStepsError("Reached max steps.", self.logger),
            timing=Timing(start_time=action_step_start_time, end_time=time.time()),
            token_usage=final_answer.token_usage,
        )
        final_memory_step.action_output = final_answer.content
        self._finalize_step(final_memory_step)
        self.memory.append(final_memory_step)
        return final_answer.content

    def _generate_planning_step(
        self, task, is_first_step: bool, step: int
    ) -> Generator[ChatMessageStreamDelta | PlanningStep]:
        start_time = time.time()
        if is_first_step:
            input_messages = [
                ChatMessage(
                    role=MessageRole.USER,
                    content=[
                        {
                            "type": "text",
                            "text": populate_template(
                                self.prompt_templates["planning"]["initial_plan"],
                                variables={"task": task, "tools": self.tools, "managed_agents": self.managed_agents},
                            ),
                        }
                    ],
                )
            ]
            if self.stream_outputs and hasattr(self.model, "generate_stream"):
                plan_message_content = ""
                output_stream = self.model.generate_stream(input_messages, stop_sequences=["<end_plan>"])  # type: ignore
                input_tokens, output_tokens = 0, 0
                with Live("", console=self.logger.console, vertical_overflow="visible") as live:
                    for event in output_stream:
                        if event.content is not None:
                            plan_message_content += event.content
                            live.update(Markdown(plan_message_content))
                            if event.token_usage:
                                output_tokens += event.token_usage.output_tokens
                                input_tokens = event.token_usage.input_tokens
                        yield event
            else:
                plan_message = self.model.generate(input_messages, stop_sequences=["<end_plan>"])
                plan_message_content = plan_message.content
                input_tokens, output_tokens = (
                    (
                        plan_message.token_usage.input_tokens,
                        plan_message.token_usage.output_tokens,
                    )
                    if plan_message.token_usage
                    else (None, None)
                )
            plan = textwrap.dedent(
                f"""Here are the facts I know and the plan of action that I will follow to solve the task:\n```\n{plan_message_content}\n```"""
            )
        else:
            # Summary mode removes the system prompt and previous planning messages output by the model.
            # Removing previous planning messages avoids influencing too much the new plan.
            memory_messages = self.write_memory_to_messages(summary_mode=True)
            plan_update_pre = ChatMessage(
                role=MessageRole.SYSTEM,
                content=[
                    {
                        "type": "text",
                        "text": populate_template(
                            self.prompt_templates["planning"]["update_plan_pre_messages"], variables={"task": task}
                        ),
                    }
                ],
            )
            plan_update_post = ChatMessage(
                role=MessageRole.USER,
                content=[
                    {
                        "type": "text",
                        "text": populate_template(
                            self.prompt_templates["planning"]["update_plan_post_messages"],
                            variables={
                                "task": task,
                                "tools": self.tools,
                                "managed_agents": self.managed_agents,
                                "remaining_steps": (self.max_steps - step),
                            },
                        ),
                    }
                ],
            )
            input_messages = [plan_update_pre] + memory_messages + [plan_update_post]
            if self.stream_outputs and hasattr(self.model, "generate_stream"):
                plan_message_content = ""
                input_tokens, output_tokens = 0, 0
                with Live("", console=self.logger.console, vertical_overflow="visible") as live:
                    for event in self.model.generate_stream(
                        input_messages,
                        stop_sequences=["<end_plan>"],
                    ):  # type: ignore
                        if event.content is not None:
                            plan_message_content += event.content
                            live.update(Markdown(plan_message_content))
                            if event.token_usage:
                                output_tokens += event.token_usage.output_tokens
                                input_tokens = event.token_usage.input_tokens
                        yield event
            else:
                plan_message = self.model.generate(input_messages, stop_sequences=["<end_plan>"])
                plan_message_content = plan_message.content
                if plan_message.token_usage is not None:
                    input_tokens, output_tokens = (
                        plan_message.token_usage.input_tokens,
                        plan_message.token_usage.output_tokens,
                    )
            plan = textwrap.dedent(
                f"""I still need to solve the task I was given:\n```\n{self.task}\n```\n\nHere are the facts I know and my new/updated plan of action to solve the task:\n```\n{plan_message_content}\n```"""
            )
        log_headline = "Initial plan" if is_first_step else "Updated plan"
        self.logger.log(Rule(f"[bold]{log_headline}", style="orange"), Text(plan), level=LogLevel.INFO)
        yield PlanningStep(
            model_input_messages=input_messages,
            plan=plan,
            model_output_message=ChatMessage(role=MessageRole.ASSISTANT, content=plan_message_content),
            token_usage=TokenUsage(input_tokens=input_tokens, output_tokens=output_tokens),
            timing=Timing(start_time=start_time, end_time=time.time()),
        )

    @property
    def logs(self):
        logger.warning(
            "The 'logs' attribute is deprecated and will soon be removed. Please use 'self.memory.steps' instead."
        )
        return [self.memory.system_prompt] + self.memory.steps

    @abstractmethod
    def initialize_system_prompt(self) -> str:
        """To be implemented in child classes"""
        ...

    def interrupt(self):
        """Interrupts the agent execution."""
        self.interrupt_switch = True

    def write_memory_to_messages(
        self,
        summary_mode: bool = False,
    ) -> list[ChatMessage]:
        """
        Reads past llm_outputs, actions, and observations or errors from the memory into a series of messages
        that can be used as input to the LLM. Adds a number of keywords (such as PLAN, error, etc) to help
        the LLM.
        """
        messages = self.memory.system_prompt.to_messages(summary_mode=summary_mode)
        for memory_step in self.memory.steps:
            messages.extend(memory_step.to_messages(summary_mode=summary_mode))
        return messages

    def _step_stream(
        self, memory_step: ActionStep
    ) -> Generator[ChatMessageStreamDelta | ToolCall | ToolOutput | ActionOutput]:
        """
        Perform one step in the ReAct framework: the agent thinks, acts, and observes the result.
        Yields ChatMessageStreamDelta during the run if streaming is enabled.
        At the end, yields either None if the step is not final, or the final answer.
        """
        raise NotImplementedError("This method should be implemented in child classes")

    def step(self, memory_step: ActionStep) -> Any:
        """
        Perform one step in the ReAct framework: the agent thinks, acts, and observes the result.
        Returns either None if the step is not final, or the final answer.
        """
        return list(self._step_stream(memory_step))[-1]

    def extract_action(self, model_output: str, split_token: str) -> tuple[str, str]:
        """
        Parse action from the LLM output

        Args:
            model_output (`str`): Output of the LLM
            split_token (`str`): Separator for the action. Should match the example in the system prompt.
        """
        try:
            split = model_output.split(split_token)
            rationale, action = (
                split[-2],
                split[-1],
            )  # NOTE: using indexes starting from the end solves for when you have more than one split_token in the output
        except Exception:
            raise AgentParsingError(
                f"No '{split_token}' token provided in your output.\nYour output:\n{model_output}\n. Be sure to include an action, prefaced with '{split_token}'!",
                self.logger,
            )
        return rationale.strip(), action.strip()

    def provide_final_answer(self, task: str, images: list["PIL.Image.Image"] | None = None) -> ChatMessage:
        """
        Provide the final answer to the task, based on the logs of the agent's interactions.

        Args:
            task (`str`): Task to perform.
            images (`list[PIL.Image.Image]`, *optional*): Image(s) objects.

        Returns:
            `str`: Final answer to the task.
        """
        messages = [
            ChatMessage(
                role=MessageRole.SYSTEM,
                content=[
                    {
                        "type": "text",
                        "text": self.prompt_templates["final_answer"]["pre_messages"],
                    }
                ],
            )
        ]
        if images:
            messages[0].content += [{"type": "image", "image": image} for image in images]
        messages += self.write_memory_to_messages()[1:]
        messages.append(
            ChatMessage(
                role=MessageRole.USER,
                content=[
                    {
                        "type": "text",
                        "text": populate_template(
                            self.prompt_templates["final_answer"]["post_messages"], variables={"task": task}
                        ),
                    }
                ],
            )
        )
        try:
            chat_message: ChatMessage = self.model.generate(messages)
            return chat_message
        except Exception as e:
            return ChatMessage(role=MessageRole.ASSISTANT, content=f"Error in generating final LLM output:\n{e}")

    def visualize(self):
        """Creates a rich tree visualization of the agent's structure."""
        self.logger.visualize_agent_tree(self)

    def replay(self, detailed: bool = False):
        """Prints a pretty replay of the agent's steps.

        Args:
            detailed (bool, optional): If True, also displays the memory at each step. Defaults to False.
                Careful: will increase log length exponentially. Use only for debugging.
        """
        self.memory.replay(self.logger, detailed=detailed)

    def __call__(self, task: str, **kwargs):
        """Adds additional prompting for the managed agent, runs it, and wraps the output.
        This method is called only by a managed agent.
        """
        full_task = populate_template(
            self.prompt_templates["managed_agent"]["task"],
            variables=dict(name=self.name, task=task),
        )
        result = self.run(full_task, **kwargs)
        if isinstance(result, RunResult):
            report = result.output
        else:
            report = result
        answer = populate_template(
            self.prompt_templates["managed_agent"]["report"], variables=dict(name=self.name, final_answer=report)
        )
        if self.provide_run_summary:
            answer += "\n\nFor more detail, find below a summary of this agent's work:\n<summary_of_work>\n"
            for message in self.write_memory_to_messages(summary_mode=True):
                content = message["content"]
                answer += "\n" + truncate_content(str(content)) + "\n---"
            answer += "\n</summary_of_work>"
        return answer

    def save(self, output_dir: str | Path, relative_path: str | None = None):
        """
        Saves the relevant code files for your agent. This will copy the code of your agent in `output_dir` as well as autogenerate:

        - a `tools` folder containing the logic for each of the tools under `tools/{tool_name}.py`.
        - a `managed_agents` folder containing the logic for each of the managed agents.
        - an `agent.json` file containing a dictionary representing your agent.
        - a `prompt.yaml` file containing the prompt templates used by your agent.
        - an `app.py` file providing a UI for your agent when it is exported to a Space with `agent.push_to_hub()`
        - a `requirements.txt` containing the names of the modules used by your tool (as detected when inspecting its
          code)

        Args:
            output_dir (`str` or `Path`): The folder in which you want to save your agent.
        """
        make_init_file(output_dir)

        # Recursively save managed agents
        if self.managed_agents:
            make_init_file(os.path.join(output_dir, "managed_agents"))
            for agent_name, agent in self.managed_agents.items():
                agent_suffix = f"managed_agents.{agent_name}"
                if relative_path:
                    agent_suffix = relative_path + "." + agent_suffix
                agent.save(os.path.join(output_dir, "managed_agents", agent_name), relative_path=agent_suffix)

        class_name = self.__class__.__name__

        # Save tools to different .py files
        for tool in self.tools.values():
            make_init_file(os.path.join(output_dir, "tools"))
            tool.save(os.path.join(output_dir, "tools"), tool_file_name=tool.name, make_gradio_app=False)

        # Save prompts to yaml
        yaml_prompts = yaml.safe_dump(
            self.prompt_templates,
            default_style="|",  # This forces block literals for all strings
            default_flow_style=False,
            width=float("inf"),
            sort_keys=False,
            allow_unicode=True,
            indent=2,
        )

        with open(os.path.join(output_dir, "prompts.yaml"), "w", encoding="utf-8") as f:
            f.write(yaml_prompts)

        # Save agent dictionary to json
        agent_dict = self.to_dict()
        agent_dict["tools"] = [tool.name for tool in self.tools.values()]
        agent_dict["managed_agents"] = {agent.name: agent.__class__.__name__ for agent in self.managed_agents.values()}
        with open(os.path.join(output_dir, "agent.json"), "w", encoding="utf-8") as f:
            json.dump(agent_dict, f, indent=4)

        # Save requirements
        with open(os.path.join(output_dir, "requirements.txt"), "w", encoding="utf-8") as f:
            f.writelines(f"{r}\n" for r in agent_dict["requirements"])

        # Make agent.py file with Gradio UI
        agent_name = f"agent_{self.name}" if getattr(self, "name", None) else "agent"
        managed_agent_relative_path = relative_path + "." if relative_path is not None else ""
        app_template = AGENT_GRADIO_APP_TEMPLATE
        template_env = jinja2.Environment(loader=jinja2.BaseLoader(), undefined=jinja2.StrictUndefined)
        template_env.filters["repr"] = repr
        template_env.filters["camelcase"] = lambda value: "".join(word.capitalize() for word in value.split("_"))
        template = template_env.from_string(app_template)

        # Render the app.py file from Jinja2 template
        app_text = template.render(
            {
                "agent_name": agent_name,
                "class_name": class_name,
                "agent_dict": agent_dict,
                "tools": self.tools,
                "managed_agents": self.managed_agents,
                "managed_agent_relative_path": managed_agent_relative_path,
            }
        )

        with open(os.path.join(output_dir, "app.py"), "w", encoding="utf-8") as f:
            f.write(app_text + "\n")  # Append newline at the end

    def to_dict(self) -> dict[str, Any]:
        """Convert the agent to a dictionary representation.

        Returns:
            `dict`: Dictionary representation of the agent.
        """
        # TODO: handle serializing step_callbacks and final_answer_checks
        for attr in ["final_answer_checks", "step_callbacks"]:
            if getattr(self, attr, None):
                self.logger.log(f"This agent has {attr}: they will be ignored by this method.", LogLevel.INFO)

        tool_dicts = [tool.to_dict() for tool in self.tools.values()]
        tool_requirements = {req for tool in self.tools.values() for req in tool.to_dict()["requirements"]}
        managed_agents_requirements = {
            req for managed_agent in self.managed_agents.values() for req in managed_agent.to_dict()["requirements"]
        }
        requirements = tool_requirements | managed_agents_requirements
        if hasattr(self, "authorized_imports"):
            requirements.update(
                {package.split(".")[0] for package in self.authorized_imports if package not in BASE_BUILTIN_MODULES}
            )

        agent_dict = {
            "class": self.__class__.__name__,
            "tools": tool_dicts,
            "model": {
                "class": self.model.__class__.__name__,
                "data": self.model.to_dict(),
            },
            "managed_agents": [managed_agent.to_dict() for managed_agent in self.managed_agents.values()],
            "prompt_templates": self.prompt_templates,
            "max_steps": self.max_steps,
            "verbosity_level": int(self.logger.level),
            "grammar": self.grammar,
            "planning_interval": self.planning_interval,
            "name": self.name,
            "description": self.description,
            "requirements": sorted(requirements),
        }
        return agent_dict

    @classmethod
    def from_dict(cls, agent_dict: dict[str, Any], **kwargs) -> "MultiStepAgent":
        """Create agent from a dictionary representation.

        Args:
            agent_dict (`dict[str, Any]`): Dictionary representation of the agent.
            **kwargs: Additional keyword arguments that will override agent_dict values.

        Returns:
            `MultiStepAgent`: Instance of the agent class.
        """
        # Load model
        model_info = agent_dict["model"]
        model_class = getattr(importlib.import_module("smolagents.models"), model_info["class"])
        model = model_class.from_dict(model_info["data"])
        # Load tools
        tools = []
        for tool_info in agent_dict["tools"]:
            tools.append(Tool.from_code(tool_info["code"]))
        # Load managed agents
        managed_agents = []
        for managed_agent_name, managed_agent_class_name in agent_dict["managed_agents"].items():
            managed_agent_class = getattr(importlib.import_module("smolagents.agents"), managed_agent_class_name)
            managed_agents.append(managed_agent_class.from_dict(agent_dict["managed_agents"][managed_agent_name]))
        # Extract base agent parameters
        agent_args = {
            "model": model,
            "tools": tools,
            "prompt_templates": agent_dict.get("prompt_templates"),
            "max_steps": agent_dict.get("max_steps"),
            "verbosity_level": agent_dict.get("verbosity_level"),
            "grammar": agent_dict.get("grammar"),
            "planning_interval": agent_dict.get("planning_interval"),
            "name": agent_dict.get("name"),
            "description": agent_dict.get("description"),
        }
        # Filter out None values to use defaults from __init__
        agent_args = {k: v for k, v in agent_args.items() if v is not None}
        # Update with any additional kwargs
        agent_args.update(kwargs)
        # Create agent instance
        return cls(**agent_args)

    @classmethod
    def from_hub(
        cls,
        repo_id: str,
        token: str | None = None,
        trust_remote_code: bool = False,
        **kwargs,
    ):
        """
        Loads an agent defined on the Hub.

        <Tip warning={true}>

        Loading a tool from the Hub means that you'll download the tool and execute it locally.
        ALWAYS inspect the tool you're downloading before loading it within your runtime, as you would do when
        installing a package using pip/npm/apt.

        </Tip>

        Args:
            repo_id (`str`):
                The name of the repo on the Hub where your tool is defined.
            token (`str`, *optional*):
                The token to identify you on hf.co. If unset, will use the token generated when running
                `huggingface-cli login` (stored in `~/.huggingface`).
            trust_remote_code(`bool`, *optional*, defaults to False):
                This flags marks that you understand the risk of running remote code and that you trust this tool.
                If not setting this to True, loading the tool from Hub will fail.
            kwargs (additional keyword arguments, *optional*):
                Additional keyword arguments that will be split in two: all arguments relevant to the Hub (such as
                `cache_dir`, `revision`, `subfolder`) will be used when downloading the files for your agent, and the
                others will be passed along to its init.
        """
        if not trust_remote_code:
            raise ValueError(
                "Loading an agent from Hub requires to acknowledge you trust its code: to do so, pass `trust_remote_code=True`."
            )

        # Get the agent's Hub folder.
        download_kwargs = {"token": token, "repo_type": "space"} | {
            key: kwargs.pop(key)
            for key in [
                "cache_dir",
                "force_download",
                "proxies",
                "revision",
                "local_files_only",
            ]
            if key in kwargs
        }

        download_folder = Path(snapshot_download(repo_id=repo_id, **download_kwargs))
        return cls.from_folder(download_folder, **kwargs)

    @classmethod
    def from_folder(cls, folder: str | Path, **kwargs):
        """Loads an agent from a local folder.

        Args:
            folder (`str` or `Path`): The folder where the agent is saved.
            **kwargs: Additional keyword arguments that will be passed to the agent's init.
        """
        # Load agent.json
        folder = Path(folder)
        agent_dict = json.loads((folder / "agent.json").read_text())

        # Load managed agents from their respective folders, recursively
        managed_agents = []
        for managed_agent_name, managed_agent_class_name in agent_dict["managed_agents"].items():
            agent_cls = getattr(importlib.import_module("smolagents.agents"), managed_agent_class_name)
            managed_agents.append(agent_cls.from_folder(folder / "managed_agents" / managed_agent_name))
        agent_dict["managed_agents"] = {}

        # Load tools
        tools = []
        for tool_name in agent_dict["tools"]:
            tool_code = (folder / "tools" / f"{tool_name}.py").read_text()
            tools.append({"name": tool_name, "code": tool_code})
        agent_dict["tools"] = tools

        # Add managed agents to kwargs to override the empty list in from_dict
        if managed_agents:
            kwargs["managed_agents"] = managed_agents

        return cls.from_dict(agent_dict, **kwargs)

    def push_to_hub(
        self,
        repo_id: str,
        commit_message: str = "Upload agent",
        private: bool | None = None,
        token: bool | str | None = None,
        create_pr: bool = False,
    ) -> str:
        """
        Upload the agent to the Hub.

        Parameters:
            repo_id (`str`):
                The name of the repository you want to push to. It should contain your organization name when
                pushing to a given organization.
            commit_message (`str`, *optional*, defaults to `"Upload agent"`):
                Message to commit while pushing.
            private (`bool`, *optional*, defaults to `None`):
                Whether to make the repo private. If `None`, the repo will be public unless the organization's default is private. This value is ignored if the repo already exists.
            token (`bool` or `str`, *optional*):
                The token to use as HTTP bearer authorization for remote files. If unset, will use the token generated
                when running `huggingface-cli login` (stored in `~/.huggingface`).
            create_pr (`bool`, *optional*, defaults to `False`):
                Whether to create a PR with the uploaded files or directly commit.
        """
        repo_url = create_repo(
            repo_id=repo_id,
            token=token,
            private=private,
            exist_ok=True,
            repo_type="space",
            space_sdk="gradio",
        )
        repo_id = repo_url.repo_id
        metadata_update(
            repo_id,
            {"tags": ["smolagents", "agent"]},
            repo_type="space",
            token=token,
            overwrite=True,
        )

        with tempfile.TemporaryDirectory() as work_dir:
            self.save(work_dir)
            logger.info(f"Uploading the following files to {repo_id}: {','.join(os.listdir(work_dir))}")
            return upload_folder(
                repo_id=repo_id,
                commit_message=commit_message,
                folder_path=work_dir,
                token=token,
                create_pr=create_pr,
                repo_type="space",
            )


class ToolCallingAgent(MultiStepAgent):
    """
    This agent uses JSON-like tool calls, using method `model.get_tool_call` to leverage the LLM engine's tool calling capabilities.

    Args:
        tools (`list[Tool]`): [`Tool`]s that the agent can use.
        model (`Model`): Model that will generate the agent's actions.
        prompt_templates ([`~agents.PromptTemplates`], *optional*): Prompt templates.
        planning_interval (`int`, *optional*): Interval at which the agent will run a planning step.
        stream_outputs (`bool`, *optional*, default `False`): Whether to stream outputs during execution.
        max_tool_threads (`int`, *optional*): Maximum number of threads for parallel tool calls.
            Higher values increase concurrency but resource usage as well.
            Defaults to `ThreadPoolExecutor`'s default.
        max_images (`int`, *optional*): Maximum number of images to retain in the agent's memory. If `-1`, there is no limit.
        **kwargs: Additional keyword arguments.
    """

    def __init__(
        self,
        tools: list[Tool],
        model: Model,
        prompt_templates: PromptTemplates | None = None,
        planning_interval: int | None = None,
        stream_outputs: bool = False,
        max_tool_threads: int | None = None,
        max_images: int = -1,
        **kwargs,
    ):
        prompt_templates = prompt_templates or yaml.safe_load(
            importlib.resources.files("smolagents.prompts").joinpath("toolcalling_agent.yaml").read_text()
        )
        super().__init__(
            tools=tools,
            model=model,
            prompt_templates=prompt_templates,
            planning_interval=planning_interval,
            max_images=max_images,
            **kwargs,
        )
        # Streaming setup
        self.stream_outputs = stream_outputs
        if self.stream_outputs and not hasattr(self.model, "generate_stream"):
            raise ValueError(
                "`stream_outputs` is set to True, but the model class implements no `generate_stream` method."
            )
        # Tool calling setup
        self.max_tool_threads = max_tool_threads

    @property
    def tools_and_managed_agents(self):
        """Returns a combined list of tools and managed agents."""
        return list(self.tools.values()) + list(self.managed_agents.values())

    def initialize_system_prompt(self) -> str:
        system_prompt = populate_template(
            self.prompt_templates["system_prompt"],
            variables={
                "tools": self.tools,
                "managed_agents": self.managed_agents,
                "custom_instructions": self.instructions,
            },
        )
        return system_prompt

    def _step_stream(
        self, memory_step: ActionStep
    ) -> Generator[ChatMessageStreamDelta | ToolCall | ToolOutput | ActionOutput]:
        """
        Perform one step in the ReAct framework: the agent thinks, acts, and observes the result.
        Yields ChatMessageStreamDelta during the run if streaming is enabled.
        At the end, yields either None if the step is not final, or the final answer.
        """
        memory_messages = self.write_memory_to_messages()

        input_messages = memory_messages.copy()

        # Add new step in logs
        memory_step.model_input_messages = input_messages

        try:
            if self.stream_outputs and hasattr(self.model, "generate_stream"):
                output_stream = self.model.generate_stream(
                    input_messages,
                    stop_sequences=["Observation:", "Calling tools:"],
                    tools_to_call_from=self.tools_and_managed_agents,
                )

                chat_message_stream_deltas: list[ChatMessageStreamDelta] = []
                with Live("", console=self.logger.console, vertical_overflow="visible") as live:
                    for event in output_stream:
                        chat_message_stream_deltas.append(event)
                        live.update(
                            Markdown(agglomerate_stream_deltas(chat_message_stream_deltas).render_as_markdown())
                        )
                        yield event
                chat_message = agglomerate_stream_deltas(chat_message_stream_deltas)
            else:
                chat_message: ChatMessage = self.model.generate(
                    input_messages,
                    stop_sequences=["Observation:", "Calling tools:"],
                    tools_to_call_from=self.tools_and_managed_agents,
                )
                if chat_message.content is None and chat_message.raw is not None:
                    log_content = str(chat_message.raw)
                else:
                    log_content = str(chat_message.content) or ""

                self.logger.log_markdown(
                    content=log_content,
                    title="Output message of the LLM:",
                    level=LogLevel.DEBUG,
                )

            # Record model output
            memory_step.model_output_message = chat_message
            memory_step.model_output = chat_message.content
            memory_step.token_usage = chat_message.token_usage
        except Exception as e:
            raise AgentGenerationError(f"Error while generating output:\n{e}", self.logger) from e

        if chat_message.tool_calls is None or len(chat_message.tool_calls) == 0:
            try:
                chat_message = self.model.parse_tool_calls(chat_message)
            except Exception as e:
                raise AgentParsingError(f"Error while parsing tool call from model output: {e}", self.logger)
        else:
            for tool_call in chat_message.tool_calls:
                tool_call.function.arguments = parse_json_if_needed(tool_call.function.arguments)
        final_answer, got_final_answer = None, False
        for output in self.process_tool_calls(chat_message, memory_step):
            yield output
            if isinstance(output, ToolOutput):
                if output.is_final_answer:
                    if got_final_answer:
                        raise AgentToolExecutionError(
                            "You returned multiple final answers. Please return only one single final answer!",
                            self.logger,
                        )
                    final_answer = output.output
                    got_final_answer = True

                    # Manage state variables
                    if isinstance(final_answer, str) and final_answer in self.state.keys():
                        final_answer = self.state[final_answer]
        yield ActionOutput(
            output=final_answer,
            is_final_answer=got_final_answer,
        )

    def process_tool_calls(
        self, chat_message: ChatMessage, memory_step: ActionStep
    ) -> Generator[ToolCall | ToolOutput]:
        """Process tool calls from the model output and update agent memory.

        Args:
            chat_message (`ChatMessage`): Chat message containing tool calls from the model.
            memory_step (`ActionStep)`: Memory ActionStep to update with results.

        Yields:
            `ToolCall | ToolOutput`: The tool call or tool output.
        """
        parallel_calls: dict[str, ToolCall] = {}
        assert chat_message.tool_calls is not None
        for chat_tool_call in chat_message.tool_calls:
            tool_call = ToolCall(
                name=chat_tool_call.function.name, arguments=chat_tool_call.function.arguments, id=chat_tool_call.id
            )
            yield tool_call
            parallel_calls[tool_call.id] = tool_call

        # Helper function to process a single tool call
        def process_single_tool_call(tool_call: ToolCall) -> ToolOutput:
            tool_name = tool_call.name
            tool_arguments = tool_call.arguments or {}
            self.logger.log(
                Panel(Text(f"Calling tool: '{tool_name}' with arguments: {tool_arguments}")),
                level=LogLevel.INFO,
            )
            tool_call_result = self.execute_tool_call(tool_name, tool_arguments)
            tool_call_result_type = type(tool_call_result)
            if tool_call_result_type in [AgentImage, AgentAudio]:
                if tool_call_result_type == AgentImage:
                    observation_name = "image.png"
                elif tool_call_result_type == AgentAudio:
                    observation_name = "audio.mp3"
                # TODO: tool_call_result naming could allow for different names of same type
                self.state[observation_name] = tool_call_result
                observation = f"Stored '{observation_name}' in memory."
            else:
                observation = str(tool_call_result).strip()
            self.logger.log(
                f"Observations: {observation.replace('[', '|')}",  # escape potential rich-tag-like components
                level=LogLevel.INFO,
            )
            is_final_answer = tool_name == "final_answer"

            return ToolOutput(
                id=tool_call.id,
                output=tool_call_result,
                is_final_answer=is_final_answer,
                observation=observation,
                tool_call=tool_call,
            )

        # Process tool calls in parallel
        outputs = {}
        if len(parallel_calls) == 1:
            # If there's only one call, process it directly
            tool_call = list(parallel_calls.values())[0]
            tool_output = process_single_tool_call(tool_call)
            outputs[tool_output.id] = tool_output
            yield tool_output
        else:
            # If multiple tool calls, process them in parallel
            with ThreadPoolExecutor(self.max_tool_threads) as executor:
                futures = [
                    executor.submit(process_single_tool_call, tool_call) for tool_call in parallel_calls.values()
                ]
                for future in as_completed(futures):
                    tool_output = future.result()
                    outputs[tool_output.id] = tool_output
                    yield tool_output

        memory_step.tool_calls = [parallel_calls[k] for k in sorted(parallel_calls.keys())]
        memory_step.model_output = memory_step.model_output or ""
        memory_step.observations = memory_step.observations or ""
        for tool_output in [outputs[k] for k in sorted(outputs.keys())]:
            message = f"Tool call {tool_output.id}: calling '{tool_output.tool_call.name}' with arguments: {tool_output.tool_call.arguments}\n"
            memory_step.model_output += message
            memory_step.observations += tool_output.observation + "\n"
        memory_step.model_output = memory_step.model_output.rstrip("\n")
        memory_step.observations = (
            memory_step.observations.rstrip("\n") if memory_step.observations else memory_step.observations
        )

    def _substitute_state_variables(self, arguments: dict[str, str] | str) -> dict[str, Any] | str:
        """Replace string values in arguments with their corresponding state values if they exist."""
        if isinstance(arguments, dict):
            return {
                key: self.state.get(value, value) if isinstance(value, str) else value
                for key, value in arguments.items()
            }
        return arguments

    def execute_tool_call(self, tool_name: str, arguments: dict[str, str] | str) -> Any:
        """
        Execute a tool or managed agent with the provided arguments.

        The arguments are replaced with the actual values from the state if they refer to state variables.

        Args:
            tool_name (`str`): Name of the tool or managed agent to execute.
            arguments (dict[str, str] | str): Arguments passed to the tool call.
        """
        # Check if the tool exists
        available_tools = {**self.tools, **self.managed_agents}
        if tool_name not in available_tools:
            raise AgentToolExecutionError(
                f"Unknown tool {tool_name}, should be one of: {', '.join(available_tools)}.", self.logger
            )

        # Get the tool and substitute state variables in arguments
        tool = available_tools[tool_name]
        arguments = self._substitute_state_variables(arguments)
        is_managed_agent = tool_name in self.managed_agents

        error_msg = validate_tool_arguments(tool, arguments)
        if error_msg:
            raise AgentToolCallError(error_msg, self.logger)

        try:
            # Call tool with appropriate arguments
            if isinstance(arguments, dict):
                return tool(**arguments) if is_managed_agent else tool(**arguments, sanitize_inputs_outputs=True)
            else:
                return tool(arguments) if is_managed_agent else tool(arguments, sanitize_inputs_outputs=True)

        except Exception as e:
            # Handle execution errors
            if is_managed_agent:
                error_msg = (
                    f"Error executing request to team member '{tool_name}' with arguments {str(arguments)}: {e}\n"
                    "Please try again or request to another team member"
                )
            else:
                error_msg = (
                    f"Error executing tool '{tool_name}' with arguments {str(arguments)}: {type(e).__name__}: {e}\n"
                    "Please try again or use another tool"
                )
            raise AgentToolExecutionError(error_msg, self.logger) from e


class CodeAgent(MultiStepAgent):
    """
    In this agent, the tool calls will be formulated by the LLM in code format, then parsed and executed.

    Args:
        tools (`list[Tool]`): [`Tool`]s that the agent can use.
        model (`Model`): Model that will generate the agent's actions.
        prompt_templates ([`~agents.PromptTemplates`], *optional*): Prompt templates.
        additional_authorized_imports (`list[str]`, *optional*): Additional authorized imports for the agent.
        planning_interval (`int`, *optional*): Interval at which the agent will run a planning step.
        executor_type (`Literal["local", "e2b", "docker", "wasm"]`, default `"local"`): Type of code executor.
        executor_kwargs (`dict`, *optional*): Additional arguments to pass to initialize the executor.
        max_print_outputs_length (`int`, *optional*): Maximum length of the print outputs.
        stream_outputs (`bool`, *optional*, default `False`): Whether to stream outputs during execution.
        use_structured_outputs_internally (`bool`, default `False`): Whether to use structured generation at each action step: improves performance for many models.

            <Added version="1.17.0"/>
        grammar (`dict[str, str]`, *optional*): Grammar used to parse the LLM output.
            <Deprecated version="1.17.0">
            Parameter `grammar` is deprecated and will be removed in version 1.20.
            </Deprecated>
<<<<<<< HEAD
        max_images (`int`, *optional*): Maximum number of images to retain in the agent's memory. If `-1`, there is no limit.
=======
        code_block_tags (`tuple[str, str]` | `Literal["markdown"]`, *optional*): Opening and closing tags for code blocks (regex strings). Pass a custom tuple, or pass 'markdown' to use ("```(?:python|py)", "\\n```"), leave empty to use ("<code>", "</code>").
>>>>>>> c63606fc
        **kwargs: Additional keyword arguments.
    """

    def __init__(
        self,
        tools: list[Tool],
        model: Model,
        prompt_templates: PromptTemplates | None = None,
        additional_authorized_imports: list[str] | None = None,
        planning_interval: int | None = None,
        executor_type: Literal["local", "e2b", "docker", "wasm"] = "local",
        executor_kwargs: dict[str, Any] | None = None,
        max_print_outputs_length: int | None = None,
        stream_outputs: bool = False,
        use_structured_outputs_internally: bool = False,
        grammar: dict[str, str] | None = None,
<<<<<<< HEAD
        max_images: int = -1,
=======
        code_block_tags: str | tuple[str, str] | None = None,
>>>>>>> c63606fc
        **kwargs,
    ):
        self.additional_authorized_imports = additional_authorized_imports if additional_authorized_imports else []
        self.authorized_imports = sorted(set(BASE_BUILTIN_MODULES) | set(self.additional_authorized_imports))
        self.max_print_outputs_length = max_print_outputs_length
        self._use_structured_outputs_internally = use_structured_outputs_internally
        if use_structured_outputs_internally:
            prompt_templates = prompt_templates or yaml.safe_load(
                importlib.resources.files("smolagents.prompts").joinpath("structured_code_agent.yaml").read_text()
            )
        else:
            prompt_templates = prompt_templates or yaml.safe_load(
                importlib.resources.files("smolagents.prompts").joinpath("code_agent.yaml").read_text()
            )
        if grammar and use_structured_outputs_internally:
            raise ValueError("You cannot use 'grammar' and 'use_structured_outputs_internally' at the same time.")

        if isinstance(code_block_tags, str) and not code_block_tags == "markdown":
            raise ValueError("Only 'markdown' is supported for a string argument to `code_block_tags`.")
        self.code_block_tags = (
            code_block_tags
            if isinstance(code_block_tags, tuple)
            else ("```python", "```")
            if code_block_tags == "markdown"
            else ("<code>", "</code>")
        )

        super().__init__(
            tools=tools,
            model=model,
            prompt_templates=prompt_templates,
            grammar=grammar,
            planning_interval=planning_interval,
            max_images=max_images,
            **kwargs,
        )
        self.stream_outputs = stream_outputs
        if self.stream_outputs and not hasattr(self.model, "generate_stream"):
            raise ValueError(
                "`stream_outputs` is set to True, but the model class implements no `generate_stream` method."
            )
        if "*" in self.additional_authorized_imports:
            self.logger.log(
                "Caution: you set an authorization for all imports, meaning your agent can decide to import any package it deems necessary. This might raise issues if the package is not installed in your environment.",
                level=LogLevel.INFO,
            )
        if executor_type not in {"local", "e2b", "docker", "wasm"}:
            raise ValueError(f"Unsupported executor type: {executor_type}")
        self.executor_type = executor_type
        self.executor_kwargs: dict[str, Any] = executor_kwargs or {}
        self.python_executor = self.create_python_executor()

    def __enter__(self):
        return self

    def __exit__(self, exc_type, exc_value, traceback):
        self.cleanup()

    def cleanup(self):
        """Clean up resources used by the agent, such as the remote Python executor."""
        if hasattr(self.python_executor, "cleanup"):
            self.python_executor.cleanup()

    def create_python_executor(self) -> PythonExecutor:
        if self.executor_type == "local":
            return LocalPythonExecutor(
                self.additional_authorized_imports,
                **{"max_print_outputs_length": self.max_print_outputs_length} | self.executor_kwargs,
            )
        else:
            if self.managed_agents:
                raise Exception("Managed agents are not yet supported with remote code execution.")
            remote_executors = {
                "e2b": E2BExecutor,
                "docker": DockerExecutor,
                "wasm": WasmExecutor,
            }
            return remote_executors[self.executor_type](
                self.additional_authorized_imports, self.logger, **self.executor_kwargs
            )

    def initialize_system_prompt(self) -> str:
        system_prompt = populate_template(
            self.prompt_templates["system_prompt"],
            variables={
                "tools": self.tools,
                "managed_agents": self.managed_agents,
                "authorized_imports": (
                    "You can import from any package you want."
                    if "*" in self.authorized_imports
                    else str(self.authorized_imports)
                ),
                "custom_instructions": self.instructions,
                "code_block_opening_tag": self.code_block_tags[0],
                "code_block_closing_tag": self.code_block_tags[1],
            },
        )
        return system_prompt

    def _step_stream(
        self, memory_step: ActionStep
    ) -> Generator[ChatMessageStreamDelta | ToolCall | ToolOutput | ActionOutput]:
        """
        Perform one step in the ReAct framework: the agent thinks, acts, and observes the result.
        Yields ChatMessageStreamDelta during the run if streaming is enabled.
        At the end, yields either None if the step is not final, or the final answer.
        """
        memory_messages = self.write_memory_to_messages()

        input_messages = memory_messages.copy()
        ### Generate model output ###
        memory_step.model_input_messages = input_messages
        stop_sequences = ["Observation:", "Calling tools:"]
        if self.code_block_tags[1] not in self.code_block_tags[0]:
            # If the closing tag is contained in the opening tag, adding it as a stop sequence would cut short any code generation
            stop_sequences.append(self.code_block_tags[1])
        try:
            additional_args: dict[str, Any] = {}
            if self.grammar:
                additional_args["grammar"] = self.grammar
            if self._use_structured_outputs_internally:
                additional_args["response_format"] = CODEAGENT_RESPONSE_FORMAT
            if self.stream_outputs:
                output_stream = self.model.generate_stream(
                    input_messages,
                    stop_sequences=stop_sequences,
                    **additional_args,
                )
                chat_message_stream_deltas: list[ChatMessageStreamDelta] = []
                with Live("", console=self.logger.console, vertical_overflow="visible") as live:
                    for event in output_stream:
                        chat_message_stream_deltas.append(event)
                        live.update(
                            Markdown(agglomerate_stream_deltas(chat_message_stream_deltas).render_as_markdown())
                        )
                        yield event
                chat_message = agglomerate_stream_deltas(chat_message_stream_deltas)
                memory_step.model_output_message = chat_message
                output_text = chat_message.content
            else:
                chat_message: ChatMessage = self.model.generate(
                    input_messages,
                    stop_sequences=stop_sequences,
                    **additional_args,
                )
                memory_step.model_output_message = chat_message
                output_text = chat_message.content
                self.logger.log_markdown(
                    content=output_text,
                    title="Output message of the LLM:",
                    level=LogLevel.DEBUG,
                )

            # This adds the end code sequence to the history.
            # This will nudge ulterior LLM calls to finish with this end code sequence, thus efficiently stopping generation.
            if output_text and not output_text.strip().endswith(self.code_block_tags[1]):
                output_text += self.code_block_tags[1]
                memory_step.model_output_message.content = output_text

            memory_step.token_usage = chat_message.token_usage
            memory_step.model_output = output_text
        except Exception as e:
            raise AgentGenerationError(f"Error in generating model output:\n{e}", self.logger) from e

        ### Parse output ###
        try:
            if self._use_structured_outputs_internally:
                code_action = json.loads(output_text)["code"]
                code_action = extract_code_from_text(code_action, self.code_block_tags) or code_action
            else:
                code_action = parse_code_blobs(output_text, self.code_block_tags)
            code_action = fix_final_answer_code(code_action)
            memory_step.code_action = code_action
        except Exception as e:
            error_msg = f"Error in code parsing:\n{e}\nMake sure to provide correct code blobs."
            raise AgentParsingError(error_msg, self.logger)

        tool_call = ToolCall(
            name="python_interpreter",
            arguments=code_action,
            id=f"call_{len(self.memory.steps)}",
        )
        yield tool_call
        memory_step.tool_calls = [tool_call]

        ### Execute action ###
        self.logger.log_code(title="Executing parsed code:", content=code_action, level=LogLevel.INFO)
        try:
            code_output = self.python_executor(code_action)
            execution_outputs_console = []
            if len(code_output.logs) > 0:
                execution_outputs_console += [
                    Text("Execution logs:", style="bold"),
                    Text(code_output.logs),
                ]
            observation = "Execution logs:\n" + code_output.logs
        except Exception as e:
            if hasattr(self.python_executor, "state") and "_print_outputs" in self.python_executor.state:
                execution_logs = str(self.python_executor.state["_print_outputs"])
                if len(execution_logs) > 0:
                    execution_outputs_console = [
                        Text("Execution logs:", style="bold"),
                        Text(execution_logs),
                    ]
                    memory_step.observations = "Execution logs:\n" + execution_logs
                    self.logger.log(Group(*execution_outputs_console), level=LogLevel.INFO)
            error_msg = str(e)
            if "Import of " in error_msg and " is not allowed" in error_msg:
                self.logger.log(
                    "[bold red]Warning to user: Code execution failed due to an unauthorized import - Consider passing said import under `additional_authorized_imports` when initializing your CodeAgent.",
                    level=LogLevel.INFO,
                )
            raise AgentExecutionError(error_msg, self.logger)

        truncated_output = truncate_content(str(code_output.output))
        observation += "Last output from code snippet:\n" + truncated_output
        memory_step.observations = observation

        if not code_output.is_final_answer:
            execution_outputs_console += [
                Text(
                    f"Out: {truncated_output}",
                ),
            ]
        self.logger.log(Group(*execution_outputs_console), level=LogLevel.INFO)
        memory_step.action_output = code_output.output
        yield ActionOutput(output=code_output.output, is_final_answer=code_output.is_final_answer)

    def to_dict(self) -> dict[str, Any]:
        """Convert the agent to a dictionary representation.

        Returns:
            `dict`: Dictionary representation of the agent.
        """
        agent_dict = super().to_dict()
        agent_dict["authorized_imports"] = self.authorized_imports
        agent_dict["executor_type"] = self.executor_type
        agent_dict["executor_kwargs"] = self.executor_kwargs
        agent_dict["max_print_outputs_length"] = self.max_print_outputs_length
        return agent_dict

    @classmethod
    def from_dict(cls, agent_dict: dict[str, Any], **kwargs) -> "CodeAgent":
        """Create CodeAgent from a dictionary representation.

        Args:
            agent_dict (`dict[str, Any]`): Dictionary representation of the agent.
            **kwargs: Additional keyword arguments that will override agent_dict values.

        Returns:
            `CodeAgent`: Instance of the CodeAgent class.
        """
        # Add CodeAgent-specific parameters to kwargs
        code_agent_kwargs = {
            "additional_authorized_imports": agent_dict.get("authorized_imports"),
            "executor_type": agent_dict.get("executor_type"),
            "executor_kwargs": agent_dict.get("executor_kwargs"),
            "max_print_outputs_length": agent_dict.get("max_print_outputs_length"),
            "code_block_tags": agent_dict.get("code_block_tags"),
        }
        # Filter out None values
        code_agent_kwargs = {k: v for k, v in code_agent_kwargs.items() if v is not None}
        # Update with any additional kwargs
        code_agent_kwargs.update(kwargs)
        # Call the parent class's from_dict method
        return super().from_dict(agent_dict, **code_agent_kwargs)<|MERGE_RESOLUTION|>--- conflicted
+++ resolved
@@ -522,17 +522,14 @@
                     yield element
                     planning_step = element
                 assert isinstance(planning_step, PlanningStep)  # Last yielded element should be a PlanningStep
-<<<<<<< HEAD
-                self.memory.append(planning_step)
-=======
->>>>>>> c63606fc
+
                 planning_end_time = time.time()
                 planning_step.timing = Timing(
                     start_time=planning_start_time,
                     end_time=planning_end_time,
                 )
                 self._finalize_step(planning_step)
-                self.memory.steps.append(planning_step)
+                self.memory.append(planning_step)
 
             # Start action step!
             action_step_start_time = time.time()
@@ -1485,11 +1482,8 @@
             <Deprecated version="1.17.0">
             Parameter `grammar` is deprecated and will be removed in version 1.20.
             </Deprecated>
-<<<<<<< HEAD
         max_images (`int`, *optional*): Maximum number of images to retain in the agent's memory. If `-1`, there is no limit.
-=======
         code_block_tags (`tuple[str, str]` | `Literal["markdown"]`, *optional*): Opening and closing tags for code blocks (regex strings). Pass a custom tuple, or pass 'markdown' to use ("```(?:python|py)", "\\n```"), leave empty to use ("<code>", "</code>").
->>>>>>> c63606fc
         **kwargs: Additional keyword arguments.
     """
 
@@ -1506,11 +1500,8 @@
         stream_outputs: bool = False,
         use_structured_outputs_internally: bool = False,
         grammar: dict[str, str] | None = None,
-<<<<<<< HEAD
         max_images: int = -1,
-=======
         code_block_tags: str | tuple[str, str] | None = None,
->>>>>>> c63606fc
         **kwargs,
     ):
         self.additional_authorized_imports = additional_authorized_imports if additional_authorized_imports else []
