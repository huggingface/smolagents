#!/usr/bin/env python
# coding=utf-8

# Copyright 2024 The HuggingFace Inc. team. All rights reserved.
#
# Licensed under the Apache License, Version 2.0 (the "License");
# you may not use this file except in compliance with the License.
# You may obtain a copy of the License at
#
#     http://www.apache.org/licenses/LICENSE-2.0
#
# Unless required by applicable law or agreed to in writing, software
# distributed under the License is distributed on an "AS IS" BASIS,
# WITHOUT WARRANTIES OR CONDITIONS OF ANY KIND, either express or implied.
# See the License for the specific language governing permissions and
# limitations under the License.
import importlib
import json
import os
import tempfile
import textwrap
import time
import warnings
from abc import ABC, abstractmethod
from collections.abc import Callable, Generator
from concurrent.futures import ThreadPoolExecutor, as_completed
from dataclasses import dataclass
from logging import getLogger
from pathlib import Path
from typing import TYPE_CHECKING, Any, Literal, Type, TypeAlias, TypedDict, Union

import yaml
from huggingface_hub import create_repo, metadata_update, snapshot_download, upload_folder
from jinja2 import StrictUndefined, Template
from rich.console import Group
from rich.live import Live
from rich.markdown import Markdown
from rich.panel import Panel
from rich.rule import Rule
from rich.text import Text


if TYPE_CHECKING:
    import PIL.Image

from .agent_types import AgentAudio, AgentImage, handle_agent_output_types
from .default_tools import TOOL_MAPPING, FinalAnswerTool
from .local_python_executor import BASE_BUILTIN_MODULES, LocalPythonExecutor, PythonExecutor, fix_final_answer_code
from .memory import (
    ActionStep,
    AgentMemory,
    CallbackRegistry,
    FinalAnswerStep,
    MemoryStep,
    PlanningStep,
    SystemPromptStep,
    TaskStep,
    Timing,
    TokenUsage,
    ToolCall,
)
from .models import (
    CODEAGENT_RESPONSE_FORMAT,
    ChatMessage,
    ChatMessageStreamDelta,
    ChatMessageToolCall,
    MessageRole,
    Model,
    agglomerate_stream_deltas,
    parse_json_if_needed,
)
from .monitoring import (
    YELLOW_HEX,
    AgentLogger,
    LogLevel,
    Monitor,
)
from .remote_executors import DockerExecutor, E2BExecutor, ModalExecutor, WasmExecutor
from .tools import BaseTool, Tool, validate_tool_arguments
from .utils import (
    AgentError,
    AgentExecutionError,
    AgentGenerationError,
    AgentMaxStepsError,
    AgentParsingError,
    AgentToolCallError,
    AgentToolExecutionError,
    create_agent_gradio_app_template,
    extract_code_from_text,
    is_valid_name,
    make_init_file,
    parse_code_blobs,
    truncate_content,
)


logger = getLogger(__name__)


def populate_template(template: str, variables: dict[str, Any]) -> str:
    compiled_template = Template(template, undefined=StrictUndefined)
    try:
        return compiled_template.render(**variables)
    except Exception as e:
        raise Exception(f"Error during jinja template rendering: {type(e).__name__}: {e}")


@dataclass
class ActionOutput:
    output: Any
    is_final_answer: bool


@dataclass
class ToolOutput:
    id: str
    output: Any
    is_final_answer: bool
    observation: str
    tool_call: ToolCall


class PlanningPromptTemplate(TypedDict):
    """
    Prompt templates for the planning step.

    Args:
        plan (`str`): Initial plan prompt.
        update_plan_pre_messages (`str`): Update plan pre-messages prompt.
        update_plan_post_messages (`str`): Update plan post-messages prompt.
    """

    initial_plan: str
    update_plan_pre_messages: str
    update_plan_post_messages: str


class ManagedAgentPromptTemplate(TypedDict):
    """
    Prompt templates for the managed agent.

    Args:
        task (`str`): Task prompt.
        report (`str`): Report prompt.
    """

    task: str
    report: str


class FinalAnswerPromptTemplate(TypedDict):
    """
    Prompt templates for the final answer.

    Args:
        pre_messages (`str`): Pre-messages prompt.
        post_messages (`str`): Post-messages prompt.
    """

    pre_messages: str
    post_messages: str


class PromptTemplates(TypedDict):
    """
    Prompt templates for the agent.

    Args:
        system_prompt (`str`): System prompt.
        planning ([`~agents.PlanningPromptTemplate`]): Planning prompt templates.
        managed_agent ([`~agents.ManagedAgentPromptTemplate`]): Managed agent prompt templates.
        final_answer ([`~agents.FinalAnswerPromptTemplate`]): Final answer prompt templates.
    """

    system_prompt: str
    planning: PlanningPromptTemplate
    managed_agent: ManagedAgentPromptTemplate
    final_answer: FinalAnswerPromptTemplate


EMPTY_PROMPT_TEMPLATES = PromptTemplates(
    system_prompt="",
    planning=PlanningPromptTemplate(
        initial_plan="",
        update_plan_pre_messages="",
        update_plan_post_messages="",
    ),
    managed_agent=ManagedAgentPromptTemplate(task="", report=""),
    final_answer=FinalAnswerPromptTemplate(pre_messages="", post_messages=""),
)


@dataclass
class RunResult:
    """Holds extended information about an agent run.

    Attributes:
        output (Any | None): The final output of the agent run, if available.
        state (Literal["success", "max_steps_error"]): The final state of the agent after the run.
        steps (list[dict]): The agent's memory, as a list of steps.
        token_usage (TokenUsage | None): Count of tokens used during the run.
        timing (Timing): Timing details of the agent run: start time, end time, duration.
        messages (list[dict]): The agent's memory, as a list of messages.
            <Deprecated version="1.22.0">
            Parameter 'messages' is deprecated and will be removed in version 1.25. Please use 'steps' instead.
            </Deprecated>
    """

    output: Any | None
    state: Literal["success", "max_steps_error"]
    steps: list[dict]
    token_usage: TokenUsage | None
    timing: Timing

    def __init__(self, output=None, state=None, steps=None, token_usage=None, timing=None, messages=None):
        # Handle deprecated 'messages' parameter
        if messages is not None:
            if steps is not None:
                raise ValueError("Cannot specify both 'messages' and 'steps' parameters. Use 'steps' instead.")
            warnings.warn(
                "Parameter 'messages' is deprecated and will be removed in version 1.25. Please use 'steps' instead.",
                FutureWarning,
                stacklevel=2,
            )
            steps = messages

        # Initialize with dataclass fields
        self.output = output
        self.state = state
        self.steps = steps
        self.token_usage = token_usage
        self.timing = timing

    @property
    def messages(self):
        """Backward compatibility property that returns steps."""
        warnings.warn(
            "Parameter 'messages' is deprecated and will be removed in version 1.25. Please use 'steps' instead.",
            FutureWarning,
            stacklevel=2,
        )
        return self.steps

    def dict(self):
        return {
            "output": self.output,
            "state": self.state,
            "steps": self.steps,
            "token_usage": self.token_usage.dict() if self.token_usage is not None else None,
            "timing": self.timing.dict(),
        }


StreamEvent: TypeAlias = Union[
    ChatMessageStreamDelta,
    ChatMessageToolCall,
    ActionOutput,
    ToolCall,
    ToolOutput,
    PlanningStep,
    ActionStep,
    FinalAnswerStep,
]


class MultiStepAgent(ABC):
    """
    Agent class that solves the given task step by step, using the ReAct framework:
    While the objective is not reached, the agent will perform a cycle of action (given by the LLM) and observation (obtained from the environment).

    Args:
        tools (`list[Tool]`): [`Tool`]s that the agent can use.
        model (`Callable[[list[dict[str, str]]], ChatMessage]`): Model that will generate the agent's actions.
        prompt_templates ([`~agents.PromptTemplates`], *optional*): Prompt templates.
        instructions (`str`, *optional*): Custom instructions for the agent, will be inserted in the system prompt.
        max_steps (`int`, default `20`): Maximum number of steps the agent can take to solve the task.
        add_base_tools (`bool`, default `False`): Whether to add the base tools to the agent's tools.
        verbosity_level (`LogLevel`, default `LogLevel.INFO`): Level of verbosity of the agent's logs.
        managed_agents (`list`, *optional*): Managed agents that the agent can call.
        step_callbacks (`list[Callable]` | `dict[Type[MemoryStep], Callable | list[Callable]]`, *optional*): Callbacks that will be called at each step.
        planning_interval (`int`, *optional*): Interval at which the agent will run a planning step.
        name (`str`, *optional*): Necessary for a managed agent only - the name by which this agent can be called.
        description (`str`, *optional*): Necessary for a managed agent only - the description of this agent.
        provide_run_summary (`bool`, *optional*): Whether to provide a run summary when called as a managed agent.
        final_answer_checks (`list[Callable]`, *optional*): List of validation functions to run before accepting a final answer.
            Each function should:
            - Take the final answer, the agent's memory, and the agent itself as arguments.
            - Return a boolean indicating whether the final answer is valid.
        return_full_result (`bool`, default `False`): Whether to return the full [`RunResult`] object or just the final answer output from the agent run.
    """

    def __init__(
        self,
        tools: list[Tool],
        model: Model,
        prompt_templates: PromptTemplates | None = None,
        instructions: str | None = None,
        max_steps: int = 20,
        add_base_tools: bool = False,
        verbosity_level: LogLevel = LogLevel.INFO,
        managed_agents: list | None = None,
        step_callbacks: list[Callable] | dict[Type[MemoryStep], Callable | list[Callable]] | None = None,
        planning_interval: int | None = None,
        name: str | None = None,
        description: str | None = None,
        provide_run_summary: bool = False,
        final_answer_checks: list[Callable] | None = None,
        return_full_result: bool = False,
        logger: AgentLogger | None = None,
    ):
        self.agent_name = self.__class__.__name__
        self.model = model
        self.prompt_templates = prompt_templates or EMPTY_PROMPT_TEMPLATES
        if prompt_templates is not None:
            missing_keys = set(EMPTY_PROMPT_TEMPLATES.keys()) - set(prompt_templates.keys())
            assert not missing_keys, (
                f"Some prompt templates are missing from your custom `prompt_templates`: {missing_keys}"
            )
            for key, value in EMPTY_PROMPT_TEMPLATES.items():
                if isinstance(value, dict):
                    for subkey in value.keys():
                        assert key in prompt_templates.keys() and (subkey in prompt_templates[key].keys()), (
                            f"Some prompt templates are missing from your custom `prompt_templates`: {subkey} under {key}"
                        )

        self.max_steps = max_steps
        self.step_number = 0
        self.planning_interval = planning_interval
        self.state: dict[str, Any] = {}
        self.name = self._validate_name(name)
        self.description = description
        self.provide_run_summary = provide_run_summary
        self.final_answer_checks = final_answer_checks if final_answer_checks is not None else []
        self.return_full_result = return_full_result
        self.instructions = instructions
        self._setup_managed_agents(managed_agents)
        self._setup_tools(tools, add_base_tools)
        self._validate_tools_and_managed_agents(tools, managed_agents)

        self.task: str | None = None
        self.memory = AgentMemory(self.system_prompt)

        if logger is None:
            self.logger = AgentLogger(level=verbosity_level)
        else:
            self.logger = logger

        self.monitor = Monitor(self.model, self.logger)
        self._setup_step_callbacks(step_callbacks)
        self.stream_outputs = False

    @property
    def system_prompt(self) -> str:
        return self.initialize_system_prompt()

    @system_prompt.setter
    def system_prompt(self, value: str):
        raise AttributeError(
            """The 'system_prompt' property is read-only. Use 'self.prompt_templates["system_prompt"]' instead."""
        )

    def _validate_name(self, name: str | None) -> str | None:
        if name is not None and not is_valid_name(name):
            raise ValueError(f"Agent name '{name}' must be a valid Python identifier and not a reserved keyword.")
        return name

    def _setup_managed_agents(self, managed_agents: list | None = None) -> None:
        """Setup managed agents with proper logging."""
        self.managed_agents = {}
        if managed_agents:
            assert all(agent.name and agent.description for agent in managed_agents), (
                "All managed agents need both a name and a description!"
            )
            self.managed_agents = {agent.name: agent for agent in managed_agents}
            # Ensure managed agents can be called as tools by the model: set their inputs and output_type
            for agent in self.managed_agents.values():
                agent.inputs = {
                    "task": {"type": "string", "description": "Long detailed description of the task."},
                    "additional_args": {
                        "type": "object",
                        "description": "Dictionary of extra inputs to pass to the managed agent, e.g. images, dataframes, or any other contextual data it may need.",
                        "nullable": True,
                    },
                }
                agent.output_type = "string"

    def _setup_tools(self, tools, add_base_tools):
        assert all(isinstance(tool, BaseTool) for tool in tools), (
            "All elements must be instance of BaseTool (or a subclass)"
        )
        self.tools = {tool.name: tool for tool in tools}
        if add_base_tools:
            self.tools.update(
                {
                    name: cls()
                    for name, cls in TOOL_MAPPING.items()
                    if name != "python_interpreter" or self.__class__.__name__ == "ToolCallingAgent"
                }
            )
        self.tools.setdefault("final_answer", FinalAnswerTool())

    def _validate_tools_and_managed_agents(self, tools, managed_agents):
        tool_and_managed_agent_names = [tool.name for tool in tools]
        if managed_agents is not None:
            tool_and_managed_agent_names += [agent.name for agent in managed_agents]
        if self.name:
            tool_and_managed_agent_names.append(self.name)
        if len(tool_and_managed_agent_names) != len(set(tool_and_managed_agent_names)):
            raise ValueError(
                "Each tool or managed_agent should have a unique name! You passed these duplicate names: "
                f"{[name for name in tool_and_managed_agent_names if tool_and_managed_agent_names.count(name) > 1]}"
            )

    def _setup_step_callbacks(self, step_callbacks):
        # Initialize step callbacks registry
        self.step_callbacks = CallbackRegistry()
        if step_callbacks:
            # Register callbacks list only for ActionStep for backward compatibility
            if isinstance(step_callbacks, list):
                for callback in step_callbacks:
                    self.step_callbacks.register(ActionStep, callback)
            # Register callbacks dict for specific step classes
            elif isinstance(step_callbacks, dict):
                for step_cls, callbacks in step_callbacks.items():
                    if not isinstance(callbacks, list):
                        callbacks = [callbacks]
                    for callback in callbacks:
                        self.step_callbacks.register(step_cls, callback)
            else:
                raise ValueError("step_callbacks must be a list or a dict")
        # Register monitor update_metrics only for ActionStep for backward compatibility
        self.step_callbacks.register(ActionStep, self.monitor.update_metrics)

    def run(
        self,
        task: str,
        stream: bool = False,
        reset: bool = True,
        images: list["PIL.Image.Image"] | None = None,
        additional_args: dict | None = None,
        max_steps: int | None = None,
        return_full_result: bool | None = None,
    ) -> Any | RunResult:
        """
        Run the agent for the given task.

        Args:
            task (`str`): Task to perform.
            stream (`bool`): Whether to run in streaming mode.
                If `True`, returns a generator that yields each step as it is executed. You must iterate over this generator to process the individual steps (e.g., using a for loop or `next()`).
                If `False`, executes all steps internally and returns only the final answer after completion.
            reset (`bool`): Whether to reset the conversation or keep it going from previous run.
            images (`list[PIL.Image.Image]`, *optional*): Image(s) objects.
            additional_args (`dict`, *optional*): Any other variables that you want to pass to the agent run, for instance images or dataframes. Give them clear names!
            max_steps (`int`, *optional*): Maximum number of steps the agent can take to solve the task. if not provided, will use the agent's default value.
            return_full_result (`bool`, *optional*): Whether to return the full [`RunResult`] object or just the final answer output.
                If `None` (default), the agent's `self.return_full_result` setting is used.

        Example:
        ```py
        from smolagents import CodeAgent
        agent = CodeAgent(tools=[])
        agent.run("What is the result of 2 power 3.7384?")
        ```
        """
        max_steps = max_steps or self.max_steps
        self.task = task
        self.interrupt_switch = False
        if additional_args:
            self.state.update(additional_args)
            self.task += f"""
You have been provided with these additional arguments, that you can access directly using the keys as variables:
{str(additional_args)}."""

        self.memory.system_prompt = SystemPromptStep(system_prompt=self.system_prompt)
        if reset:
            self.memory.reset()
            self.monitor.reset()

        self.logger.log_task(
            content=self.task.strip(),
            subtitle=f"{type(self.model).__name__} - {(self.model.model_id if hasattr(self.model, 'model_id') else '')}",
            level=LogLevel.INFO,
            title=self.name if hasattr(self, "name") else None,
        )
        self.memory.steps.append(TaskStep(task=self.task, task_images=images))

        if getattr(self, "python_executor", None):
            self.python_executor.send_variables(variables=self.state)
            self.python_executor.send_tools({**self.tools, **self.managed_agents})

        if stream:
            # The steps are returned as they are executed through a generator to iterate on.
            return self._run_stream(task=self.task, max_steps=max_steps, images=images)

        run_start_time = time.time()
        steps = list(self._run_stream(task=self.task, max_steps=max_steps, images=images))

        # Outputs are returned only at the end. We only look at the last step.
        assert isinstance(steps[-1], FinalAnswerStep)
        output = steps[-1].output

        return_full_result = return_full_result if return_full_result is not None else self.return_full_result
        if return_full_result:
            total_input_tokens = 0
            total_output_tokens = 0
            correct_token_usage = True
            for step in self.memory.steps:
                if isinstance(step, (ActionStep, PlanningStep)):
                    if step.token_usage is None:
                        correct_token_usage = False
                        break
                    else:
                        total_input_tokens += step.token_usage.input_tokens
                        total_output_tokens += step.token_usage.output_tokens
            if correct_token_usage:
                token_usage = TokenUsage(input_tokens=total_input_tokens, output_tokens=total_output_tokens)
            else:
                token_usage = None

            if self.memory.steps and isinstance(getattr(self.memory.steps[-1], "error", None), AgentMaxStepsError):
                state = "max_steps_error"
            else:
                state = "success"

            step_dicts = self.memory.get_full_steps()

            return RunResult(
                output=output,
                token_usage=token_usage,
                steps=step_dicts,
                timing=Timing(start_time=run_start_time, end_time=time.time()),
                state=state,
            )

        return output

    def _run_stream(
        self, task: str, max_steps: int, images: list["PIL.Image.Image"] | None = None
    ) -> Generator[ActionStep | PlanningStep | FinalAnswerStep | ChatMessageStreamDelta]:
        self.step_number = 1
        returned_final_answer = False
        while not returned_final_answer and self.step_number <= max_steps:
            if self.interrupt_switch:
                raise AgentError("Agent interrupted.", self.logger)

            # Run a planning step if scheduled
            if self.planning_interval is not None and (
                self.step_number == 1 or (self.step_number - 1) % self.planning_interval == 0
            ):
                planning_start_time = time.time()
                planning_step = None
                for element in self._generate_planning_step(
                    task, is_first_step=len(self.memory.steps) == 1, step=self.step_number
                ):  # Don't use the attribute step_number here, because there can be steps from previous runs
                    yield element
                    planning_step = element
                assert isinstance(planning_step, PlanningStep)  # Last yielded element should be a PlanningStep
                planning_end_time = time.time()
                planning_step.timing = Timing(
                    start_time=planning_start_time,
                    end_time=planning_end_time,
                )
                self._finalize_step(planning_step)
                self.memory.steps.append(planning_step)

            # Start action step!
            action_step_start_time = time.time()
            action_step = ActionStep(
                step_number=self.step_number,
                timing=Timing(start_time=action_step_start_time),
                observations_images=images,
            )
            self.logger.log_rule(f"Step {self.step_number}", level=LogLevel.INFO)
            try:
                for output in self._step_stream(action_step):
                    # Yield all
                    yield output

                    if isinstance(output, ActionOutput) and output.is_final_answer:
                        final_answer = output.output
                        self.logger.log(
                            Text(f"Final answer: {final_answer}", style=f"bold {YELLOW_HEX}"),
                            level=LogLevel.INFO,
                        )

                        if self.final_answer_checks:
                            self._validate_final_answer(final_answer)
                        returned_final_answer = True
                        action_step.is_final_answer = True

            except AgentGenerationError as e:
                # Agent generation errors are not caused by a Model error but an implementation error: so we should raise them and exit.
                raise e
            except AgentError as e:
                # Other AgentError types are caused by the Model, so we should log them and iterate.
                action_step.error = e
            finally:
                self._finalize_step(action_step)
                self.memory.steps.append(action_step)
                yield action_step
                self.step_number += 1

        if not returned_final_answer and self.step_number == max_steps + 1:
            final_answer = self._handle_max_steps_reached(task)
            yield action_step
        yield FinalAnswerStep(handle_agent_output_types(final_answer))

    def _validate_final_answer(self, final_answer: Any):
        for check_function in self.final_answer_checks:
            try:
                assert check_function(final_answer, self.memory, agent=self)
            except Exception as e:
                raise AgentError(f"Check {check_function.__name__} failed with error: {e}", self.logger)

    def _finalize_step(self, memory_step: ActionStep | PlanningStep):
        memory_step.timing.end_time = time.time()
        self.step_callbacks.callback(memory_step, agent=self)

    def _handle_max_steps_reached(self, task: str) -> Any:
        action_step_start_time = time.time()
        final_answer = self.provide_final_answer(task)
        final_memory_step = ActionStep(
            step_number=self.step_number,
            error=AgentMaxStepsError("Reached max steps.", self.logger),
            timing=Timing(start_time=action_step_start_time, end_time=time.time()),
            token_usage=final_answer.token_usage,
        )
        final_memory_step.action_output = final_answer.content
        self._finalize_step(final_memory_step)
        self.memory.steps.append(final_memory_step)
        return final_answer.content

    def _generate_planning_step(
        self, task, is_first_step: bool, step: int
    ) -> Generator[ChatMessageStreamDelta | PlanningStep]:
        start_time = time.time()
        if is_first_step:
            input_messages = [
                ChatMessage(
                    role=MessageRole.USER,
                    content=[
                        {
                            "type": "text",
                            "text": populate_template(
                                self.prompt_templates["planning"]["initial_plan"],
                                variables={"task": task, "tools": self.tools, "managed_agents": self.managed_agents},
                            ),
                        }
                    ],
                )
            ]
            if self.stream_outputs and hasattr(self.model, "generate_stream"):
                plan_message_content = ""
                output_stream = self.model.generate_stream(input_messages, stop_sequences=["<end_plan>"])  # type: ignore
                input_tokens, output_tokens = 0, 0
                with Live("", console=self.logger.console, vertical_overflow="visible") as live:
                    for event in output_stream:
                        if event.content is not None:
                            plan_message_content += event.content
                            live.update(Markdown(plan_message_content))
                            if event.token_usage:
                                input_tokens = event.token_usage.input_tokens
                                output_tokens += event.token_usage.output_tokens
                        yield event
            else:
                plan_message = self.model.generate(input_messages, stop_sequences=["<end_plan>"])
                plan_message_content = plan_message.content
                input_tokens, output_tokens = 0, 0
                if plan_message.token_usage:
                    input_tokens = plan_message.token_usage.input_tokens
                    output_tokens = plan_message.token_usage.output_tokens
            plan = textwrap.dedent(
                f"""Here are the facts I know and the plan of action that I will follow to solve the task:\n```\n{plan_message_content}\n```"""
            )
        else:
            # Summary mode removes the system prompt and previous planning messages output by the model.
            # Removing previous planning messages avoids influencing too much the new plan.
            memory_messages = self.write_memory_to_messages(summary_mode=True)
            plan_update_pre = ChatMessage(
                role=MessageRole.SYSTEM,
                content=[
                    {
                        "type": "text",
                        "text": populate_template(
                            self.prompt_templates["planning"]["update_plan_pre_messages"], variables={"task": task}
                        ),
                    }
                ],
            )
            plan_update_post = ChatMessage(
                role=MessageRole.USER,
                content=[
                    {
                        "type": "text",
                        "text": populate_template(
                            self.prompt_templates["planning"]["update_plan_post_messages"],
                            variables={
                                "task": task,
                                "tools": self.tools,
                                "managed_agents": self.managed_agents,
                                "remaining_steps": (self.max_steps - step),
                            },
                        ),
                    }
                ],
            )
            input_messages = [plan_update_pre] + memory_messages + [plan_update_post]
            if self.stream_outputs and hasattr(self.model, "generate_stream"):
                plan_message_content = ""
                input_tokens, output_tokens = 0, 0
                with Live("", console=self.logger.console, vertical_overflow="visible") as live:
                    for event in self.model.generate_stream(
                        input_messages,
                        stop_sequences=["<end_plan>"],
                    ):  # type: ignore
                        if event.content is not None:
                            plan_message_content += event.content
                            live.update(Markdown(plan_message_content))
                            if event.token_usage:
                                input_tokens = event.token_usage.input_tokens
                                output_tokens += event.token_usage.output_tokens
                        yield event
            else:
                plan_message = self.model.generate(input_messages, stop_sequences=["<end_plan>"])
                plan_message_content = plan_message.content
                input_tokens, output_tokens = 0, 0
                if plan_message.token_usage:
                    input_tokens = plan_message.token_usage.input_tokens
                    output_tokens = plan_message.token_usage.output_tokens
            plan = textwrap.dedent(
                f"""I still need to solve the task I was given:\n```\n{self.task}\n```\n\nHere are the facts I know and my new/updated plan of action to solve the task:\n```\n{plan_message_content}\n```"""
            )
        log_headline = "Initial plan" if is_first_step else "Updated plan"
        self.logger.log(Rule(f"[bold]{log_headline}", style="orange"), Text(plan), level=LogLevel.INFO)
        yield PlanningStep(
            model_input_messages=input_messages,
            plan=plan,
            model_output_message=ChatMessage(role=MessageRole.ASSISTANT, content=plan_message_content),
            token_usage=TokenUsage(input_tokens=input_tokens, output_tokens=output_tokens),
            timing=Timing(start_time=start_time, end_time=time.time()),
        )

    @abstractmethod
    def initialize_system_prompt(self) -> str:
        """To be implemented in child classes"""
        ...

    def interrupt(self):
        """Interrupts the agent execution."""
        self.interrupt_switch = True

    def write_memory_to_messages(
        self,
        summary_mode: bool = False,
    ) -> list[ChatMessage]:
        """
        Reads past llm_outputs, actions, and observations or errors from the memory into a series of messages
        that can be used as input to the LLM. Adds a number of keywords (such as PLAN, error, etc) to help
        the LLM.
        """
        messages = self.memory.system_prompt.to_messages(summary_mode=summary_mode)
        for memory_step in self.memory.steps:
            messages.extend(memory_step.to_messages(summary_mode=summary_mode))
        return messages

    def _step_stream(
        self, memory_step: ActionStep
    ) -> Generator[ChatMessageStreamDelta | ToolCall | ToolOutput | ActionOutput]:
        """
        Perform one step in the ReAct framework: the agent thinks, acts, and observes the result.
        Yields ChatMessageStreamDelta during the run if streaming is enabled.
        At the end, yields either None if the step is not final, or the final answer.
        """
        raise NotImplementedError("This method should be implemented in child classes")

    def step(self, memory_step: ActionStep) -> Any:
        """
        Perform one step in the ReAct framework: the agent thinks, acts, and observes the result.
        Returns either None if the step is not final, or the final answer.
        """
        return list(self._step_stream(memory_step))[-1]

    def extract_action(self, model_output: str, split_token: str) -> tuple[str, str]:
        """
        Parse action from the LLM output

        Args:
            model_output (`str`): Output of the LLM
            split_token (`str`): Separator for the action. Should match the example in the system prompt.
        """
        try:
            split = model_output.split(split_token)
            rationale, action = (
                split[-2],
                split[-1],
            )  # NOTE: using indexes starting from the end solves for when you have more than one split_token in the output
        except Exception:
            raise AgentParsingError(
                f"No '{split_token}' token provided in your output.\nYour output:\n{model_output}\n. Be sure to include an action, prefaced with '{split_token}'!",
                self.logger,
            )
        return rationale.strip(), action.strip()

    def provide_final_answer(self, task: str) -> ChatMessage:
        """
        Provide the final answer to the task, based on the logs of the agent's interactions.

        Args:
            task (`str`): Task to perform.
            images (`list[PIL.Image.Image]`, *optional*): Image(s) objects.

        Returns:
            `str`: Final answer to the task.
        """
        messages = [
            ChatMessage(
                role=MessageRole.SYSTEM,
                content=[
                    {
                        "type": "text",
                        "text": self.prompt_templates["final_answer"]["pre_messages"],
                    }
                ],
            )
        ]
        messages += self.write_memory_to_messages()[1:]
        messages.append(
            ChatMessage(
                role=MessageRole.USER,
                content=[
                    {
                        "type": "text",
                        "text": populate_template(
                            self.prompt_templates["final_answer"]["post_messages"], variables={"task": task}
                        ),
                    }
                ],
            )
        )
        try:
            chat_message: ChatMessage = self.model.generate(messages)
            return chat_message
        except Exception as e:
            return ChatMessage(
                role=MessageRole.ASSISTANT,
                content=[{"type": "text", "text": f"Error in generating final LLM output: {e}"}],
            )

    def visualize(self):
        """Creates a rich tree visualization of the agent's structure."""
        self.logger.visualize_agent_tree(self)

    def replay(self, detailed: bool = False):
        """Prints a pretty replay of the agent's steps.

        Args:
            detailed (bool, optional): If True, also displays the memory at each step. Defaults to False.
                Careful: will increase log length exponentially. Use only for debugging.
        """
        self.memory.replay(self.logger, detailed=detailed)

    def __call__(self, task: str, **kwargs):
        """Adds additional prompting for the managed agent, runs it, and wraps the output.
        This method is called only by a managed agent.
        """
        full_task = populate_template(
            self.prompt_templates["managed_agent"]["task"],
            variables=dict(name=self.name, task=task),
        )
        result = self.run(full_task, **kwargs)
        if isinstance(result, RunResult):
            report = result.output
        else:
            report = result
        answer = populate_template(
            self.prompt_templates["managed_agent"]["report"], variables=dict(name=self.name, final_answer=report)
        )
        if self.provide_run_summary:
            answer += "\n\nFor more detail, find below a summary of this agent's work:\n<summary_of_work>\n"
            for message in self.write_memory_to_messages(summary_mode=True):
                content = message.content
                answer += "\n" + truncate_content(str(content)) + "\n---"
            answer += "\n</summary_of_work>"
        return answer

    def save(self, output_dir: str | Path, relative_path: str | None = None):
        """
        Saves the relevant code files for your agent. This will copy the code of your agent in `output_dir` as well as autogenerate:

        - a `tools` folder containing the logic for each of the tools under `tools/{tool_name}.py`.
        - a `managed_agents` folder containing the logic for each of the managed agents.
        - an `agent.json` file containing a dictionary representing your agent.
        - a `prompt.yaml` file containing the prompt templates used by your agent.
        - an `app.py` file providing a UI for your agent when it is exported to a Space with `agent.push_to_hub()`
        - a `requirements.txt` containing the names of the modules used by your tool (as detected when inspecting its
          code)

        Args:
            output_dir (`str` or `Path`): The folder in which you want to save your agent.
        """
        make_init_file(output_dir)

        # Recursively save managed agents
        if self.managed_agents:
            make_init_file(os.path.join(output_dir, "managed_agents"))
            for agent_name, agent in self.managed_agents.items():
                agent_suffix = f"managed_agents.{agent_name}"
                if relative_path:
                    agent_suffix = relative_path + "." + agent_suffix
                agent.save(os.path.join(output_dir, "managed_agents", agent_name), relative_path=agent_suffix)

        class_name = self.__class__.__name__

        # Save tools to different .py files
        for tool in self.tools.values():
            make_init_file(os.path.join(output_dir, "tools"))
            tool.save(os.path.join(output_dir, "tools"), tool_file_name=tool.name, make_gradio_app=False)

        # Save prompts to yaml
        yaml_prompts = yaml.safe_dump(
            self.prompt_templates,
            default_style="|",  # This forces block literals for all strings
            default_flow_style=False,
            width=float("inf"),
            sort_keys=False,
            allow_unicode=True,
            indent=2,
        )

        with open(os.path.join(output_dir, "prompts.yaml"), "w", encoding="utf-8") as f:
            f.write(yaml_prompts)

        # Save agent dictionary to json
        agent_dict = self.to_dict()
        agent_dict["tools"] = [tool.name for tool in self.tools.values()]
        agent_dict["managed_agents"] = {agent.name: agent.__class__.__name__ for agent in self.managed_agents.values()}
        with open(os.path.join(output_dir, "agent.json"), "w", encoding="utf-8") as f:
            json.dump(agent_dict, f, indent=4)

        # Save requirements
        with open(os.path.join(output_dir, "requirements.txt"), "w", encoding="utf-8") as f:
            f.writelines(f"{r}\n" for r in agent_dict["requirements"])

        # Make agent.py file with Gradio UI
        agent_name = f"agent_{self.name}" if getattr(self, "name", None) else "agent"
        managed_agent_relative_path = relative_path + "." if relative_path is not None else ""
        app_template = create_agent_gradio_app_template()

        # Render the app.py file from Jinja2 template
        app_text = app_template.render(
            {
                "agent_name": agent_name,
                "class_name": class_name,
                "agent_dict": agent_dict,
                "tools": self.tools,
                "managed_agents": self.managed_agents,
                "managed_agent_relative_path": managed_agent_relative_path,
            }
        )

        with open(os.path.join(output_dir, "app.py"), "w", encoding="utf-8") as f:
            f.write(app_text + "\n")  # Append newline at the end

    def to_dict(self) -> dict[str, Any]:
        """Convert the agent to a dictionary representation.

        Returns:
            `dict`: Dictionary representation of the agent.
        """
        # TODO: handle serializing step_callbacks and final_answer_checks
        for attr in ["final_answer_checks", "step_callbacks"]:
            if getattr(self, attr, None):
                self.logger.log(f"This agent has {attr}: they will be ignored by this method.", LogLevel.INFO)

        tool_dicts = [tool.to_dict() for tool in self.tools.values()]
        tool_requirements = {req for tool in self.tools.values() for req in tool.to_dict()["requirements"]}
        managed_agents_requirements = {
            req for managed_agent in self.managed_agents.values() for req in managed_agent.to_dict()["requirements"]
        }
        requirements = tool_requirements | managed_agents_requirements
        if hasattr(self, "authorized_imports"):
            requirements.update(
                {package.split(".")[0] for package in self.authorized_imports if package not in BASE_BUILTIN_MODULES}
            )

        agent_dict = {
            "class": self.__class__.__name__,
            "tools": tool_dicts,
            "model": {
                "class": self.model.__class__.__name__,
                "data": self.model.to_dict(),
            },
            "managed_agents": [managed_agent.to_dict() for managed_agent in self.managed_agents.values()],
            "prompt_templates": self.prompt_templates,
            "max_steps": self.max_steps,
            "verbosity_level": int(self.logger.level),
            "planning_interval": self.planning_interval,
            "name": self.name,
            "description": self.description,
            "requirements": sorted(requirements),
        }
        return agent_dict

    @classmethod
    def from_dict(cls, agent_dict: dict[str, Any], **kwargs) -> "MultiStepAgent":
        """Create agent from a dictionary representation.

        Args:
            agent_dict (`dict[str, Any]`): Dictionary representation of the agent.
            **kwargs: Additional keyword arguments that will override agent_dict values.

        Returns:
            `MultiStepAgent`: Instance of the agent class.
        """
        # Load model
        model_info = agent_dict["model"]
        model_class = getattr(importlib.import_module("smolagents.models"), model_info["class"])
        model = model_class.from_dict(model_info["data"])
        # Load tools
        tools = []
        for tool_info in agent_dict["tools"]:
            tools.append(Tool.from_code(tool_info["code"]))
        # Load managed agents
        managed_agents = []
        for managed_agent_dict in agent_dict["managed_agents"]:
            agent_class = getattr(importlib.import_module("smolagents.agents"), managed_agent_dict["class"])
            managed_agent = agent_class.from_dict(managed_agent_dict, **kwargs)
            managed_agents.append(managed_agent)
        # Extract base agent parameters
        agent_args = {
            "model": model,
            "tools": tools,
            "managed_agents": managed_agents,
            "prompt_templates": agent_dict.get("prompt_templates"),
            "max_steps": agent_dict.get("max_steps"),
            "verbosity_level": agent_dict.get("verbosity_level"),
            "planning_interval": agent_dict.get("planning_interval"),
            "name": agent_dict.get("name"),
            "description": agent_dict.get("description"),
        }
        # Filter out None values to use defaults from __init__
        agent_args = {k: v for k, v in agent_args.items() if v is not None}
        # Update with any additional kwargs
        agent_args.update(kwargs)
        # Create agent instance
        return cls(**agent_args)

    @classmethod
    def from_hub(
        cls,
        repo_id: str,
        token: str | None = None,
        trust_remote_code: bool = False,
        **kwargs,
    ):
        """
        Loads an agent defined on the Hub.

        <Tip warning={true}>

        Loading a tool from the Hub means that you'll download the tool and execute it locally.
        ALWAYS inspect the tool you're downloading before loading it within your runtime, as you would do when
        installing a package using pip/npm/apt.

        </Tip>

        Args:
            repo_id (`str`):
                The name of the repo on the Hub where your tool is defined.
            token (`str`, *optional*):
                The token to identify you on hf.co. If unset, will use the token generated when running
                `huggingface-cli login` (stored in `~/.huggingface`).
            trust_remote_code(`bool`, *optional*, defaults to False):
                This flags marks that you understand the risk of running remote code and that you trust this tool.
                If not setting this to True, loading the tool from Hub will fail.
            kwargs (additional keyword arguments, *optional*):
                Additional keyword arguments that will be split in two: all arguments relevant to the Hub (such as
                `cache_dir`, `revision`, `subfolder`) will be used when downloading the files for your agent, and the
                others will be passed along to its init.
        """
        if not trust_remote_code:
            raise ValueError(
                "Loading an agent from Hub requires to acknowledge you trust its code: to do so, pass `trust_remote_code=True`."
            )

        # Get the agent's Hub folder.
        download_kwargs = {"token": token, "repo_type": "space"} | {
            key: kwargs.pop(key)
            for key in [
                "cache_dir",
                "force_download",
                "proxies",
                "revision",
                "local_files_only",
            ]
            if key in kwargs
        }

        download_folder = Path(snapshot_download(repo_id=repo_id, **download_kwargs))
        return cls.from_folder(download_folder, **kwargs)

    @classmethod
    def from_folder(cls, folder: str | Path, **kwargs):
        """Loads an agent from a local folder.

        Args:
            folder (`str` or `Path`): The folder where the agent is saved.
            **kwargs: Additional keyword arguments that will be passed to the agent's init.
        """
        # Load agent.json
        folder = Path(folder)
        agent_dict = json.loads((folder / "agent.json").read_text())
<<<<<<< HEAD

=======
>>>>>>> c195a41b
        # Handle HfApiModel -> InferenceClientModel rename for old agents
        if agent_dict.get("model", {}).get("class") == "HfApiModel":
            agent_dict["model"]["class"] = "InferenceClientModel"
            logger.warning(
                "The agent you're loading uses the deprecated 'HfApiModel' class: it was automatically updated to 'InferenceClientModel'."
            )
        # Load managed agents from their respective folders, recursively
        managed_agents = []
        for managed_agent_name, managed_agent_class_name in agent_dict["managed_agents"].items():
            agent_cls = getattr(importlib.import_module("smolagents.agents"), managed_agent_class_name)
            managed_agents.append(agent_cls.from_folder(folder / "managed_agents" / managed_agent_name))
        agent_dict["managed_agents"] = {}

        # Load tools
        tools = []
        for tool_name in agent_dict["tools"]:
            tool_code = (folder / "tools" / f"{tool_name}.py").read_text()
            tools.append({"name": tool_name, "code": tool_code})
        agent_dict["tools"] = tools

        # Add managed agents to kwargs to override the empty list in from_dict
        if managed_agents:
            kwargs["managed_agents"] = managed_agents

        return cls.from_dict(agent_dict, **kwargs)

    def push_to_hub(
        self,
        repo_id: str,
        commit_message: str = "Upload agent",
        private: bool | None = None,
        token: bool | str | None = None,
        create_pr: bool = False,
    ) -> str:
        """
        Upload the agent to the Hub.

        Parameters:
            repo_id (`str`):
                The name of the repository you want to push to. It should contain your organization name when
                pushing to a given organization.
            commit_message (`str`, *optional*, defaults to `"Upload agent"`):
                Message to commit while pushing.
            private (`bool`, *optional*, defaults to `None`):
                Whether to make the repo private. If `None`, the repo will be public unless the organization's default is private. This value is ignored if the repo already exists.
            token (`bool` or `str`, *optional*):
                The token to use as HTTP bearer authorization for remote files. If unset, will use the token generated
                when running `huggingface-cli login` (stored in `~/.huggingface`).
            create_pr (`bool`, *optional*, defaults to `False`):
                Whether to create a PR with the uploaded files or directly commit.
        """
        repo_url = create_repo(
            repo_id=repo_id,
            token=token,
            private=private,
            exist_ok=True,
            repo_type="space",
            space_sdk="gradio",
        )
        repo_id = repo_url.repo_id
        metadata_update(
            repo_id,
            {"tags": ["smolagents", "agent"]},
            repo_type="space",
            token=token,
            overwrite=True,
        )

        with tempfile.TemporaryDirectory() as work_dir:
            self.save(work_dir)
            logger.info(f"Uploading the following files to {repo_id}: {','.join(os.listdir(work_dir))}")
            return upload_folder(
                repo_id=repo_id,
                commit_message=commit_message,
                folder_path=work_dir,
                token=token,
                create_pr=create_pr,
                repo_type="space",
            )


class ToolCallingAgent(MultiStepAgent):
    """
    This agent uses JSON-like tool calls, using method `model.get_tool_call` to leverage the LLM engine's tool calling capabilities.

    Args:
        tools (`list[Tool]`): [`Tool`]s that the agent can use.
        model (`Model`): Model that will generate the agent's actions.
        prompt_templates ([`~agents.PromptTemplates`], *optional*): Prompt templates.
        planning_interval (`int`, *optional*): Interval at which the agent will run a planning step.
        stream_outputs (`bool`, *optional*, default `False`): Whether to stream outputs during execution.
        max_tool_threads (`int`, *optional*): Maximum number of threads for parallel tool calls.
            Higher values increase concurrency but resource usage as well.
            Defaults to `ThreadPoolExecutor`'s default.
        **kwargs: Additional keyword arguments.
    """

    def __init__(
        self,
        tools: list[Tool],
        model: Model,
        prompt_templates: PromptTemplates | None = None,
        planning_interval: int | None = None,
        stream_outputs: bool = False,
        max_tool_threads: int | None = None,
        **kwargs,
    ):
        prompt_templates = prompt_templates or yaml.safe_load(
            importlib.resources.files("smolagents.prompts").joinpath("toolcalling_agent.yaml").read_text()
        )
        super().__init__(
            tools=tools,
            model=model,
            prompt_templates=prompt_templates,
            planning_interval=planning_interval,
            **kwargs,
        )
        # Streaming setup
        self.stream_outputs = stream_outputs
        if self.stream_outputs and not hasattr(self.model, "generate_stream"):
            raise ValueError(
                "`stream_outputs` is set to True, but the model class implements no `generate_stream` method."
            )
        # Tool calling setup
        self.max_tool_threads = max_tool_threads

    @property
    def tools_and_managed_agents(self):
        """Returns a combined list of tools and managed agents."""
        return list(self.tools.values()) + list(self.managed_agents.values())

    def initialize_system_prompt(self) -> str:
        system_prompt = populate_template(
            self.prompt_templates["system_prompt"],
            variables={
                "tools": self.tools,
                "managed_agents": self.managed_agents,
                "custom_instructions": self.instructions,
            },
        )
        return system_prompt

    def _step_stream(
        self, memory_step: ActionStep
    ) -> Generator[ChatMessageStreamDelta | ToolCall | ToolOutput | ActionOutput]:
        """
        Perform one step in the ReAct framework: the agent thinks, acts, and observes the result.
        Yields ChatMessageStreamDelta during the run if streaming is enabled.
        At the end, yields either None if the step is not final, or the final answer.
        """
        memory_messages = self.write_memory_to_messages()

        input_messages = memory_messages.copy()

        # Add new step in logs
        memory_step.model_input_messages = input_messages

        try:
            if self.stream_outputs and hasattr(self.model, "generate_stream"):
                output_stream = self.model.generate_stream(
                    input_messages,
                    stop_sequences=["Observation:", "Calling tools:"],
                    tools_to_call_from=self.tools_and_managed_agents,
                )

                chat_message_stream_deltas: list[ChatMessageStreamDelta] = []
                with Live("", console=self.logger.console, vertical_overflow="visible") as live:
                    for event in output_stream:
                        chat_message_stream_deltas.append(event)
                        live.update(
                            Markdown(agglomerate_stream_deltas(chat_message_stream_deltas).render_as_markdown())
                        )
                        yield event
                chat_message = agglomerate_stream_deltas(chat_message_stream_deltas)
            else:
                chat_message: ChatMessage = self.model.generate(
                    input_messages,
                    stop_sequences=["Observation:", "Calling tools:"],
                    tools_to_call_from=self.tools_and_managed_agents,
                )
                self.logger.log_markdown(
                    content=str(chat_message.content or chat_message.raw or ""),
                    title="Output message of the LLM:",
                    level=LogLevel.DEBUG,
                )

            # Record model output
            memory_step.model_output_message = chat_message
            memory_step.model_output = chat_message.content
            memory_step.token_usage = chat_message.token_usage
        except Exception as e:
            raise AgentGenerationError(f"Error while generating output:\n{e}", self.logger) from e

        if chat_message.tool_calls is None or len(chat_message.tool_calls) == 0:
            try:
                chat_message = self.model.parse_tool_calls(chat_message)
            except Exception as e:
                raise AgentParsingError(f"Error while parsing tool call from model output: {e}", self.logger)
        else:
            for tool_call in chat_message.tool_calls:
                tool_call.function.arguments = parse_json_if_needed(tool_call.function.arguments)
        final_answer, got_final_answer = None, False
        for output in self.process_tool_calls(chat_message, memory_step):
            yield output
            if isinstance(output, ToolOutput):
                if output.is_final_answer:
                    if len(chat_message.tool_calls) > 1:
                        raise AgentExecutionError(
                            "If you want to return an answer, please do not perform any other tool calls than the final answer tool call!",
                            self.logger,
                        )
                    if got_final_answer:
                        raise AgentToolExecutionError(
                            "You returned multiple final answers. Please return only one single final answer!",
                            self.logger,
                        )
                    final_answer = output.output
                    got_final_answer = True

                    # Manage state variables
                    if isinstance(final_answer, str) and final_answer in self.state.keys():
                        final_answer = self.state[final_answer]
        yield ActionOutput(
            output=final_answer,
            is_final_answer=got_final_answer,
        )

    def process_tool_calls(
        self, chat_message: ChatMessage, memory_step: ActionStep
    ) -> Generator[ToolCall | ToolOutput]:
        """Process tool calls from the model output and update agent memory.

        Args:
            chat_message (`ChatMessage`): Chat message containing tool calls from the model.
            memory_step (`ActionStep)`: Memory ActionStep to update with results.

        Yields:
            `ToolCall | ToolOutput`: The tool call or tool output.
        """
        parallel_calls: dict[str, ToolCall] = {}
        assert chat_message.tool_calls is not None
        for chat_tool_call in chat_message.tool_calls:
            tool_call = ToolCall(
                name=chat_tool_call.function.name, arguments=chat_tool_call.function.arguments, id=chat_tool_call.id
            )
            yield tool_call
            parallel_calls[tool_call.id] = tool_call

        # Helper function to process a single tool call
        def process_single_tool_call(tool_call: ToolCall) -> ToolOutput:
            tool_name = tool_call.name
            tool_arguments = tool_call.arguments or {}
            self.logger.log(
                Panel(Text(f"Calling tool: '{tool_name}' with arguments: {tool_arguments}")),
                level=LogLevel.INFO,
            )
            tool_call_result = self.execute_tool_call(tool_name, tool_arguments)
            tool_call_result_type = type(tool_call_result)
            if tool_call_result_type in [AgentImage, AgentAudio]:
                if tool_call_result_type == AgentImage:
                    observation_name = "image.png"
                elif tool_call_result_type == AgentAudio:
                    observation_name = "audio.mp3"
                # TODO: tool_call_result naming could allow for different names of same type
                self.state[observation_name] = tool_call_result
                observation = f"Stored '{observation_name}' in memory."
            else:
                observation = str(tool_call_result).strip()
            self.logger.log(
                f"Observations: {observation.replace('[', '|')}",  # escape potential rich-tag-like components
                level=LogLevel.INFO,
            )
            is_final_answer = tool_name == "final_answer"

            return ToolOutput(
                id=tool_call.id,
                output=tool_call_result,
                is_final_answer=is_final_answer,
                observation=observation,
                tool_call=tool_call,
            )

        # Process tool calls in parallel
        outputs = {}
        if len(parallel_calls) == 1:
            # If there's only one call, process it directly
            tool_call = list(parallel_calls.values())[0]
            tool_output = process_single_tool_call(tool_call)
            outputs[tool_output.id] = tool_output
            yield tool_output
        else:
            # If multiple tool calls, process them in parallel
            with ThreadPoolExecutor(self.max_tool_threads) as executor:
                futures = [
                    executor.submit(process_single_tool_call, tool_call) for tool_call in parallel_calls.values()
                ]
                for future in as_completed(futures):
                    tool_output = future.result()
                    outputs[tool_output.id] = tool_output
                    yield tool_output

        memory_step.tool_calls = [parallel_calls[k] for k in sorted(parallel_calls.keys())]
        memory_step.observations = memory_step.observations or ""
        for tool_output in [outputs[k] for k in sorted(outputs.keys())]:
            memory_step.observations += tool_output.observation + "\n"
        memory_step.observations = (
            memory_step.observations.rstrip("\n") if memory_step.observations else memory_step.observations
        )

    def _substitute_state_variables(self, arguments: dict[str, str] | str) -> dict[str, Any] | str:
        """Replace string values in arguments with their corresponding state values if they exist."""
        if isinstance(arguments, dict):
            return {
                key: self.state.get(value, value) if isinstance(value, str) else value
                for key, value in arguments.items()
            }
        return arguments

    def execute_tool_call(self, tool_name: str, arguments: dict[str, str] | str) -> Any:
        """
        Execute a tool or managed agent with the provided arguments.

        The arguments are replaced with the actual values from the state if they refer to state variables.

        Args:
            tool_name (`str`): Name of the tool or managed agent to execute.
            arguments (dict[str, str] | str): Arguments passed to the tool call.
        """
        # Check if the tool exists
        available_tools = {**self.tools, **self.managed_agents}
        if tool_name not in available_tools:
            raise AgentToolExecutionError(
                f"Unknown tool {tool_name}, should be one of: {', '.join(available_tools)}.", self.logger
            )

        # Get the tool and substitute state variables in arguments
        tool = available_tools[tool_name]
        arguments = self._substitute_state_variables(arguments)
        is_managed_agent = tool_name in self.managed_agents

        try:
            validate_tool_arguments(tool, arguments)
        except (ValueError, TypeError) as e:
            raise AgentToolCallError(str(e), self.logger) from e
        except Exception as e:
            error_msg = f"Error executing tool '{tool_name}' with arguments {str(arguments)}: {type(e).__name__}: {e}"
            raise AgentToolExecutionError(error_msg, self.logger) from e

        try:
            # Call tool with appropriate arguments
            if isinstance(arguments, dict):
                return tool(**arguments) if is_managed_agent else tool(**arguments, sanitize_inputs_outputs=True)
            else:
                return tool(arguments) if is_managed_agent else tool(arguments, sanitize_inputs_outputs=True)

        except Exception as e:
            # Handle execution errors
            if is_managed_agent:
                error_msg = (
                    f"Error executing request to team member '{tool_name}' with arguments {str(arguments)}: {e}\n"
                    "Please try again or request to another team member"
                )
            else:
                error_msg = (
                    f"Error executing tool '{tool_name}' with arguments {str(arguments)}: {type(e).__name__}: {e}\n"
                    "Please try again or use another tool"
                )
            raise AgentToolExecutionError(error_msg, self.logger) from e


class CodeAgent(MultiStepAgent):
    """
    In this agent, the tool calls will be formulated by the LLM in code format, then parsed and executed.

    Args:
        tools (`list[Tool]`): [`Tool`]s that the agent can use.
        model (`Model`): Model that will generate the agent's actions.
        prompt_templates ([`~agents.PromptTemplates`], *optional*): Prompt templates.
        additional_authorized_imports (`list[str]`, *optional*): Additional authorized imports for the agent.
        planning_interval (`int`, *optional*): Interval at which the agent will run a planning step.
        executor ([`PythonExecutor`], *optional*): Custom Python code executor. If not provided, a default executor will be created based on `executor_type`.
        executor_type (`Literal["local", "e2b", "modal", "docker", "wasm"]`, default `"local"`): Type of code executor.
        executor_kwargs (`dict`, *optional*): Additional arguments to pass to initialize the executor.
        max_print_outputs_length (`int`, *optional*): Maximum length of the print outputs.
        stream_outputs (`bool`, *optional*, default `False`): Whether to stream outputs during execution.
        use_structured_outputs_internally (`bool`, default `False`): Whether to use structured generation at each action step: improves performance for many models.

            <Added version="1.17.0"/>
        code_block_tags (`tuple[str, str]` | `Literal["markdown"]`, *optional*): Opening and closing tags for code blocks (regex strings). Pass a custom tuple, or pass 'markdown' to use ("```(?:python|py)", "\\n```"), leave empty to use ("<code>", "</code>").
        **kwargs: Additional keyword arguments.
    """

    def __init__(
        self,
        tools: list[Tool],
        model: Model,
        prompt_templates: PromptTemplates | None = None,
        additional_authorized_imports: list[str] | None = None,
        planning_interval: int | None = None,
        executor: PythonExecutor = None,
        executor_type: Literal["local", "e2b", "modal", "docker", "wasm"] = "local",
        executor_kwargs: dict[str, Any] | None = None,
        max_print_outputs_length: int | None = None,
        stream_outputs: bool = False,
        use_structured_outputs_internally: bool = False,
        code_block_tags: str | tuple[str, str] | None = None,
        **kwargs,
    ):
        self.additional_authorized_imports = additional_authorized_imports if additional_authorized_imports else []
        self.authorized_imports = sorted(set(BASE_BUILTIN_MODULES) | set(self.additional_authorized_imports))
        self.max_print_outputs_length = max_print_outputs_length
        self._use_structured_outputs_internally = use_structured_outputs_internally
        if self._use_structured_outputs_internally:
            prompt_templates = prompt_templates or yaml.safe_load(
                importlib.resources.files("smolagents.prompts").joinpath("structured_code_agent.yaml").read_text()
            )
        else:
            prompt_templates = prompt_templates or yaml.safe_load(
                importlib.resources.files("smolagents.prompts").joinpath("code_agent.yaml").read_text()
            )

        if isinstance(code_block_tags, str) and not code_block_tags == "markdown":
            raise ValueError("Only 'markdown' is supported for a string argument to `code_block_tags`.")
        self.code_block_tags = (
            code_block_tags
            if isinstance(code_block_tags, tuple)
            else ("```python", "```")
            if code_block_tags == "markdown"
            else ("<code>", "</code>")
        )

        super().__init__(
            tools=tools,
            model=model,
            prompt_templates=prompt_templates,
            planning_interval=planning_interval,
            **kwargs,
        )
        self.stream_outputs = stream_outputs
        if self.stream_outputs and not hasattr(self.model, "generate_stream"):
            raise ValueError(
                "`stream_outputs` is set to True, but the model class implements no `generate_stream` method."
            )
        if "*" in self.additional_authorized_imports:
            self.logger.log(
                "Caution: you set an authorization for all imports, meaning your agent can decide to import any package it deems necessary. This might raise issues if the package is not installed in your environment.",
                level=LogLevel.INFO,
            )
        self.executor_type = executor_type
        self.executor_kwargs: dict[str, Any] = executor_kwargs or {}
        self.python_executor = executor or self.create_python_executor()

    def __enter__(self):
        return self

    def __exit__(self, exc_type, exc_value, traceback):
        self.cleanup()

    def cleanup(self):
        """Clean up resources used by the agent, such as the remote Python executor."""
        if hasattr(self.python_executor, "cleanup"):
            self.python_executor.cleanup()

    def create_python_executor(self) -> PythonExecutor:
        if self.executor_type not in {"local", "e2b", "modal", "docker", "wasm"}:
            raise ValueError(f"Unsupported executor type: {self.executor_type}")

        if self.executor_type == "local":
            return LocalPythonExecutor(
                self.additional_authorized_imports,
                **{"max_print_outputs_length": self.max_print_outputs_length} | self.executor_kwargs,
            )
        else:
            if self.managed_agents:
                raise Exception("Managed agents are not yet supported with remote code execution.")
            remote_executors = {
                "e2b": E2BExecutor,
                "docker": DockerExecutor,
                "wasm": WasmExecutor,
                "modal": ModalExecutor,
            }
            return remote_executors[self.executor_type](
                self.additional_authorized_imports, self.logger, **self.executor_kwargs
            )

    def initialize_system_prompt(self) -> str:
        system_prompt = populate_template(
            self.prompt_templates["system_prompt"],
            variables={
                "tools": self.tools,
                "managed_agents": self.managed_agents,
                "authorized_imports": (
                    "You can import from any package you want."
                    if "*" in self.authorized_imports
                    else str(self.authorized_imports)
                ),
                "custom_instructions": self.instructions,
                "code_block_opening_tag": self.code_block_tags[0],
                "code_block_closing_tag": self.code_block_tags[1],
            },
        )
        return system_prompt

    def _step_stream(
        self, memory_step: ActionStep
    ) -> Generator[ChatMessageStreamDelta | ToolCall | ToolOutput | ActionOutput]:
        """
        Perform one step in the ReAct framework: the agent thinks, acts, and observes the result.
        Yields ChatMessageStreamDelta during the run if streaming is enabled.
        At the end, yields either None if the step is not final, or the final answer.
        """
        memory_messages = self.write_memory_to_messages()

        input_messages = memory_messages.copy()
        ### Generate model output ###
        memory_step.model_input_messages = input_messages
        stop_sequences = ["Observation:", "Calling tools:"]
        if self.code_block_tags[1] not in self.code_block_tags[0]:
            # If the closing tag is contained in the opening tag, adding it as a stop sequence would cut short any code generation
            stop_sequences.append(self.code_block_tags[1])
        try:
            additional_args: dict[str, Any] = {}
            if self._use_structured_outputs_internally:
                additional_args["response_format"] = CODEAGENT_RESPONSE_FORMAT
            if self.stream_outputs:
                output_stream = self.model.generate_stream(
                    input_messages,
                    stop_sequences=stop_sequences,
                    **additional_args,
                )
                chat_message_stream_deltas: list[ChatMessageStreamDelta] = []
                with Live("", console=self.logger.console, vertical_overflow="visible") as live:
                    for event in output_stream:
                        chat_message_stream_deltas.append(event)
                        live.update(
                            Markdown(agglomerate_stream_deltas(chat_message_stream_deltas).render_as_markdown())
                        )
                        yield event
                chat_message = agglomerate_stream_deltas(chat_message_stream_deltas)
                memory_step.model_output_message = chat_message
                output_text = chat_message.content
            else:
                chat_message: ChatMessage = self.model.generate(
                    input_messages,
                    stop_sequences=stop_sequences,
                    **additional_args,
                )
                memory_step.model_output_message = chat_message
                output_text = chat_message.content
                self.logger.log_markdown(
                    content=output_text or "",
                    title="Output message of the LLM:",
                    level=LogLevel.DEBUG,
                )

            if not self._use_structured_outputs_internally:
                # This adds the end code sequence (i.e. the closing code block tag) to the history.
                # This will nudge subsequent LLM calls to finish with this end code sequence, thus efficiently stopping generation.
                if output_text and not output_text.strip().endswith(self.code_block_tags[1]):
                    output_text += self.code_block_tags[1]
                    memory_step.model_output_message.content = output_text

            memory_step.token_usage = chat_message.token_usage
            memory_step.model_output = output_text
        except Exception as e:
            raise AgentGenerationError(f"Error in generating model output:\n{e}", self.logger) from e

        ### Parse output ###
        try:
            if self._use_structured_outputs_internally:
                code_action = json.loads(output_text)["code"]
                code_action = extract_code_from_text(code_action, self.code_block_tags) or code_action
            else:
                code_action = parse_code_blobs(output_text, self.code_block_tags)
            code_action = fix_final_answer_code(code_action)
            memory_step.code_action = code_action
        except Exception as e:
            error_msg = f"Error in code parsing:\n{e}\nMake sure to provide correct code blobs."
            raise AgentParsingError(error_msg, self.logger)

        tool_call = ToolCall(
            name="python_interpreter",
            arguments=code_action,
            id=f"call_{len(self.memory.steps)}",
        )
        yield tool_call
        memory_step.tool_calls = [tool_call]

        ### Execute action ###
        self.logger.log_code(title="Executing parsed code:", content=code_action, level=LogLevel.INFO)
        try:
            code_output = self.python_executor(code_action)
            execution_outputs_console = []
            if len(code_output.logs) > 0:
                execution_outputs_console += [
                    Text("Execution logs:", style="bold"),
                    Text(code_output.logs),
                ]
            observation = "Execution logs:\n" + code_output.logs
        except Exception as e:
            if hasattr(self.python_executor, "state") and "_print_outputs" in self.python_executor.state:
                execution_logs = str(self.python_executor.state["_print_outputs"])
                if len(execution_logs) > 0:
                    execution_outputs_console = [
                        Text("Execution logs:", style="bold"),
                        Text(execution_logs),
                    ]
                    memory_step.observations = "Execution logs:\n" + execution_logs
                    self.logger.log(Group(*execution_outputs_console), level=LogLevel.INFO)
            error_msg = str(e)
            if "Import of " in error_msg and " is not allowed" in error_msg:
                self.logger.log(
                    "[bold red]Warning to user: Code execution failed due to an unauthorized import - Consider passing said import under `additional_authorized_imports` when initializing your CodeAgent.",
                    level=LogLevel.INFO,
                )
            raise AgentExecutionError(error_msg, self.logger)

        truncated_output = truncate_content(str(code_output.output))
        observation += "Last output from code snippet:\n" + truncated_output
        memory_step.observations = observation

        if not code_output.is_final_answer:
            execution_outputs_console += [
                Text(
                    f"Out: {truncated_output}",
                ),
            ]
        self.logger.log(Group(*execution_outputs_console), level=LogLevel.INFO)
        memory_step.action_output = code_output.output
        yield ActionOutput(output=code_output.output, is_final_answer=code_output.is_final_answer)

    def to_dict(self) -> dict[str, Any]:
        """Convert the agent to a dictionary representation.

        Returns:
            `dict`: Dictionary representation of the agent.
        """
        agent_dict = super().to_dict()
        agent_dict["authorized_imports"] = self.authorized_imports
        agent_dict["executor_type"] = self.executor_type
        agent_dict["executor_kwargs"] = self.executor_kwargs
        agent_dict["max_print_outputs_length"] = self.max_print_outputs_length
        return agent_dict

    @classmethod
    def from_dict(cls, agent_dict: dict[str, Any], **kwargs) -> "CodeAgent":
        """Create CodeAgent from a dictionary representation.

        Args:
            agent_dict (`dict[str, Any]`): Dictionary representation of the agent.
            **kwargs: Additional keyword arguments that will override agent_dict values.

        Returns:
            `CodeAgent`: Instance of the CodeAgent class.
        """
        # Add CodeAgent-specific parameters to kwargs
        code_agent_kwargs = {
            "additional_authorized_imports": agent_dict.get("authorized_imports"),
            "executor_type": agent_dict.get("executor_type"),
            "executor_kwargs": agent_dict.get("executor_kwargs"),
            "max_print_outputs_length": agent_dict.get("max_print_outputs_length"),
            "code_block_tags": agent_dict.get("code_block_tags"),
        }
        # Filter out None values
        code_agent_kwargs = {k: v for k, v in code_agent_kwargs.items() if v is not None}
        # Update with any additional kwargs
        code_agent_kwargs.update(kwargs)
        # Call the parent class's from_dict method
        return super().from_dict(agent_dict, **code_agent_kwargs)<|MERGE_RESOLUTION|>--- conflicted
+++ resolved
@@ -1111,10 +1111,6 @@
         # Load agent.json
         folder = Path(folder)
         agent_dict = json.loads((folder / "agent.json").read_text())
-<<<<<<< HEAD
-
-=======
->>>>>>> c195a41b
         # Handle HfApiModel -> InferenceClientModel rename for old agents
         if agent_dict.get("model", {}).get("class") == "HfApiModel":
             agent_dict["model"]["class"] = "InferenceClientModel"
