#!/usr/bin/env python
# coding=utf-8

# Copyright 2024 The HuggingFace Inc. team. All rights reserved.
#
# Licensed under the Apache License, Version 2.0 (the "License");
# you may not use this file except in compliance with the License.
# You may obtain a copy of the License at
#
#     http://www.apache.org/licenses/LICENSE-2.0
#
# Unless required by applicable law or agreed to in writing, software
# distributed under the License is distributed on an "AS IS" BASIS,
# WITHOUT WARRANTIES OR CONDITIONS OF ANY KIND, either express or implied.
# See the License for the specific language governing permissions and
# limitations under the License.
import importlib
import json
import os
import tempfile
import textwrap
import time
import warnings
from abc import ABC, abstractmethod
from collections.abc import Callable, Generator
from concurrent.futures import ThreadPoolExecutor, as_completed
from dataclasses import dataclass
from logging import getLogger
from pathlib import Path
from typing import TYPE_CHECKING, Any, Literal, Type, TypeAlias, TypedDict, Union

import yaml
from huggingface_hub import create_repo, metadata_update, snapshot_download, upload_folder
from jinja2 import StrictUndefined, Template
from rich.console import Group
from rich.live import Live
from rich.markdown import Markdown
from rich.panel import Panel
from rich.rule import Rule
from rich.text import Text


if TYPE_CHECKING:
    import PIL.Image

from .agent_types import AgentAudio, AgentImage, handle_agent_output_types
from .default_tools import TOOL_MAPPING, FinalAnswerTool
from .local_python_executor import BASE_BUILTIN_MODULES, LocalPythonExecutor, PythonExecutor, fix_final_answer_code
from .memory import (
    ActionStep,
    AgentMemory,
    CallbackRegistry,
    FinalAnswerStep,
    MemoryStep,
    PlanningStep,
    SystemPromptStep,
    TaskStep,
    Timing,
    TokenUsage,
    ToolCall,
)
from .models import (
    CODEAGENT_RESPONSE_FORMAT,
    ChatMessage,
    ChatMessageStreamDelta,
    ChatMessageToolCall,
    MessageRole,
    Model,
    agglomerate_stream_deltas,
    parse_json_if_needed,
)
from .monitoring import (
    YELLOW_HEX,
    AgentLogger,
    LogLevel,
    Monitor,
)
from .remote_executors import DockerExecutor, E2BExecutor, ModalExecutor, WasmExecutor
from .tools import BaseTool, Tool, validate_tool_arguments
from .utils import (
    AgentError,
    AgentExecutionError,
    AgentGenerationError,
    AgentMaxStepsError,
    AgentParsingError,
    AgentToolCallError,
    AgentToolExecutionError,
    create_agent_gradio_app_template,
    extract_code_from_text,
    is_valid_name,
    make_init_file,
    parse_code_blobs,
    truncate_content,
)


logger = getLogger(__name__)


def populate_template(template: str, variables: dict[str, Any]) -> str:
    compiled_template = Template(template, undefined=StrictUndefined)
    try:
        return compiled_template.render(**variables)
    except Exception as e:
        raise Exception(f"Error during jinja template rendering: {type(e).__name__}: {e}")


@dataclass
class ActionOutput:
    output: Any
    is_final_answer: bool


@dataclass
class ToolOutput:
    id: str
    output: Any
    is_final_answer: bool
    observation: str
    tool_call: ToolCall


class PlanningPromptTemplate(TypedDict):
    """
    Prompt templates for the planning step.

    Args:
        plan (`str`): Initial plan prompt.
        update_plan_pre_messages (`str`): Update plan pre-messages prompt.
        update_plan_post_messages (`str`): Update plan post-messages prompt.
    """

    initial_plan: str
    update_plan_pre_messages: str
    update_plan_post_messages: str


class ManagedAgentPromptTemplate(TypedDict):
    """
    Prompt templates for the managed agent.

    Args:
        task (`str`): Task prompt.
        report (`str`): Report prompt.
    """

    task: str
    report: str


class FinalAnswerPromptTemplate(TypedDict):
    """
    Prompt templates for the final answer.

    Args:
        pre_messages (`str`): Pre-messages prompt.
        post_messages (`str`): Post-messages prompt.
    """

    pre_messages: str
    post_messages: str


class PromptTemplates(TypedDict):
    """
    Prompt templates for the agent.

    Args:
        system_prompt (`str`): System prompt.
        planning ([`~agents.PlanningPromptTemplate`]): Planning prompt templates.
        managed_agent ([`~agents.ManagedAgentPromptTemplate`]): Managed agent prompt templates.
        final_answer ([`~agents.FinalAnswerPromptTemplate`]): Final answer prompt templates.
    """

    system_prompt: str
    planning: PlanningPromptTemplate
    managed_agent: ManagedAgentPromptTemplate
    final_answer: FinalAnswerPromptTemplate


EMPTY_PROMPT_TEMPLATES = PromptTemplates(
    system_prompt="",
    planning=PlanningPromptTemplate(
        initial_plan="",
        update_plan_pre_messages="",
        update_plan_post_messages="",
    ),
    managed_agent=ManagedAgentPromptTemplate(task="", report=""),
    final_answer=FinalAnswerPromptTemplate(pre_messages="", post_messages=""),
)


@dataclass
class RunResult:
    """Holds extended information about an agent run.

    Attributes:
        output (Any | None): The final output of the agent run, if available.
        state (Literal["success", "max_steps_error"]): The final state of the agent after the run.
        steps (list[dict]): The agent's memory, as a list of steps.
        token_usage (TokenUsage | None): Count of tokens used during the run.
        timing (Timing): Timing details of the agent run: start time, end time, duration.
        messages (list[dict]): The agent's memory, as a list of messages.
            <Deprecated version="1.22.0">
            Parameter 'messages' is deprecated and will be removed in version 1.25. Please use 'steps' instead.
            </Deprecated>
    """

    output: Any | None
    state: Literal["success", "max_steps_error"]
    steps: list[dict]
    token_usage: TokenUsage | None
    timing: Timing

    def __init__(self, output=None, state=None, steps=None, token_usage=None, timing=None, messages=None):
        # Handle deprecated 'messages' parameter
        if messages is not None:
            if steps is not None:
                raise ValueError("Cannot specify both 'messages' and 'steps' parameters. Use 'steps' instead.")
            warnings.warn(
                "Parameter 'messages' is deprecated and will be removed in version 1.25. Please use 'steps' instead.",
                FutureWarning,
                stacklevel=2,
            )
            steps = messages

        # Initialize with dataclass fields
        self.output = output
        self.state = state
        self.steps = steps
        self.token_usage = token_usage
        self.timing = timing

    @property
    def messages(self):
        """Backward compatibility property that returns steps."""
        warnings.warn(
            "Parameter 'messages' is deprecated and will be removed in version 1.25. Please use 'steps' instead.",
            FutureWarning,
            stacklevel=2,
        )
        return self.steps

    def dict(self):
        return {
            "output": self.output,
            "state": self.state,
            "steps": self.steps,
            "token_usage": self.token_usage.dict() if self.token_usage is not None else None,
            "timing": self.timing.dict(),
        }


StreamEvent: TypeAlias = Union[
    ChatMessageStreamDelta,
    ChatMessageToolCall,
    ActionOutput,
    ToolCall,
    ToolOutput,
    PlanningStep,
    ActionStep,
    FinalAnswerStep,
]


class MultiStepAgent(ABC):
    """
    Agent class that solves the given task step by step, using the ReAct framework:
    While the objective is not reached, the agent will perform a cycle of action (given by the LLM) and observation (obtained from the environment).

    Args:
        tools (`list[Tool]`): [`Tool`]s that the agent can use.
        model (`Callable[[list[dict[str, str]]], ChatMessage]`): Model that will generate the agent's actions.
        prompt_templates ([`~agents.PromptTemplates`], *optional*): Prompt templates.
        instructions (`str`, *optional*): Custom instructions for the agent, will be inserted in the system prompt.
        max_steps (`int`, default `20`): Maximum number of steps the agent can take to solve the task.
        add_base_tools (`bool`, default `False`): Whether to add the base tools to the agent's tools.
        verbosity_level (`LogLevel`, default `LogLevel.INFO`): Level of verbosity of the agent's logs.
        managed_agents (`list`, *optional*): Managed agents that the agent can call.
        step_callbacks (`list[Callable]` | `dict[Type[MemoryStep], Callable | list[Callable]]`, *optional*): Callbacks that will be called at each step.
        planning_interval (`int`, *optional*): Interval at which the agent will run a planning step.
        name (`str`, *optional*): Necessary for a managed agent only - the name by which this agent can be called.
        description (`str`, *optional*): Necessary for a managed agent only - the description of this agent.
        provide_run_summary (`bool`, *optional*): Whether to provide a run summary when called as a managed agent.
        final_answer_checks (`list[Callable]`, *optional*): List of validation functions to run before accepting a final answer.
            Each function should:
            - Take the final answer and the agent's memory as arguments.
            - Return a boolean indicating whether the final answer is valid.
        return_full_result (`bool`, default `False`): Whether to return the full [`RunResult`] object or just the final answer output from the agent run.
    """

    def __init__(
        self,
        tools: list[Tool],
        model: Model,
        prompt_templates: PromptTemplates | None = None,
        instructions: str | None = None,
        max_steps: int = 20,
        add_base_tools: bool = False,
        verbosity_level: LogLevel = LogLevel.INFO,
        managed_agents: list | None = None,
        step_callbacks: list[Callable] | dict[Type[MemoryStep], Callable | list[Callable]] | None = None,
        planning_interval: int | None = None,
        name: str | None = None,
        description: str | None = None,
        provide_run_summary: bool = False,
        final_answer_checks: list[Callable] | None = None,
        return_full_result: bool = False,
        logger: AgentLogger | None = None,
    ):
        self.agent_name = self.__class__.__name__
        self.model = model
        self.prompt_templates = prompt_templates or EMPTY_PROMPT_TEMPLATES
        if prompt_templates is not None:
            missing_keys = set(EMPTY_PROMPT_TEMPLATES.keys()) - set(prompt_templates.keys())
            assert not missing_keys, (
                f"Some prompt templates are missing from your custom `prompt_templates`: {missing_keys}"
            )
            for key, value in EMPTY_PROMPT_TEMPLATES.items():
                if isinstance(value, dict):
                    for subkey in value.keys():
                        assert key in prompt_templates.keys() and (subkey in prompt_templates[key].keys()), (
                            f"Some prompt templates are missing from your custom `prompt_templates`: {subkey} under {key}"
                        )

        self.max_steps = max_steps
        self.step_number = 0
        self.planning_interval = planning_interval
        self.state: dict[str, Any] = {}
        self.name = self._validate_name(name)
        self.description = description
        self.provide_run_summary = provide_run_summary
        self.final_answer_checks = final_answer_checks if final_answer_checks is not None else []
        self.return_full_result = return_full_result
        self.instructions = instructions
        self._setup_managed_agents(managed_agents)
        self._setup_tools(tools, add_base_tools)
        self._validate_tools_and_managed_agents(tools, managed_agents)

        self.task: str | None = None
        self.memory = AgentMemory(self.system_prompt)

        if logger is None:
            self.logger = AgentLogger(level=verbosity_level)
        else:
            self.logger = logger

        self.monitor = Monitor(self.model, self.logger)
        self._setup_step_callbacks(step_callbacks)
        self.stream_outputs = False

    @property
    def system_prompt(self) -> str:
        return self.initialize_system_prompt()

    @system_prompt.setter
    def system_prompt(self, value: str):
        raise AttributeError(
            """The 'system_prompt' property is read-only. Use 'self.prompt_templates["system_prompt"]' instead."""
        )

    def _validate_name(self, name: str | None) -> str | None:
        if name is not None and not is_valid_name(name):
            raise ValueError(f"Agent name '{name}' must be a valid Python identifier and not a reserved keyword.")
        return name

    def _setup_managed_agents(self, managed_agents: list | None = None) -> None:
        """Setup managed agents with proper logging."""
        self.managed_agents = {}
        if managed_agents:
            assert all(agent.name and agent.description for agent in managed_agents), (
                "All managed agents need both a name and a description!"
            )
            self.managed_agents = {agent.name: agent for agent in managed_agents}
            # Ensure managed agents can be called as tools by the model: set their inputs and output_type
            for agent in self.managed_agents.values():
                agent.inputs = {
                    "task": {"type": "string", "description": "Long detailed description of the task."},
                    "additional_args": {
                        "type": "object",
                        "description": "Dictionary of extra inputs to pass to the managed agent, e.g. images, dataframes, or any other contextual data it may need.",
                    },
                }
                agent.output_type = "string"

    def _setup_tools(self, tools, add_base_tools):
        assert all(isinstance(tool, BaseTool) for tool in tools), (
            "All elements must be instance of BaseTool (or a subclass)"
        )
        self.tools = {tool.name: tool for tool in tools}
        if add_base_tools:
            self.tools.update(
                {
                    name: cls()
                    for name, cls in TOOL_MAPPING.items()
                    if name != "python_interpreter" or self.__class__.__name__ == "ToolCallingAgent"
                }
            )
        self.tools.setdefault("final_answer", FinalAnswerTool())

    def _validate_tools_and_managed_agents(self, tools, managed_agents):
        tool_and_managed_agent_names = [tool.name for tool in tools]
        if managed_agents is not None:
            tool_and_managed_agent_names += [agent.name for agent in managed_agents]
        if self.name:
            tool_and_managed_agent_names.append(self.name)
        if len(tool_and_managed_agent_names) != len(set(tool_and_managed_agent_names)):
            raise ValueError(
                "Each tool or managed_agent should have a unique name! You passed these duplicate names: "
                f"{[name for name in tool_and_managed_agent_names if tool_and_managed_agent_names.count(name) > 1]}"
            )

    def _setup_step_callbacks(self, step_callbacks):
        # Initialize step callbacks registry
        self.step_callbacks = CallbackRegistry()
        if step_callbacks:
            # Register callbacks list only for ActionStep for backward compatibility
            if isinstance(step_callbacks, list):
                for callback in step_callbacks:
                    self.step_callbacks.register(ActionStep, callback)
            # Register callbacks dict for specific step classes
            elif isinstance(step_callbacks, dict):
                for step_cls, callbacks in step_callbacks.items():
                    if not isinstance(callbacks, list):
                        callbacks = [callbacks]
                    for callback in callbacks:
                        self.step_callbacks.register(step_cls, callback)
            else:
                raise ValueError("step_callbacks must be a list or a dict")
        # Register monitor update_metrics only for ActionStep for backward compatibility
        self.step_callbacks.register(ActionStep, self.monitor.update_metrics)

    def run(
        self,
        task: str,
        stream: bool = False,
        reset: bool = True,
        images: list["PIL.Image.Image"] | None = None,
        additional_args: dict | None = None,
        max_steps: int | None = None,
        return_full_result: bool | None = None,
    ) -> Any | RunResult:
        """
        Run the agent for the given task.

        Args:
            task (`str`): Task to perform.
            stream (`bool`): Whether to run in streaming mode.
                If `True`, returns a generator that yields each step as it is executed. You must iterate over this generator to process the individual steps (e.g., using a for loop or `next()`).
                If `False`, executes all steps internally and returns only the final answer after completion.
            reset (`bool`): Whether to reset the conversation or keep it going from previous run.
            images (`list[PIL.Image.Image]`, *optional*): Image(s) objects.
            additional_args (`dict`, *optional*): Any other variables that you want to pass to the agent run, for instance images or dataframes. Give them clear names!
            max_steps (`int`, *optional*): Maximum number of steps the agent can take to solve the task. if not provided, will use the agent's default value.
            return_full_result (`bool`, *optional*): Whether to return the full [`RunResult`] object or just the final answer output.
                If `None` (default), the agent's `self.return_full_result` setting is used.

        Example:
        ```py
        from smolagents import CodeAgent
        agent = CodeAgent(tools=[])
        agent.run("What is the result of 2 power 3.7384?")
        ```
        """
        max_steps = max_steps or self.max_steps
        self.task = task
        self.interrupt_switch = False
        if additional_args:
            self.state.update(additional_args)
            self.task += f"""
You have been provided with these additional arguments, that you can access directly using the keys as variables:
{str(additional_args)}."""

        self.memory.system_prompt = SystemPromptStep(system_prompt=self.system_prompt)
        if reset:
            self.memory.reset()
            self.monitor.reset()

        self.logger.log_task(
            content=self.task.strip(),
            subtitle=f"{type(self.model).__name__} - {(self.model.model_id if hasattr(self.model, 'model_id') else '')}",
            level=LogLevel.INFO,
            title=self.name if hasattr(self, "name") else None,
        )
        self.memory.steps.append(TaskStep(task=self.task, task_images=images))

        if getattr(self, "python_executor", None):
            self.python_executor.send_variables(variables=self.state)
            self.python_executor.send_tools({**self.tools, **self.managed_agents})

        if stream:
            # The steps are returned as they are executed through a generator to iterate on.
            return self._run_stream(task=self.task, max_steps=max_steps, images=images)

        run_start_time = time.time()
        steps = list(self._run_stream(task=self.task, max_steps=max_steps, images=images))

        # Outputs are returned only at the end. We only look at the last step.
        assert isinstance(steps[-1], FinalAnswerStep)
        output = steps[-1].output

        return_full_result = return_full_result if return_full_result is not None else self.return_full_result
        if return_full_result:
            total_input_tokens = 0
            total_output_tokens = 0
            correct_token_usage = True
            for step in self.memory.steps:
                if isinstance(step, (ActionStep, PlanningStep)):
                    if step.token_usage is None:
                        correct_token_usage = False
                        break
                    else:
                        total_input_tokens += step.token_usage.input_tokens
                        total_output_tokens += step.token_usage.output_tokens
            if correct_token_usage:
                token_usage = TokenUsage(input_tokens=total_input_tokens, output_tokens=total_output_tokens)
            else:
                token_usage = None

            if self.memory.steps and isinstance(getattr(self.memory.steps[-1], "error", None), AgentMaxStepsError):
                state = "max_steps_error"
            else:
                state = "success"

            step_dicts = self.memory.get_full_steps()

            return RunResult(
                output=output,
                token_usage=token_usage,
                steps=step_dicts,
                timing=Timing(start_time=run_start_time, end_time=time.time()),
                state=state,
            )

        return output

    def _run_stream(
        self, task: str, max_steps: int, images: list["PIL.Image.Image"] | None = None
    ) -> Generator[ActionStep | PlanningStep | FinalAnswerStep | ChatMessageStreamDelta]:
        self.step_number = 1
        returned_final_answer = False
        while not returned_final_answer and self.step_number <= max_steps:
            if self.interrupt_switch:
                raise AgentError("Agent interrupted.", self.logger)

            # Run a planning step if scheduled
            if self.planning_interval is not None and (
                self.step_number == 1 or (self.step_number - 1) % self.planning_interval == 0
            ):
                planning_start_time = time.time()
                planning_step = None
                for element in self._generate_planning_step(
                    task, is_first_step=len(self.memory.steps) == 1, step=self.step_number
                ):  # Don't use the attribute step_number here, because there can be steps from previous runs
                    yield element
                    planning_step = element
                assert isinstance(planning_step, PlanningStep)  # Last yielded element should be a PlanningStep
                planning_end_time = time.time()
                planning_step.timing = Timing(
                    start_time=planning_start_time,
                    end_time=planning_end_time,
                )
                self._finalize_step(planning_step)
                self.memory.steps.append(planning_step)

            # Start action step!
            action_step_start_time = time.time()
            action_step = ActionStep(
                step_number=self.step_number,
                timing=Timing(start_time=action_step_start_time),
                observations_images=images,
            )
            self.logger.log_rule(f"Step {self.step_number}", level=LogLevel.INFO)
            try:
                for output in self._step_stream(action_step):
                    # Yield all
                    yield output

                    if isinstance(output, ActionOutput) and output.is_final_answer:
                        final_answer = output.output
                        self.logger.log(
                            Text(f"Final answer: {final_answer}", style=f"bold {YELLOW_HEX}"),
                            level=LogLevel.INFO,
                        )

                        if self.final_answer_checks:
                            self._validate_final_answer(final_answer)
                        returned_final_answer = True
                        action_step.is_final_answer = True

            except AgentGenerationError as e:
                # Agent generation errors are not caused by a Model error but an implementation error: so we should raise them and exit.
                raise e
            except AgentError as e:
                # Other AgentError types are caused by the Model, so we should log them and iterate.
                action_step.error = e
            finally:
                self._finalize_step(action_step)
                self.memory.steps.append(action_step)
                yield action_step
                self.step_number += 1

        if not returned_final_answer and self.step_number == max_steps + 1:
            final_answer = self._handle_max_steps_reached(task)
            yield action_step
        yield FinalAnswerStep(handle_agent_output_types(final_answer))

    def _validate_final_answer(self, final_answer: Any):
        for check_function in self.final_answer_checks:
            try:
                assert check_function(final_answer, self.memory)
            except Exception as e:
                raise AgentError(f"Check {check_function.__name__} failed with error: {e}", self.logger)

    def _finalize_step(self, memory_step: ActionStep | PlanningStep):
        memory_step.timing.end_time = time.time()
        self.step_callbacks.callback(memory_step, agent=self)

    def _handle_max_steps_reached(self, task: str) -> Any:
        action_step_start_time = time.time()
        final_answer = self.provide_final_answer(task)
        final_memory_step = ActionStep(
            step_number=self.step_number,
            error=AgentMaxStepsError("Reached max steps.", self.logger),
            timing=Timing(start_time=action_step_start_time, end_time=time.time()),
            token_usage=final_answer.token_usage,
        )
        final_memory_step.action_output = final_answer.content
        self._finalize_step(final_memory_step)
        self.memory.steps.append(final_memory_step)
        return final_answer.content

    def _generate_planning_step(
        self, task, is_first_step: bool, step: int
    ) -> Generator[ChatMessageStreamDelta | PlanningStep]:
        start_time = time.time()
        if is_first_step:
            input_messages = [
                ChatMessage(
                    role=MessageRole.USER,
                    content=[
                        {
                            "type": "text",
                            "text": populate_template(
                                self.prompt_templates["planning"]["initial_plan"],
                                variables={"task": task, "tools": self.tools, "managed_agents": self.managed_agents},
                            ),
                        }
                    ],
                )
            ]
            if self.stream_outputs and hasattr(self.model, "generate_stream"):
                plan_message_content = ""
                output_stream = self.model.generate_stream(input_messages, stop_sequences=["<end_plan>"])  # type: ignore
                input_tokens, output_tokens = 0, 0
                with Live("", console=self.logger.console, vertical_overflow="visible") as live:
                    for event in output_stream:
                        if event.content is not None:
                            plan_message_content += event.content
                            live.update(Markdown(plan_message_content))
                            if event.token_usage:
                                input_tokens = event.token_usage.input_tokens
                                output_tokens += event.token_usage.output_tokens
                        yield event
            else:
                plan_message = self.model.generate(input_messages, stop_sequences=["<end_plan>"])
                plan_message_content = plan_message.content
                input_tokens, output_tokens = 0, 0
                if plan_message.token_usage:
                    input_tokens = plan_message.token_usage.input_tokens
                    output_tokens = plan_message.token_usage.output_tokens
            plan = textwrap.dedent(
                f"""Here are the facts I know and the plan of action that I will follow to solve the task:\n```\n{plan_message_content}\n```"""
            )
        else:
            # Summary mode removes the system prompt and previous planning messages output by the model.
            # Removing previous planning messages avoids influencing too much the new plan.
            memory_messages = self.write_memory_to_messages(summary_mode=True)
            plan_update_pre = ChatMessage(
                role=MessageRole.SYSTEM,
                content=[
                    {
                        "type": "text",
                        "text": populate_template(
                            self.prompt_templates["planning"]["update_plan_pre_messages"], variables={"task": task}
                        ),
                    }
                ],
            )
            plan_update_post = ChatMessage(
                role=MessageRole.USER,
                content=[
                    {
                        "type": "text",
                        "text": populate_template(
                            self.prompt_templates["planning"]["update_plan_post_messages"],
                            variables={
                                "task": task,
                                "tools": self.tools,
                                "managed_agents": self.managed_agents,
                                "remaining_steps": (self.max_steps - step),
                            },
                        ),
                    }
                ],
            )
            input_messages = [plan_update_pre] + memory_messages + [plan_update_post]
            if self.stream_outputs and hasattr(self.model, "generate_stream"):
                plan_message_content = ""
                input_tokens, output_tokens = 0, 0
                with Live("", console=self.logger.console, vertical_overflow="visible") as live:
                    for event in self.model.generate_stream(
                        input_messages,
                        stop_sequences=["<end_plan>"],
                    ):  # type: ignore
                        if event.content is not None:
                            plan_message_content += event.content
                            live.update(Markdown(plan_message_content))
                            if event.token_usage:
                                input_tokens = event.token_usage.input_tokens
                                output_tokens += event.token_usage.output_tokens
                        yield event
            else:
                plan_message = self.model.generate(input_messages, stop_sequences=["<end_plan>"])
                plan_message_content = plan_message.content
                input_tokens, output_tokens = 0, 0
                if plan_message.token_usage:
                    input_tokens = plan_message.token_usage.input_tokens
                    output_tokens = plan_message.token_usage.output_tokens
            plan = textwrap.dedent(
                f"""I still need to solve the task I was given:\n```\n{self.task}\n```\n\nHere are the facts I know and my new/updated plan of action to solve the task:\n```\n{plan_message_content}\n```"""
            )
        log_headline = "Initial plan" if is_first_step else "Updated plan"
        self.logger.log(Rule(f"[bold]{log_headline}", style="orange"), Text(plan), level=LogLevel.INFO)
        yield PlanningStep(
            model_input_messages=input_messages,
            plan=plan,
            model_output_message=ChatMessage(role=MessageRole.ASSISTANT, content=plan_message_content),
            token_usage=TokenUsage(input_tokens=input_tokens, output_tokens=output_tokens),
            timing=Timing(start_time=start_time, end_time=time.time()),
        )

    @abstractmethod
    def initialize_system_prompt(self) -> str:
        """To be implemented in child classes"""
        ...

    def interrupt(self):
        """Interrupts the agent execution."""
        self.interrupt_switch = True

    def write_memory_to_messages(
        self,
        summary_mode: bool = False,
    ) -> list[ChatMessage]:
        """
        Reads past llm_outputs, actions, and observations or errors from the memory into a series of messages
        that can be used as input to the LLM. Adds a number of keywords (such as PLAN, error, etc) to help
        the LLM.
        """
        messages = self.memory.system_prompt.to_messages(summary_mode=summary_mode)
        for memory_step in self.memory.steps:
            messages.extend(memory_step.to_messages(summary_mode=summary_mode))
        return messages

    def _step_stream(
        self, memory_step: ActionStep
    ) -> Generator[ChatMessageStreamDelta | ToolCall | ToolOutput | ActionOutput]:
        """
        Perform one step in the ReAct framework: the agent thinks, acts, and observes the result.
        Yields ChatMessageStreamDelta during the run if streaming is enabled.
        At the end, yields either None if the step is not final, or the final answer.
        """
        raise NotImplementedError("This method should be implemented in child classes")

    def step(self, memory_step: ActionStep) -> Any:
        """
        Perform one step in the ReAct framework: the agent thinks, acts, and observes the result.
        Returns either None if the step is not final, or the final answer.
        """
        return list(self._step_stream(memory_step))[-1]

    def extract_action(self, model_output: str, split_token: str) -> tuple[str, str]:
        """
        Parse action from the LLM output

        Args:
            model_output (`str`): Output of the LLM
            split_token (`str`): Separator for the action. Should match the example in the system prompt.
        """
        try:
            split = model_output.split(split_token)
            rationale, action = (
                split[-2],
                split[-1],
            )  # NOTE: using indexes starting from the end solves for when you have more than one split_token in the output
        except Exception:
            raise AgentParsingError(
                f"No '{split_token}' token provided in your output.\nYour output:\n{model_output}\n. Be sure to include an action, prefaced with '{split_token}'!",
                self.logger,
            )
        return rationale.strip(), action.strip()

    def provide_final_answer(self, task: str) -> ChatMessage:
        """
        Provide the final answer to the task, based on the logs of the agent's interactions.

        Args:
            task (`str`): Task to perform.
            images (`list[PIL.Image.Image]`, *optional*): Image(s) objects.

        Returns:
            `str`: Final answer to the task.
        """
        messages = [
            ChatMessage(
                role=MessageRole.SYSTEM,
                content=[
                    {
                        "type": "text",
                        "text": self.prompt_templates["final_answer"]["pre_messages"],
                    }
                ],
            )
        ]
        messages += self.write_memory_to_messages()[1:]
        messages.append(
            ChatMessage(
                role=MessageRole.USER,
                content=[
                    {
                        "type": "text",
                        "text": populate_template(
                            self.prompt_templates["final_answer"]["post_messages"], variables={"task": task}
                        ),
                    }
                ],
            )
        )
        try:
            chat_message: ChatMessage = self.model.generate(messages)
            return chat_message
        except Exception as e:
            return ChatMessage(
                role=MessageRole.ASSISTANT,
                content=[{"type": "text", "text": f"Error in generating final LLM output: {e}"}],
            )

    def visualize(self):
        """Creates a rich tree visualization of the agent's structure."""
        self.logger.visualize_agent_tree(self)

    def replay(self, detailed: bool = False):
        """Prints a pretty replay of the agent's steps.

        Args:
            detailed (bool, optional): If True, also displays the memory at each step. Defaults to False.
                Careful: will increase log length exponentially. Use only for debugging.
        """
        self.memory.replay(self.logger, detailed=detailed)

    def __call__(self, task: str, **kwargs):
        """Adds additional prompting for the managed agent, runs it, and wraps the output.
        This method is called only by a managed agent.
        """
        full_task = populate_template(
            self.prompt_templates["managed_agent"]["task"],
            variables=dict(name=self.name, task=task),
        )
        result = self.run(full_task, **kwargs)
        if isinstance(result, RunResult):
            report = result.output
        else:
            report = result
        answer = populate_template(
            self.prompt_templates["managed_agent"]["report"], variables=dict(name=self.name, final_answer=report)
        )
        if self.provide_run_summary:
            answer += "\n\nFor more detail, find below a summary of this agent's work:\n<summary_of_work>\n"
            for message in self.write_memory_to_messages(summary_mode=True):
                content = message.content
                answer += "\n" + truncate_content(str(content)) + "\n---"
            answer += "\n</summary_of_work>"
        return answer

    def save(self, output_dir: str | Path, relative_path: str | None = None):
        """
        Saves the relevant code files for your agent. This will copy the code of your agent in `output_dir` as well as autogenerate:

        - a `tools` folder containing the logic for each of the tools under `tools/{tool_name}.py`.
        - a `managed_agents` folder containing the logic for each of the managed agents.
        - an `agent.json` file containing a dictionary representing your agent.
        - a `prompt.yaml` file containing the prompt templates used by your agent.
        - an `app.py` file providing a UI for your agent when it is exported to a Space with `agent.push_to_hub()`
        - a `requirements.txt` containing the names of the modules used by your tool (as detected when inspecting its
          code)

        Args:
            output_dir (`str` or `Path`): The folder in which you want to save your agent.
        """
        make_init_file(output_dir)

        # Recursively save managed agents
        if self.managed_agents:
            make_init_file(os.path.join(output_dir, "managed_agents"))
            for agent_name, agent in self.managed_agents.items():
                agent_suffix = f"managed_agents.{agent_name}"
                if relative_path:
                    agent_suffix = relative_path + "." + agent_suffix
                agent.save(os.path.join(output_dir, "managed_agents", agent_name), relative_path=agent_suffix)

        class_name = self.__class__.__name__

        # Save tools to different .py files
        for tool in self.tools.values():
            make_init_file(os.path.join(output_dir, "tools"))
            tool.save(os.path.join(output_dir, "tools"), tool_file_name=tool.name, make_gradio_app=False)

        # Save prompts to yaml
        yaml_prompts = yaml.safe_dump(
            self.prompt_templates,
            default_style="|",  # This forces block literals for all strings
            default_flow_style=False,
            width=float("inf"),
            sort_keys=False,
            allow_unicode=True,
            indent=2,
        )

        with open(os.path.join(output_dir, "prompts.yaml"), "w", encoding="utf-8") as f:
            f.write(yaml_prompts)

        # Save agent dictionary to json
        agent_dict = self.to_dict()
        agent_dict["tools"] = [tool.name for tool in self.tools.values()]
        agent_dict["managed_agents"] = {agent.name: agent.__class__.__name__ for agent in self.managed_agents.values()}
        with open(os.path.join(output_dir, "agent.json"), "w", encoding="utf-8") as f:
            json.dump(agent_dict, f, indent=4)

        # Save requirements
        with open(os.path.join(output_dir, "requirements.txt"), "w", encoding="utf-8") as f:
            f.writelines(f"{r}\n" for r in agent_dict["requirements"])

        # Make agent.py file with Gradio UI
        agent_name = f"agent_{self.name}" if getattr(self, "name", None) else "agent"
        managed_agent_relative_path = relative_path + "." if relative_path is not None else ""
        app_template = create_agent_gradio_app_template()

        # Render the app.py file from Jinja2 template
        app_text = app_template.render(
            {
                "agent_name": agent_name,
                "class_name": class_name,
                "agent_dict": agent_dict,
                "tools": self.tools,
                "managed_agents": self.managed_agents,
                "managed_agent_relative_path": managed_agent_relative_path,
            }
        )

        with open(os.path.join(output_dir, "app.py"), "w", encoding="utf-8") as f:
            f.write(app_text + "\n")  # Append newline at the end

    def to_dict(self) -> dict[str, Any]:
        """Convert the agent to a dictionary representation.

        Returns:
            `dict`: Dictionary representation of the agent.
        """
        # TODO: handle serializing step_callbacks and final_answer_checks
        for attr in ["final_answer_checks", "step_callbacks"]:
            if getattr(self, attr, None):
                self.logger.log(f"This agent has {attr}: they will be ignored by this method.", LogLevel.INFO)

        tool_dicts = [tool.to_dict() for tool in self.tools.values()]
        tool_requirements = {req for tool in self.tools.values() for req in tool.to_dict()["requirements"]}
        managed_agents_requirements = {
            req for managed_agent in self.managed_agents.values() for req in managed_agent.to_dict()["requirements"]
        }
        requirements = tool_requirements | managed_agents_requirements
        if hasattr(self, "authorized_imports"):
            requirements.update(
                {package.split(".")[0] for package in self.authorized_imports if package not in BASE_BUILTIN_MODULES}
            )

        agent_dict = {
            "class": self.__class__.__name__,
            "tools": tool_dicts,
            "model": {
                "class": self.model.__class__.__name__,
                "data": self.model.to_dict(),
            },
            "managed_agents": [managed_agent.to_dict() for managed_agent in self.managed_agents.values()],
            "prompt_templates": self.prompt_templates,
            "max_steps": self.max_steps,
            "verbosity_level": int(self.logger.level),
            "planning_interval": self.planning_interval,
            "name": self.name,
            "description": self.description,
            "requirements": sorted(requirements),
        }
        return agent_dict

    @classmethod
    def from_dict(cls, agent_dict: dict[str, Any], **kwargs) -> "MultiStepAgent":
        """Create agent from a dictionary representation.

        Args:
            agent_dict (`dict[str, Any]`): Dictionary representation of the agent.
            **kwargs: Additional keyword arguments that will override agent_dict values.

        Returns:
            `MultiStepAgent`: Instance of the agent class.
        """
        # Load model
        model_info = agent_dict["model"]
        model_class = getattr(importlib.import_module("smolagents.models"), model_info["class"])
        model = model_class.from_dict(model_info["data"])
        # Load tools
        tools = []
        for tool_info in agent_dict["tools"]:
            tools.append(Tool.from_code(tool_info["code"]))
        # Load managed agents
        managed_agents = []
        for managed_agent_dict in agent_dict["managed_agents"]:
            agent_class = getattr(importlib.import_module("smolagents.agents"), managed_agent_dict["class"])
            managed_agent = agent_class.from_dict(managed_agent_dict, **kwargs)
            managed_agents.append(managed_agent)
        # Extract base agent parameters
        agent_args = {
            "model": model,
            "tools": tools,
            "managed_agents": managed_agents,
            "prompt_templates": agent_dict.get("prompt_templates"),
            "max_steps": agent_dict.get("max_steps"),
            "verbosity_level": agent_dict.get("verbosity_level"),
            "planning_interval": agent_dict.get("planning_interval"),
            "name": agent_dict.get("name"),
            "description": agent_dict.get("description"),
        }
        # Filter out None values to use defaults from __init__
        agent_args = {k: v for k, v in agent_args.items() if v is not None}
        # Update with any additional kwargs
        agent_args.update(kwargs)
        # Create agent instance
        return cls(**agent_args)

    @classmethod
    def from_hub(
        cls,
        repo_id: str,
        token: str | None = None,
        trust_remote_code: bool = False,
        **kwargs,
    ):
        """
        Loads an agent defined on the Hub.

        <Tip warning={true}>

        Loading a tool from the Hub means that you'll download the tool and execute it locally.
        ALWAYS inspect the tool you're downloading before loading it within your runtime, as you would do when
        installing a package using pip/npm/apt.

        </Tip>

        Args:
            repo_id (`str`):
                The name of the repo on the Hub where your tool is defined.
            token (`str`, *optional*):
                The token to identify you on hf.co. If unset, will use the token generated when running
                `huggingface-cli login` (stored in `~/.huggingface`).
            trust_remote_code(`bool`, *optional*, defaults to False):
                This flags marks that you understand the risk of running remote code and that you trust this tool.
                If not setting this to True, loading the tool from Hub will fail.
            kwargs (additional keyword arguments, *optional*):
                Additional keyword arguments that will be split in two: all arguments relevant to the Hub (such as
                `cache_dir`, `revision`, `subfolder`) will be used when downloading the files for your agent, and the
                others will be passed along to its init.
        """
        if not trust_remote_code:
            raise ValueError(
                "Loading an agent from Hub requires to acknowledge you trust its code: to do so, pass `trust_remote_code=True`."
            )

        # Get the agent's Hub folder.
        download_kwargs = {"token": token, "repo_type": "space"} | {
            key: kwargs.pop(key)
            for key in [
                "cache_dir",
                "force_download",
                "proxies",
                "revision",
                "local_files_only",
            ]
            if key in kwargs
        }

        download_folder = Path(snapshot_download(repo_id=repo_id, **download_kwargs))
        return cls.from_folder(download_folder, **kwargs)

    @classmethod
    def from_folder(cls, folder: str | Path, **kwargs):
        """Loads an agent from a local folder.

        Args:
            folder (`str` or `Path`): The folder where the agent is saved.
            **kwargs: Additional keyword arguments that will be passed to the agent's init.
        """
        # Load agent.json
        folder = Path(folder)
        agent_dict = json.loads((folder / "agent.json").read_text())

        # Load managed agents from their respective folders, recursively
        managed_agents = []
        for managed_agent_name, managed_agent_class_name in agent_dict["managed_agents"].items():
            agent_cls = getattr(importlib.import_module("smolagents.agents"), managed_agent_class_name)
            managed_agents.append(agent_cls.from_folder(folder / "managed_agents" / managed_agent_name))
        agent_dict["managed_agents"] = {}

        # Load tools
        tools = []
        for tool_name in agent_dict["tools"]:
            tool_code = (folder / "tools" / f"{tool_name}.py").read_text()
            tools.append({"name": tool_name, "code": tool_code})
        agent_dict["tools"] = tools

        # Add managed agents to kwargs to override the empty list in from_dict
        if managed_agents:
            kwargs["managed_agents"] = managed_agents

        return cls.from_dict(agent_dict, **kwargs)

    def push_to_hub(
        self,
        repo_id: str,
        commit_message: str = "Upload agent",
        private: bool | None = None,
        token: bool | str | None = None,
        create_pr: bool = False,
    ) -> str:
        """
        Upload the agent to the Hub.

        Parameters:
            repo_id (`str`):
                The name of the repository you want to push to. It should contain your organization name when
                pushing to a given organization.
            commit_message (`str`, *optional*, defaults to `"Upload agent"`):
                Message to commit while pushing.
            private (`bool`, *optional*, defaults to `None`):
                Whether to make the repo private. If `None`, the repo will be public unless the organization's default is private. This value is ignored if the repo already exists.
            token (`bool` or `str`, *optional*):
                The token to use as HTTP bearer authorization for remote files. If unset, will use the token generated
                when running `huggingface-cli login` (stored in `~/.huggingface`).
            create_pr (`bool`, *optional*, defaults to `False`):
                Whether to create a PR with the uploaded files or directly commit.
        """
        repo_url = create_repo(
            repo_id=repo_id,
            token=token,
            private=private,
            exist_ok=True,
            repo_type="space",
            space_sdk="gradio",
        )
        repo_id = repo_url.repo_id
        metadata_update(
            repo_id,
            {"tags": ["smolagents", "agent"]},
            repo_type="space",
            token=token,
            overwrite=True,
        )

        with tempfile.TemporaryDirectory() as work_dir:
            self.save(work_dir)
            logger.info(f"Uploading the following files to {repo_id}: {','.join(os.listdir(work_dir))}")
            return upload_folder(
                repo_id=repo_id,
                commit_message=commit_message,
                folder_path=work_dir,
                token=token,
                create_pr=create_pr,
                repo_type="space",
            )


class ToolCallingAgent(MultiStepAgent):
    """
    This agent uses JSON-like tool calls, using method `model.get_tool_call` to leverage the LLM engine's tool calling capabilities.

    Args:
        tools (`list[Tool]`): [`Tool`]s that the agent can use.
        model (`Model`): Model that will generate the agent's actions.
        prompt_templates ([`~agents.PromptTemplates`], *optional*): Prompt templates.
        planning_interval (`int`, *optional*): Interval at which the agent will run a planning step.
        stream_outputs (`bool`, *optional*, default `False`): Whether to stream outputs during execution.
        max_tool_threads (`int`, *optional*): Maximum number of threads for parallel tool calls.
            Higher values increase concurrency but resource usage as well.
            Defaults to `ThreadPoolExecutor`'s default.
        **kwargs: Additional keyword arguments.
    """

    def __init__(
        self,
        tools: list[Tool],
        model: Model,
        prompt_templates: PromptTemplates | None = None,
        planning_interval: int | None = None,
        stream_outputs: bool = False,
        max_tool_threads: int | None = None,
        **kwargs,
    ):
        prompt_templates = prompt_templates or yaml.safe_load(
            importlib.resources.files("smolagents.prompts").joinpath("toolcalling_agent.yaml").read_text()
        )
        super().__init__(
            tools=tools,
            model=model,
            prompt_templates=prompt_templates,
            planning_interval=planning_interval,
            **kwargs,
        )
        # Streaming setup
        self.stream_outputs = stream_outputs
        if self.stream_outputs and not hasattr(self.model, "generate_stream"):
            raise ValueError(
                "`stream_outputs` is set to True, but the model class implements no `generate_stream` method."
            )
        # Tool calling setup
        self.max_tool_threads = max_tool_threads

    @property
    def tools_and_managed_agents(self):
        """Returns a combined list of tools and managed agents."""
        return list(self.tools.values()) + list(self.managed_agents.values())

    def initialize_system_prompt(self) -> str:
        system_prompt = populate_template(
            self.prompt_templates["system_prompt"],
            variables={
                "tools": self.tools,
                "managed_agents": self.managed_agents,
                "custom_instructions": self.instructions,
            },
        )
        return system_prompt

    def _step_stream(
        self, memory_step: ActionStep
    ) -> Generator[ChatMessageStreamDelta | ToolCall | ToolOutput | ActionOutput]:
        """
        Perform one step in the ReAct framework: the agent thinks, acts, and observes the result.
        Yields ChatMessageStreamDelta during the run if streaming is enabled.
        At the end, yields either None if the step is not final, or the final answer.
        """
        memory_messages = self.write_memory_to_messages()

        input_messages = memory_messages.copy()

        # Add new step in logs
        memory_step.model_input_messages = input_messages

        try:
            if self.stream_outputs and hasattr(self.model, "generate_stream"):
                output_stream = self.model.generate_stream(
                    input_messages,
                    stop_sequences=["Observation:", "Calling tools:"],
                    tools_to_call_from=self.tools_and_managed_agents,
                )

                chat_message_stream_deltas: list[ChatMessageStreamDelta] = []
                with Live("", console=self.logger.console, vertical_overflow="visible") as live:
                    for event in output_stream:
                        chat_message_stream_deltas.append(event)
                        live.update(
                            Markdown(agglomerate_stream_deltas(chat_message_stream_deltas).render_as_markdown())
                        )
                        yield event
                chat_message = agglomerate_stream_deltas(chat_message_stream_deltas)
            else:
                chat_message: ChatMessage = self.model.generate(
                    input_messages,
                    stop_sequences=["Observation:", "Calling tools:"],
                    tools_to_call_from=self.tools_and_managed_agents,
                )
                self.logger.log_markdown(
                    content=str(chat_message.content or chat_message.raw or ""),
                    title="Output message of the LLM:",
                    level=LogLevel.DEBUG,
                )

            # Record model output
            memory_step.model_output_message = chat_message
            memory_step.model_output = chat_message.content
            memory_step.token_usage = chat_message.token_usage
        except Exception as e:
            raise AgentGenerationError(f"Error while generating output:\n{e}", self.logger) from e

        if chat_message.tool_calls is None or len(chat_message.tool_calls) == 0:
            try:
                chat_message = self.model.parse_tool_calls(chat_message)
            except Exception as e:
                raise AgentParsingError(f"Error while parsing tool call from model output: {e}", self.logger)
        else:
            for tool_call in chat_message.tool_calls:
                tool_call.function.arguments = parse_json_if_needed(tool_call.function.arguments)
        final_answer, got_final_answer = None, False
        for output in self.process_tool_calls(chat_message, memory_step):
            yield output
            if isinstance(output, ToolOutput):
                if output.is_final_answer:
                    if len(chat_message.tool_calls) > 1:
                        raise AgentExecutionError(
                            "If you want to return an answer, please do not perform any other tool calls than the final answer tool call!",
                            self.logger,
                        )
                    if got_final_answer:
                        raise AgentToolExecutionError(
                            "You returned multiple final answers. Please return only one single final answer!",
                            self.logger,
                        )
                    final_answer = output.output
                    got_final_answer = True

                    # Manage state variables
                    if isinstance(final_answer, str) and final_answer in self.state.keys():
                        final_answer = self.state[final_answer]
        yield ActionOutput(
            output=final_answer,
            is_final_answer=got_final_answer,
        )

    def process_tool_calls(
        self, chat_message: ChatMessage, memory_step: ActionStep
    ) -> Generator[ToolCall | ToolOutput]:
        """Process tool calls from the model output and update agent memory.

        Args:
            chat_message (`ChatMessage`): Chat message containing tool calls from the model.
            memory_step (`ActionStep)`: Memory ActionStep to update with results.

        Yields:
            `ToolCall | ToolOutput`: The tool call or tool output.
        """
        parallel_calls: dict[str, ToolCall] = {}
        assert chat_message.tool_calls is not None
        for chat_tool_call in chat_message.tool_calls:
            tool_call = ToolCall(
                name=chat_tool_call.function.name, arguments=chat_tool_call.function.arguments, id=chat_tool_call.id
            )
            yield tool_call
            parallel_calls[tool_call.id] = tool_call

        # Helper function to process a single tool call
        def process_single_tool_call(tool_call: ToolCall) -> ToolOutput:
            tool_name = tool_call.name
            tool_arguments = tool_call.arguments or {}
            self.logger.log(
                Panel(Text(f"Calling tool: '{tool_name}' with arguments: {tool_arguments}")),
                level=LogLevel.INFO,
            )
            tool_call_result = self.execute_tool_call(tool_name, tool_arguments)
            tool_call_result_type = type(tool_call_result)
            if tool_call_result_type in [AgentImage, AgentAudio]:
                if tool_call_result_type == AgentImage:
                    observation_name = "image.png"
                elif tool_call_result_type == AgentAudio:
                    observation_name = "audio.mp3"
                # TODO: tool_call_result naming could allow for different names of same type
                self.state[observation_name] = tool_call_result
                observation = f"Stored '{observation_name}' in memory."
            else:
                observation = str(tool_call_result).strip()
            self.logger.log(
                f"Observations: {observation.replace('[', '|')}",  # escape potential rich-tag-like components
                level=LogLevel.INFO,
            )
            is_final_answer = tool_name == "final_answer"

            return ToolOutput(
                id=tool_call.id,
                output=tool_call_result,
                is_final_answer=is_final_answer,
                observation=observation,
                tool_call=tool_call,
            )

        # Process tool calls in parallel
        outputs = {}
        if len(parallel_calls) == 1:
            # If there's only one call, process it directly
            tool_call = list(parallel_calls.values())[0]
            tool_output = process_single_tool_call(tool_call)
            outputs[tool_output.id] = tool_output
            yield tool_output
        else:
            # If multiple tool calls, process them in parallel
            with ThreadPoolExecutor(self.max_tool_threads) as executor:
                futures = [
                    executor.submit(process_single_tool_call, tool_call) for tool_call in parallel_calls.values()
                ]
                for future in as_completed(futures):
                    tool_output = future.result()
                    outputs[tool_output.id] = tool_output
                    yield tool_output

        memory_step.tool_calls = [parallel_calls[k] for k in sorted(parallel_calls.keys())]
        memory_step.observations = memory_step.observations or ""
        for tool_output in [outputs[k] for k in sorted(outputs.keys())]:
            memory_step.observations += tool_output.observation + "\n"
        memory_step.observations = (
            memory_step.observations.rstrip("\n") if memory_step.observations else memory_step.observations
        )

    def _substitute_state_variables(self, arguments: dict[str, str] | str) -> dict[str, Any] | str:
        """Replace string values in arguments with their corresponding state values if they exist."""
        if isinstance(arguments, dict):
            return {
                key: self.state.get(value, value) if isinstance(value, str) else value
                for key, value in arguments.items()
            }
        return arguments

    def execute_tool_call(self, tool_name: str, arguments: dict[str, str] | str) -> Any:
        """
        Execute a tool or managed agent with the provided arguments.

        The arguments are replaced with the actual values from the state if they refer to state variables.

        Args:
            tool_name (`str`): Name of the tool or managed agent to execute.
            arguments (dict[str, str] | str): Arguments passed to the tool call.
        """
        # Check if the tool exists
        available_tools = {**self.tools, **self.managed_agents}
        if tool_name not in available_tools:
            raise AgentToolExecutionError(
                f"Unknown tool {tool_name}, should be one of: {', '.join(available_tools)}.", self.logger
            )

        # Get the tool and substitute state variables in arguments
        tool = available_tools[tool_name]
        arguments = self._substitute_state_variables(arguments)
        is_managed_agent = tool_name in self.managed_agents

        try:
            validate_tool_arguments(tool, arguments)
        except (ValueError, TypeError) as e:
            raise AgentToolCallError(str(e), self.logger) from e
        except Exception as e:
            error_msg = f"Error executing tool '{tool_name}' with arguments {str(arguments)}: {type(e).__name__}: {e}"
            raise AgentToolExecutionError(error_msg, self.logger) from e

        try:
            # Call tool with appropriate arguments
            if isinstance(arguments, dict):
                return tool(**arguments) if is_managed_agent else tool(**arguments, sanitize_inputs_outputs=True)
            else:
                return tool(arguments) if is_managed_agent else tool(arguments, sanitize_inputs_outputs=True)

        except Exception as e:
            # Handle execution errors
            if is_managed_agent:
                error_msg = (
                    f"Error executing request to team member '{tool_name}' with arguments {str(arguments)}: {e}\n"
                    "Please try again or request to another team member"
                )
            else:
                error_msg = (
                    f"Error executing tool '{tool_name}' with arguments {str(arguments)}: {type(e).__name__}: {e}\n"
                    "Please try again or use another tool"
                )
            raise AgentToolExecutionError(error_msg, self.logger) from e


class CodeAgent(MultiStepAgent):
    """
    In this agent, the tool calls will be formulated by the LLM in code format, then parsed and executed.

    Args:
        tools (`list[Tool]`): [`Tool`]s that the agent can use.
        model (`Model`): Model that will generate the agent's actions.
        prompt_templates ([`~agents.PromptTemplates`], *optional*): Prompt templates.
        additional_authorized_imports (`list[str]`, *optional*): Additional authorized imports for the agent.
        planning_interval (`int`, *optional*): Interval at which the agent will run a planning step.
<<<<<<< HEAD
        executor ([`PythonExecutor`], *optional*): Custom Python code executor. If not provided, a default executor will be created based on `executor_type`.
        executor_type (`Literal["local", "e2b", "docker", "wasm"]`, default `"local"`): Type of code executor.
=======
        executor_type (`Literal["local", "e2b", "modal", "docker", "wasm"]`, default `"local"`): Type of code executor.
>>>>>>> d3cc1862
        executor_kwargs (`dict`, *optional*): Additional arguments to pass to initialize the executor.
        max_print_outputs_length (`int`, *optional*): Maximum length of the print outputs.
        stream_outputs (`bool`, *optional*, default `False`): Whether to stream outputs during execution.
        use_structured_outputs_internally (`bool`, default `False`): Whether to use structured generation at each action step: improves performance for many models.

            <Added version="1.17.0"/>
        code_block_tags (`tuple[str, str]` | `Literal["markdown"]`, *optional*): Opening and closing tags for code blocks (regex strings). Pass a custom tuple, or pass 'markdown' to use ("```(?:python|py)", "\\n```"), leave empty to use ("<code>", "</code>").
        **kwargs: Additional keyword arguments.
    """

    def __init__(
        self,
        tools: list[Tool],
        model: Model,
        prompt_templates: PromptTemplates | None = None,
        additional_authorized_imports: list[str] | None = None,
        planning_interval: int | None = None,
<<<<<<< HEAD
        executor: PythonExecutor = None,
        executor_type: Literal["local", "e2b", "docker", "wasm"] = "local",
=======
        executor_type: Literal["local", "e2b", "modal", "docker", "wasm"] = "local",
>>>>>>> d3cc1862
        executor_kwargs: dict[str, Any] | None = None,
        max_print_outputs_length: int | None = None,
        stream_outputs: bool = False,
        use_structured_outputs_internally: bool = False,
        code_block_tags: str | tuple[str, str] | None = None,
        **kwargs,
    ):
        self.additional_authorized_imports = additional_authorized_imports if additional_authorized_imports else []
        self.authorized_imports = sorted(set(BASE_BUILTIN_MODULES) | set(self.additional_authorized_imports))
        self.max_print_outputs_length = max_print_outputs_length
        self._use_structured_outputs_internally = use_structured_outputs_internally
        if self._use_structured_outputs_internally:
            prompt_templates = prompt_templates or yaml.safe_load(
                importlib.resources.files("smolagents.prompts").joinpath("structured_code_agent.yaml").read_text()
            )
        else:
            prompt_templates = prompt_templates or yaml.safe_load(
                importlib.resources.files("smolagents.prompts").joinpath("code_agent.yaml").read_text()
            )

        if isinstance(code_block_tags, str) and not code_block_tags == "markdown":
            raise ValueError("Only 'markdown' is supported for a string argument to `code_block_tags`.")
        self.code_block_tags = (
            code_block_tags
            if isinstance(code_block_tags, tuple)
            else ("```python", "```")
            if code_block_tags == "markdown"
            else ("<code>", "</code>")
        )

        super().__init__(
            tools=tools,
            model=model,
            prompt_templates=prompt_templates,
            planning_interval=planning_interval,
            **kwargs,
        )
        self.stream_outputs = stream_outputs
        if self.stream_outputs and not hasattr(self.model, "generate_stream"):
            raise ValueError(
                "`stream_outputs` is set to True, but the model class implements no `generate_stream` method."
            )
        if "*" in self.additional_authorized_imports:
            self.logger.log(
                "Caution: you set an authorization for all imports, meaning your agent can decide to import any package it deems necessary. This might raise issues if the package is not installed in your environment.",
                level=LogLevel.INFO,
            )
        self.executor_type = executor_type
        self.executor_kwargs: dict[str, Any] = executor_kwargs or {}
        self.python_executor = executor or self.create_python_executor()

    def __enter__(self):
        return self

    def __exit__(self, exc_type, exc_value, traceback):
        self.cleanup()

    def cleanup(self):
        """Clean up resources used by the agent, such as the remote Python executor."""
        if hasattr(self.python_executor, "cleanup"):
            self.python_executor.cleanup()

    def create_python_executor(self) -> PythonExecutor:
        if self.executor_type not in {"local", "e2b", "modal", "docker", "wasm"}:
            raise ValueError(f"Unsupported executor type: {self.executor_type}")

        if self.executor_type == "local":
            return LocalPythonExecutor(
                self.additional_authorized_imports,
                **{"max_print_outputs_length": self.max_print_outputs_length} | self.executor_kwargs,
            )
        else:
            if self.managed_agents:
                raise Exception("Managed agents are not yet supported with remote code execution.")
            remote_executors = {
                "e2b": E2BExecutor,
                "docker": DockerExecutor,
                "wasm": WasmExecutor,
                "modal": ModalExecutor,
            }
            return remote_executors[self.executor_type](
                self.additional_authorized_imports, self.logger, **self.executor_kwargs
            )

    def initialize_system_prompt(self) -> str:
        system_prompt = populate_template(
            self.prompt_templates["system_prompt"],
            variables={
                "tools": self.tools,
                "managed_agents": self.managed_agents,
                "authorized_imports": (
                    "You can import from any package you want."
                    if "*" in self.authorized_imports
                    else str(self.authorized_imports)
                ),
                "custom_instructions": self.instructions,
                "code_block_opening_tag": self.code_block_tags[0],
                "code_block_closing_tag": self.code_block_tags[1],
            },
        )
        return system_prompt

    def _step_stream(
        self, memory_step: ActionStep
    ) -> Generator[ChatMessageStreamDelta | ToolCall | ToolOutput | ActionOutput]:
        """
        Perform one step in the ReAct framework: the agent thinks, acts, and observes the result.
        Yields ChatMessageStreamDelta during the run if streaming is enabled.
        At the end, yields either None if the step is not final, or the final answer.
        """
        memory_messages = self.write_memory_to_messages()

        input_messages = memory_messages.copy()
        ### Generate model output ###
        memory_step.model_input_messages = input_messages
        stop_sequences = ["Observation:", "Calling tools:"]
        if self.code_block_tags[1] not in self.code_block_tags[0]:
            # If the closing tag is contained in the opening tag, adding it as a stop sequence would cut short any code generation
            stop_sequences.append(self.code_block_tags[1])
        try:
            additional_args: dict[str, Any] = {}
            if self._use_structured_outputs_internally:
                additional_args["response_format"] = CODEAGENT_RESPONSE_FORMAT
            if self.stream_outputs:
                output_stream = self.model.generate_stream(
                    input_messages,
                    stop_sequences=stop_sequences,
                    **additional_args,
                )
                chat_message_stream_deltas: list[ChatMessageStreamDelta] = []
                with Live("", console=self.logger.console, vertical_overflow="visible") as live:
                    for event in output_stream:
                        chat_message_stream_deltas.append(event)
                        live.update(
                            Markdown(agglomerate_stream_deltas(chat_message_stream_deltas).render_as_markdown())
                        )
                        yield event
                chat_message = agglomerate_stream_deltas(chat_message_stream_deltas)
                memory_step.model_output_message = chat_message
                output_text = chat_message.content
            else:
                chat_message: ChatMessage = self.model.generate(
                    input_messages,
                    stop_sequences=stop_sequences,
                    **additional_args,
                )
                memory_step.model_output_message = chat_message
                output_text = chat_message.content
                self.logger.log_markdown(
                    content=output_text or "",
                    title="Output message of the LLM:",
                    level=LogLevel.DEBUG,
                )

            if not self._use_structured_outputs_internally:
                # This adds the end code sequence (i.e. the closing code block tag) to the history.
                # This will nudge subsequent LLM calls to finish with this end code sequence, thus efficiently stopping generation.
                if output_text and not output_text.strip().endswith(self.code_block_tags[1]):
                    output_text += self.code_block_tags[1]
                    memory_step.model_output_message.content = output_text

            memory_step.token_usage = chat_message.token_usage
            memory_step.model_output = output_text
        except Exception as e:
            raise AgentGenerationError(f"Error in generating model output:\n{e}", self.logger) from e

        ### Parse output ###
        try:
            if self._use_structured_outputs_internally:
                code_action = json.loads(output_text)["code"]
                code_action = extract_code_from_text(code_action, self.code_block_tags) or code_action
            else:
                code_action = parse_code_blobs(output_text, self.code_block_tags)
            code_action = fix_final_answer_code(code_action)
            memory_step.code_action = code_action
        except Exception as e:
            error_msg = f"Error in code parsing:\n{e}\nMake sure to provide correct code blobs."
            raise AgentParsingError(error_msg, self.logger)

        tool_call = ToolCall(
            name="python_interpreter",
            arguments=code_action,
            id=f"call_{len(self.memory.steps)}",
        )
        yield tool_call
        memory_step.tool_calls = [tool_call]

        ### Execute action ###
        self.logger.log_code(title="Executing parsed code:", content=code_action, level=LogLevel.INFO)
        try:
            code_output = self.python_executor(code_action)
            execution_outputs_console = []
            if len(code_output.logs) > 0:
                execution_outputs_console += [
                    Text("Execution logs:", style="bold"),
                    Text(code_output.logs),
                ]
            observation = "Execution logs:\n" + code_output.logs
        except Exception as e:
            if hasattr(self.python_executor, "state") and "_print_outputs" in self.python_executor.state:
                execution_logs = str(self.python_executor.state["_print_outputs"])
                if len(execution_logs) > 0:
                    execution_outputs_console = [
                        Text("Execution logs:", style="bold"),
                        Text(execution_logs),
                    ]
                    memory_step.observations = "Execution logs:\n" + execution_logs
                    self.logger.log(Group(*execution_outputs_console), level=LogLevel.INFO)
            error_msg = str(e)
            if "Import of " in error_msg and " is not allowed" in error_msg:
                self.logger.log(
                    "[bold red]Warning to user: Code execution failed due to an unauthorized import - Consider passing said import under `additional_authorized_imports` when initializing your CodeAgent.",
                    level=LogLevel.INFO,
                )
            raise AgentExecutionError(error_msg, self.logger)

        truncated_output = truncate_content(str(code_output.output))
        observation += "Last output from code snippet:\n" + truncated_output
        memory_step.observations = observation

        if not code_output.is_final_answer:
            execution_outputs_console += [
                Text(
                    f"Out: {truncated_output}",
                ),
            ]
        self.logger.log(Group(*execution_outputs_console), level=LogLevel.INFO)
        memory_step.action_output = code_output.output
        yield ActionOutput(output=code_output.output, is_final_answer=code_output.is_final_answer)

    def to_dict(self) -> dict[str, Any]:
        """Convert the agent to a dictionary representation.

        Returns:
            `dict`: Dictionary representation of the agent.
        """
        agent_dict = super().to_dict()
        agent_dict["authorized_imports"] = self.authorized_imports
        agent_dict["executor_type"] = self.executor_type
        agent_dict["executor_kwargs"] = self.executor_kwargs
        agent_dict["max_print_outputs_length"] = self.max_print_outputs_length
        return agent_dict

    @classmethod
    def from_dict(cls, agent_dict: dict[str, Any], **kwargs) -> "CodeAgent":
        """Create CodeAgent from a dictionary representation.

        Args:
            agent_dict (`dict[str, Any]`): Dictionary representation of the agent.
            **kwargs: Additional keyword arguments that will override agent_dict values.

        Returns:
            `CodeAgent`: Instance of the CodeAgent class.
        """
        # Add CodeAgent-specific parameters to kwargs
        code_agent_kwargs = {
            "additional_authorized_imports": agent_dict.get("authorized_imports"),
            "executor_type": agent_dict.get("executor_type"),
            "executor_kwargs": agent_dict.get("executor_kwargs"),
            "max_print_outputs_length": agent_dict.get("max_print_outputs_length"),
            "code_block_tags": agent_dict.get("code_block_tags"),
        }
        # Filter out None values
        code_agent_kwargs = {k: v for k, v in code_agent_kwargs.items() if v is not None}
        # Update with any additional kwargs
        code_agent_kwargs.update(kwargs)
        # Call the parent class's from_dict method
        return super().from_dict(agent_dict, **code_agent_kwargs)<|MERGE_RESOLUTION|>--- conflicted
+++ resolved
@@ -1485,12 +1485,8 @@
         prompt_templates ([`~agents.PromptTemplates`], *optional*): Prompt templates.
         additional_authorized_imports (`list[str]`, *optional*): Additional authorized imports for the agent.
         planning_interval (`int`, *optional*): Interval at which the agent will run a planning step.
-<<<<<<< HEAD
         executor ([`PythonExecutor`], *optional*): Custom Python code executor. If not provided, a default executor will be created based on `executor_type`.
-        executor_type (`Literal["local", "e2b", "docker", "wasm"]`, default `"local"`): Type of code executor.
-=======
         executor_type (`Literal["local", "e2b", "modal", "docker", "wasm"]`, default `"local"`): Type of code executor.
->>>>>>> d3cc1862
         executor_kwargs (`dict`, *optional*): Additional arguments to pass to initialize the executor.
         max_print_outputs_length (`int`, *optional*): Maximum length of the print outputs.
         stream_outputs (`bool`, *optional*, default `False`): Whether to stream outputs during execution.
@@ -1508,12 +1504,8 @@
         prompt_templates: PromptTemplates | None = None,
         additional_authorized_imports: list[str] | None = None,
         planning_interval: int | None = None,
-<<<<<<< HEAD
         executor: PythonExecutor = None,
-        executor_type: Literal["local", "e2b", "docker", "wasm"] = "local",
-=======
         executor_type: Literal["local", "e2b", "modal", "docker", "wasm"] = "local",
->>>>>>> d3cc1862
         executor_kwargs: dict[str, Any] | None = None,
         max_print_outputs_length: int | None = None,
         stream_outputs: bool = False,
