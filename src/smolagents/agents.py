#!/usr/bin/env python
# coding=utf-8

# Copyright 2024 The HuggingFace Inc. team. All rights reserved.
#
# Licensed under the Apache License, Version 2.0 (the "License");
# you may not use this file except in compliance with the License.
# You may obtain a copy of the License at
#
#     http://www.apache.org/licenses/LICENSE-2.0
#
# Unless required by applicable law or agreed to in writing, software
# distributed under the License is distributed on an "AS IS" BASIS,
# WITHOUT WARRANTIES OR CONDITIONS OF ANY KIND, either express or implied.
# See the License for the specific language governing permissions and
# limitations under the License.
import inspect
import time
from collections import deque
from logging import getLogger
from typing import Any, Callable, Dict, Generator, List, Optional, Tuple, Union

from rich.console import Group
from rich.panel import Panel
from rich.rule import Rule
from rich.text import Text

from smolagents.agent_types import AgentAudio, AgentImage, handle_agent_output_types
from smolagents.memory import (
    ActionStep,
    AgentMemory,
    PlanningStep,
    SystemPromptStep,
    TaskStep,
    ToolCall,
)
from smolagents.monitoring import (
    YELLOW_HEX,
    AgentLogger,
    LogLevel,
)
from smolagents.utils import (
    AgentError,
    AgentExecutionError,
    AgentGenerationError,
    AgentMaxStepsError,
    AgentParsingError,
    parse_code_blobs,
    parse_json_tool_call,
    truncate_content,
)

from .agent_types import AgentType
from .default_tools import TOOL_MAPPING, FinalAnswerTool
from .e2b_executor import E2BExecutor
from .local_python_executor import (
    BASE_BUILTIN_MODULES,
    LocalPythonInterpreter,
    fix_final_answer_code,
)
from .models import (
    ChatMessage,
    MessageRole,
    OutlinesModel,
)
from .monitoring import Monitor
from .prompts import (
    CODE_SYSTEM_PROMPT,
    MANAGED_AGENT_PROMPT,
    OUTLINES_SYSTEM_PROMPT,
    PLAN_UPDATE_FINAL_PLAN_REDACTION,
    SYSTEM_PROMPT_FACTS,
    SYSTEM_PROMPT_FACTS_UPDATE,
    SYSTEM_PROMPT_PLAN,
    SYSTEM_PROMPT_PLAN_UPDATE,
    TOOL_CALLING_SYSTEM_PROMPT,
    USER_PROMPT_FACTS_UPDATE,
    USER_PROMPT_PLAN,
    USER_PROMPT_PLAN_UPDATE,
)
from .tools import (
    DEFAULT_TOOL_DESCRIPTION_TEMPLATE,
    Tool,
    get_tool_description_with_args,
)


logger = getLogger(__name__)


def get_tool_descriptions(tools: Dict[str, Tool], tool_description_template: str) -> str:
    return "\n".join([get_tool_description_with_args(tool, tool_description_template) for tool in tools.values()])


def format_prompt_with_tools(tools: Dict[str, Tool], prompt_template: str, tool_description_template: str) -> str:
    tool_descriptions = get_tool_descriptions(tools, tool_description_template)
    prompt = prompt_template.replace("{{tool_descriptions}}", tool_descriptions)
    if "{{tool_names}}" in prompt:
        prompt = prompt.replace(
            "{{tool_names}}",
            ", ".join([f"'{tool.name}'" for tool in tools.values()]),
        )
    return prompt


def show_agents_descriptions(managed_agents: Dict):
    managed_agents_descriptions = """
You can also give requests to team members.
Calling a team member works the same as for calling a tool: simply, the only argument you can give in the call is 'request', a long string explaining your request.
Given that this team member is a real human, you should be very verbose in your request.
Here is a list of the team members that you can call:"""
    for agent in managed_agents.values():
        managed_agents_descriptions += f"\n- {agent.name}: {agent.description}"
    return managed_agents_descriptions


def format_prompt_with_managed_agents_descriptions(
    prompt_template,
    managed_agents,
    agent_descriptions_placeholder: Optional[str] = None,
) -> str:
    if agent_descriptions_placeholder is None:
        agent_descriptions_placeholder = "{{managed_agents_descriptions}}"
    if agent_descriptions_placeholder not in prompt_template:
        raise ValueError(
            f"Provided prompt template does not contain the managed agents descriptions placeholder '{agent_descriptions_placeholder}'"
        )
    if len(managed_agents.keys()) > 0:
        return prompt_template.replace(agent_descriptions_placeholder, show_agents_descriptions(managed_agents))
    else:
        return prompt_template.replace(agent_descriptions_placeholder, "")


class MultiStepAgent:
    """
    Agent class that solves the given task step by step, using the ReAct framework:
    While the objective is not reached, the agent will perform a cycle of action (given by the LLM) and observation (obtained from the environment).

    Args:
        tools (`list[Tool]`): [`Tool`]s that the agent can use.
        model (`Callable[[list[dict[str, str]]], ChatMessage]`): Model that will generate the agent's actions.
        system_prompt (`str`, *optional*): System prompt that will be used to generate the agent's actions.
        tool_description_template (`str`, *optional*): Template used to describe the tools in the system prompt.
        max_steps (`int`, default `6`): Maximum number of steps the agent can take to solve the task.
        tool_parser (`Callable`, *optional*): Function used to parse the tool calls from the LLM output.
        add_base_tools (`bool`, default `False`): Whether to add the base tools to the agent's tools.
        verbosity_level (`int`, default `1`): Level of verbosity of the agent's logs.
        grammar (`dict[str, str]`, *optional*): Grammar used to parse the LLM output.
        managed_agents (`list`, *optional*): Managed agents that the agent can call.
        step_callbacks (`list[Callable]`, *optional*): Callbacks that will be called at each step.
        planning_interval (`int`, *optional*): Interval at which the agent will run a planning step.
        name (`str`, *optional*): Necessary for a managed agent only - the name by which this agent can be called.
        description (`str`, *optional*): Necessary for a managed agent only - the description of this agent.
        managed_agent_prompt (`str`, *optional*): Custom prompt for the managed agent. Defaults to None.
        provide_run_summary (`bool`, *optional*): Wether to provide a run summary when called as a managed agent.
    """

    def __init__(
        self,
        tools: List[Tool],
        model: Callable[[List[Dict[str, str]]], ChatMessage],
        system_prompt: Optional[str] = None,
        tool_description_template: Optional[str] = None,
        max_steps: int = 6,
        tool_parser: Optional[Callable] = None,
        add_base_tools: bool = False,
        verbosity_level: int = 1,
        grammar: Optional[Dict[str, str]] = None,
        managed_agents: Optional[List] = None,
        step_callbacks: Optional[List[Callable]] = None,
        planning_interval: Optional[int] = None,
        name: Optional[str] = None,
        description: Optional[str] = None,
        managed_agent_prompt: Optional[str] = None,
        provide_run_summary: bool = False,
    ):
        if system_prompt is None:
            system_prompt = CODE_SYSTEM_PROMPT
        if tool_parser is None:
            tool_parser = parse_json_tool_call
        self.agent_name = self.__class__.__name__
        self.model = model
        self.system_prompt_template = system_prompt
        self.tool_description_template = (
            tool_description_template if tool_description_template else DEFAULT_TOOL_DESCRIPTION_TEMPLATE
        )
        self.max_steps = max_steps
        self.tool_parser = tool_parser
        self.grammar = grammar
        self.planning_interval = planning_interval
        self.state = {}
        self.name = name
        self.description = description
        self.managed_agent_prompt = managed_agent_prompt if managed_agent_prompt else MANAGED_AGENT_PROMPT
        self.provide_run_summary = provide_run_summary

        self.managed_agents = {}
        if managed_agents is not None:
            for managed_agent in managed_agents:
                assert managed_agent.name and managed_agent.description, (
                    "All managed agents need both a name and a description!"
                )
            self.managed_agents = {agent.name: agent for agent in managed_agents}

        for tool in tools:
            assert isinstance(tool, Tool), f"This element is not of class Tool: {str(tool)}"
        self.tools = {tool.name: tool for tool in tools}
        if add_base_tools:
            for tool_name, tool_class in TOOL_MAPPING.items():
                if tool_name != "python_interpreter" or self.__class__.__name__ == "ToolCallingAgent":
                    self.tools[tool_name] = tool_class()
        self.tools["final_answer"] = FinalAnswerTool()

        self.system_prompt = self.initialize_system_prompt()
        self.input_messages = None
        self.task = None
        self.memory = AgentMemory(system_prompt)
        self.logger = AgentLogger(level=verbosity_level)
        self.monitor = Monitor(self.model, self.logger)
        self.step_callbacks = step_callbacks if step_callbacks is not None else []
        self.step_callbacks.append(self.monitor.update_metrics)

    @property
    def logs(self):
        logger.warning(
            "The 'logs' attribute is deprecated and will soon be removed. Please use 'self.memory.steps' instead."
        )
        return [self.memory.system_prompt] + self.memory.steps

    def initialize_system_prompt(self):
        system_prompt = format_prompt_with_tools(
            self.tools,
            self.system_prompt_template,
            self.tool_description_template,
        )
        system_prompt = format_prompt_with_managed_agents_descriptions(system_prompt, self.managed_agents)
        return system_prompt

    def write_memory_to_messages(
        self,
        summary_mode: Optional[bool] = False,
    ) -> List[Dict[str, str]]:
        """
        Reads past llm_outputs, actions, and observations or errors from the memory into a series of messages
        that can be used as input to the LLM. Adds a number of keywords (such as PLAN, error, etc) to help
        the LLM.
        """
        messages = self.memory.system_prompt.to_messages(summary_mode=summary_mode)
        for memory_step in self.memory.steps:
            messages.extend(memory_step.to_messages(summary_mode=summary_mode))
        return messages

    def visualize(self):
        """Creates a rich tree visualization of the agent's structure."""
        self.logger.visualize_agent_tree(self)

    def extract_action(self, model_output: str, split_token: str) -> Tuple[str, str]:
        """
        Parse action from the LLM output

        Args:
            model_output (`str`): Output of the LLM
            split_token (`str`): Separator for the action. Should match the example in the system prompt.
        """
        try:
            split = model_output.split(split_token)
            rationale, action = (
                split[-2],
                split[-1],
            )  # NOTE: using indexes starting from the end solves for when you have more than one split_token in the output
        except Exception:
            raise AgentParsingError(
                f"No '{split_token}' token provided in your output.\nYour output:\n{model_output}\n. Be sure to include an action, prefaced with '{split_token}'!",
                self.logger,
            )
        return rationale.strip(), action.strip()

    def provide_final_answer(self, task: str, images: Optional[list[str]]) -> str:
        """
        Provide the final answer to the task, based on the logs of the agent's interactions.

        Args:
            task (`str`): Task to perform.
            images (`list[str]`, *optional*): Paths to image(s).

        Returns:
            `str`: Final answer to the task.
        """
        messages = [{"role": MessageRole.SYSTEM, "content": []}]
        if images:
            messages[0]["content"] = [
                {
                    "type": "text",
                    "text": "An agent tried to answer a user query but it got stuck and failed to do so. You are tasked with providing an answer instead. Here is the agent's memory:",
                }
            ]
            messages[0]["content"].append({"type": "image"})
            messages += self.write_memory_to_messages()[1:]
            messages += [
                {
                    "role": MessageRole.USER,
                    "content": [
                        {
                            "type": "text",
                            "text": f"Based on the above, please provide an answer to the following user request:\n{task}",
                        }
                    ],
                }
            ]
        else:
            messages[0]["content"] = [
                {
                    "type": "text",
                    "text": "An agent tried to answer a user query but it got stuck and failed to do so. You are tasked with providing an answer instead. Here is the agent's memory:",
                }
            ]
            messages += self.write_memory_to_messages()[1:]
            messages += [
                {
                    "role": MessageRole.USER,
                    "content": [
                        {
                            "type": "text",
                            "text": f"Based on the above, please provide an answer to the following user request:\n{task}",
                        }
                    ],
                }
            ]
        try:
            chat_message: ChatMessage = self.model(messages)
            return chat_message.content
        except Exception as e:
            return f"Error in generating final LLM output:\n{e}"

    def execute_tool_call(self, tool_name: str, arguments: Union[Dict[str, str], str]) -> Any:
        """
        Execute tool with the provided input and returns the result.
        This method replaces arguments with the actual values from the state if they refer to state variables.

        Args:
            tool_name (`str`): Name of the Tool to execute (should be one from self.tools).
            arguments (Dict[str, str]): Arguments passed to the Tool.
        """
        available_tools = {**self.tools, **self.managed_agents}
        if tool_name not in available_tools:
            error_msg = f"Unknown tool {tool_name}, should be instead one of {list(available_tools.keys())}."
            raise AgentExecutionError(error_msg, self.logger)

        try:
            if isinstance(arguments, str):
                if tool_name in self.managed_agents:
                    observation = available_tools[tool_name].__call__(arguments)
                else:
                    observation = available_tools[tool_name].__call__(arguments, sanitize_inputs_outputs=True)
            elif isinstance(arguments, dict):
                for key, value in arguments.items():
                    if isinstance(value, str) and value in self.state:
                        arguments[key] = self.state[value]
                if tool_name in self.managed_agents:
                    observation = available_tools[tool_name].__call__(**arguments)
                else:
                    observation = available_tools[tool_name].__call__(**arguments, sanitize_inputs_outputs=True)
            else:
                error_msg = f"Arguments passed to tool should be a dict or string: got a {type(arguments)}."
                raise AgentExecutionError(error_msg, self.logger)
            return observation
        except Exception as e:
            if tool_name in self.tools:
                tool_description = get_tool_description_with_args(available_tools[tool_name])
                error_msg = (
                    f"Error in tool call execution: {type(e).__name__}: {e}\nYou should only use this tool with a correct input.\n"
                    f"As a reminder, this tool's description is the following:\n{tool_description}"
                )
                raise AgentExecutionError(error_msg, self.logger)
            elif tool_name in self.managed_agents:
                error_msg = (
                    f"Error in calling team member: {e}\nYou should only ask this team member with a correct request.\n"
                    f"As a reminder, this team member's description is the following:\n{available_tools[tool_name]}"
                )
                raise AgentExecutionError(error_msg, self.logger)

    def step(self, memory_step: ActionStep) -> Union[None, Any]:
        """To be implemented in children classes. Should return either None if the step is not final."""
        pass

    def run(
        self,
        task: str,
        stream: bool = False,
        reset: bool = True,
        single_step: bool = False,
        images: Optional[List[str]] = None,
        additional_args: Optional[Dict] = None,
    ):
        """
        Run the agent for the given task.

        Args:
            task (`str`): Task to perform.
            stream (`bool`): Whether to run in a streaming way.
            reset (`bool`): Whether to reset the conversation or keep it going from previous run.
            single_step (`bool`): Whether to run the agent in one-shot fashion.
            images (`list[str]`, *optional*): Paths to image(s).
            additional_args (`dict`): Any other variables that you want to pass to the agent run, for instance images or dataframes. Give them clear names!

        Example:
        ```py
        from smolagents import CodeAgent
        agent = CodeAgent(tools=[])
        agent.run("What is the result of 2 power 3.7384?")
        ```
        """

        self.task = task
        if additional_args is not None:
            self.state.update(additional_args)
            self.task += f"""
You have been provided with these additional arguments, that you can access using the keys as variables in your python code:
{str(additional_args)}."""

        self.system_prompt = self.initialize_system_prompt()
        self.memory.system_prompt = SystemPromptStep(system_prompt=self.system_prompt)
        if reset:
            self.memory.reset()
            self.monitor.reset()

        self.logger.log_task(
            content=self.task.strip(),
            subtitle=f"{type(self.model).__name__} - {(self.model.model_id if hasattr(self.model, 'model_id') else '')}",
            level=LogLevel.INFO,
        )

        self.memory.steps.append(TaskStep(task=self.task, task_images=images))
        if single_step:
            step_start_time = time.time()
            memory_step = ActionStep(start_time=step_start_time, observations_images=images)
            memory_step.end_time = time.time()
            memory_step.duration = memory_step.end_time - step_start_time

            # Run the agent's step
            result = self.step(memory_step)
            return result

        if stream:
            # The steps are returned as they are executed through a generator to iterate on.
            return self._run(task=self.task, images=images)
        # Outputs are returned only at the end as a string. We only look at the last step
        return deque(self._run(task=self.task, images=images), maxlen=1)[0]

    def _run(self, task: str, images: List[str] | None = None) -> Generator[ActionStep | AgentType, None, None]:
        """
        Run the agent in streaming mode and returns a generator of all the steps.

        Args:
            task (`str`): Task to perform.
            images (`list[str]`): Paths to image(s).
        """
        final_answer = None
        self.step_number = 1
        while final_answer is None and self.step_number <= self.max_steps:
            step_start_time = time.time()
            memory_step = ActionStep(
                step_number=self.step_number,
                start_time=step_start_time,
                observations_images=images,
            )
            try:
                if self.planning_interval is not None and self.step_number % self.planning_interval == 1:
                    self.planning_step(
                        task,
                        is_first_step=(self.step_number == 1),
                        step=self.step_number,
                    )
                self.logger.log_rule(f"Step {self.step_number}", level=LogLevel.INFO)

                # Run one step!
                final_answer = self.step(memory_step)
            except AgentError as e:
                memory_step.error = e
            finally:
                memory_step.end_time = time.time()
                memory_step.duration = memory_step.end_time - step_start_time
                self.memory.steps.append(memory_step)
                for callback in self.step_callbacks:
                    # For compatibility with old callbacks that don't take the agent as an argument
                    if len(inspect.signature(callback).parameters) == 1:
                        callback(memory_step)
                    else:
                        callback(memory_step, agent=self)
                self.step_number += 1
                yield memory_step

        if final_answer is None and self.step_number == self.max_steps + 1:
            error_message = "Reached max steps."
            final_answer = self.provide_final_answer(task, images)
            final_memory_step = ActionStep(
                step_number=self.step_number,
                error=AgentMaxStepsError(error_message, self.logger),
            )
            final_memory_step.action_output = final_answer
            final_memory_step.end_time = time.time()
            final_memory_step.duration = memory_step.end_time - step_start_time
            self.memory.steps.append(final_memory_step)
            for callback in self.step_callbacks:
                # For compatibility with old callbacks that don't take the agent as an argument
                if len(inspect.signature(callback).parameters) == 1:
                    callback(final_memory_step)
                else:
                    callback(final_memory_step, agent=self)
            yield final_memory_step

        yield handle_agent_output_types(final_answer)

    def planning_step(self, task, is_first_step: bool, step: int) -> None:
        """
        Used periodically by the agent to plan the next steps to reach the objective.

        Args:
            task (`str`): Task to perform.
            is_first_step (`bool`): If this step is not the first one, the plan should be an update over a previous plan.
            step (`int`): The number of the current step, used as an indication for the LLM.
        """
        if is_first_step:
            message_prompt_facts = {
                "role": MessageRole.SYSTEM,
                "content": [{"type": "text", "text": SYSTEM_PROMPT_FACTS}],
            }
            message_prompt_task = {
                "role": MessageRole.USER,
                "content": [
                    {
                        "type": "text",
                        "text": f"""Here is the task:
```
{task}
```
Now begin!""",
                    }
                ],
            }
            input_messages = [message_prompt_facts, message_prompt_task]

            chat_message_facts: ChatMessage = self.model(input_messages)
            answer_facts = chat_message_facts.content

            message_system_prompt_plan = {
                "role": MessageRole.SYSTEM,
                "content": [{"type": "text", "text": SYSTEM_PROMPT_PLAN}],
            }
            message_user_prompt_plan = {
                "role": MessageRole.USER,
                "content": [
                    {
                        "type": "text",
                        "text": USER_PROMPT_PLAN.format(
                            task=task,
                            tool_descriptions=get_tool_descriptions(self.tools, self.tool_description_template),
                            managed_agents_descriptions=(show_agents_descriptions(self.managed_agents)),
                            answer_facts=answer_facts,
                        ),
                    }
                ],
            }
            chat_message_plan: ChatMessage = self.model(
                [message_system_prompt_plan, message_user_prompt_plan],
                stop_sequences=["<end_plan>"],
            )
            answer_plan = chat_message_plan.content

            final_plan_redaction = f"""Here is the plan of action that I will follow to solve the task:
```
{answer_plan}
```"""
            final_facts_redaction = f"""Here are the facts that I know so far:
```
{answer_facts}
```""".strip()
            self.memory.steps.append(
                PlanningStep(
                    model_input_messages=input_messages,
                    plan=final_plan_redaction,
                    facts=final_facts_redaction,
                    model_output_message_plan=chat_message_plan,
                    model_output_message_facts=chat_message_facts,
                )
            )
            self.logger.log(
                Rule("[bold]Initial plan", style="orange"),
                Text(final_plan_redaction),
                level=LogLevel.INFO,
            )
        else:  # update plan
            memory_messages = self.write_memory_to_messages(
                summary_mode=False
            )  # This will not log the plan but will log facts

            # Redact updated facts
            facts_update_system_prompt = {
                "role": MessageRole.SYSTEM,
                "content": [{"type": "text", "text": SYSTEM_PROMPT_FACTS_UPDATE}],
            }
            facts_update_message = {
                "role": MessageRole.USER,
                "content": [{"type": "text", "text": USER_PROMPT_FACTS_UPDATE}],
            }
            input_messages = [facts_update_system_prompt] + memory_messages + [facts_update_message]
            chat_message_facts: ChatMessage = self.model(input_messages)
            facts_update = chat_message_facts.content

            # Redact updated plan
            plan_update_message = {
                "role": MessageRole.SYSTEM,
                "content": [
                    {
                        "type": "text",
                        "text": SYSTEM_PROMPT_PLAN_UPDATE.format(task=task),
                    }
                ],
            }
            plan_update_message_user = {
                "role": MessageRole.USER,
                "content": [
                    {
                        "type": "text",
                        "text": USER_PROMPT_PLAN_UPDATE.format(
                            task=task,
                            tool_descriptions=get_tool_descriptions(self.tools, self.tool_description_template),
                            managed_agents_descriptions=(show_agents_descriptions(self.managed_agents)),
                            facts_update=facts_update,
                            remaining_steps=(self.max_steps - step),
                        ),
                    }
                ],
            }
            chat_message_plan: ChatMessage = self.model(
                [plan_update_message] + memory_messages + [plan_update_message_user],
                stop_sequences=["<end_plan>"],
            )

            # Log final facts and plan
            final_plan_redaction = PLAN_UPDATE_FINAL_PLAN_REDACTION.format(
                task=task, plan_update=chat_message_plan.content
            )
            final_facts_redaction = f"""Here is the updated list of the facts that I know:
```
{facts_update}
```"""
            self.memory.steps.append(
                PlanningStep(
                    model_input_messages=input_messages,
                    plan=final_plan_redaction,
                    facts=final_facts_redaction,
                    model_output_message_plan=chat_message_plan,
                    model_output_message_facts=chat_message_facts,
                )
            )
            self.logger.log(
                Rule("[bold]Updated plan", style="orange"),
                Text(final_plan_redaction),
                level=LogLevel.INFO,
            )

    def replay(self, detailed: bool = False):
        """Prints a pretty replay of the agent's steps.

        Args:
            detailed (bool, optional): If True, also displays the memory at each step. Defaults to False.
                Careful: will increase log length exponentially. Use only for debugging.
        """
        self.memory.replay(self.logger, detailed=detailed)

    def __call__(self, request: str, **kwargs):
        """
        This methd is called only by a manager agent.
        Adds additional prompting for the managed agent, runs it, and wraps the output.
        """
        full_task = self.managed_agent_prompt.format(name=self.name, task=request).strip()
        output = self.run(full_task, **kwargs)
        answer = f"Here is the final answer from your managed agent '{self.name}':\n{str(output)}"
        if self.provide_run_summary:
            answer += f"\n\nFor more detail, find below a summary of this agent's work:\nSUMMARY OF WORK FROM AGENT '{self.name}':\n"
            for message in self.write_memory_to_messages(summary_mode=True):
                content = message["content"]
                answer += "\n" + truncate_content(str(content)) + "\n---"
            answer += f"\nEND OF SUMMARY OF WORK FROM AGENT '{self.name}'."
        return answer


class ToolCallingAgent(MultiStepAgent):
    """
    This agent uses JSON-like tool calls, using method `model.get_tool_call` to leverage the LLM engine's tool calling capabilities.

    Args:
        tools (`list[Tool]`): [`Tool`]s that the agent can use.
        model (`Callable[[list[dict[str, str]]], ChatMessage]`): Model that will generate the agent's actions.
        system_prompt (`str`, *optional*): System prompt that will be used to generate the agent's actions.
        planning_interval (`int`, *optional*): Interval at which the agent will run a planning step.
        **kwargs: Additional keyword arguments.

    """

    def __init__(
        self,
        tools: List[Tool],
        model: Callable[[List[Dict[str, str]]], ChatMessage],
        system_prompt: Optional[str] = None,
        planning_interval: Optional[int] = None,
        **kwargs,
    ):
        if system_prompt is None:
            system_prompt = TOOL_CALLING_SYSTEM_PROMPT
        super().__init__(
            tools=tools,
            model=model,
            system_prompt=system_prompt,
            planning_interval=planning_interval,
            **kwargs,
        )

    def step(self, memory_step: ActionStep) -> Union[None, Any]:
        """
        Perform one step in the ReAct framework: the agent thinks, acts, and observes the result.
        Returns None if the step is not final.
        """
        memory_messages = self.write_memory_to_messages()

        self.input_messages = memory_messages

        # Add new step in logs
        memory_step.model_input_messages = memory_messages.copy()

        try:
            model_message: ChatMessage = self.model(
                memory_messages,
                tools_to_call_from=list(self.tools.values()),
                stop_sequences=["Observation:"],
            )
            memory_step.model_output_message = model_message
            if model_message.tool_calls is None or len(model_message.tool_calls) == 0:
                raise Exception("Model did not call any tools. Call `final_answer` tool to return a final answer.")
            tool_call = model_message.tool_calls[0]
            tool_name, tool_call_id = tool_call.function.name, tool_call.id
            tool_arguments = tool_call.function.arguments

        except Exception as e:
            raise AgentGenerationError(f"Error in generating tool call with model:\n{e}", self.logger) from e

        memory_step.tool_calls = [ToolCall(name=tool_name, arguments=tool_arguments, id=tool_call_id)]

        # Execute
        self.logger.log(
            Panel(Text(f"Calling tool: '{tool_name}' with arguments: {tool_arguments}")),
            level=LogLevel.INFO,
        )
        if tool_name == "final_answer":
            if isinstance(tool_arguments, dict):
                if "answer" in tool_arguments:
                    answer = tool_arguments["answer"]
                else:
                    answer = tool_arguments
            else:
                answer = tool_arguments
            if (
                isinstance(answer, str) and answer in self.state.keys()
            ):  # if the answer is a state variable, return the value
                final_answer = self.state[answer]
                self.logger.log(
                    f"[bold {YELLOW_HEX}]Final answer:[/bold {YELLOW_HEX}] Extracting key '{answer}' from state to return value '{final_answer}'.",
                    level=LogLevel.INFO,
                )
            else:
                final_answer = answer
                self.logger.log(
                    Text(f"Final answer: {final_answer}", style=f"bold {YELLOW_HEX}"),
                    level=LogLevel.INFO,
                )

            memory_step.action_output = final_answer
            return final_answer
        else:
            if tool_arguments is None:
                tool_arguments = {}
            observation = self.execute_tool_call(tool_name, tool_arguments)
            observation_type = type(observation)
            if observation_type in [AgentImage, AgentAudio]:
                if observation_type == AgentImage:
                    observation_name = "image.png"
                elif observation_type == AgentAudio:
                    observation_name = "audio.mp3"
                # TODO: observation naming could allow for different names of same type

                self.state[observation_name] = observation
                updated_information = f"Stored '{observation_name}' in memory."
            else:
                updated_information = str(observation).strip()
            self.logger.log(
                f"Observations: {updated_information.replace('[', '|')}",  # escape potential rich-tag-like components
                level=LogLevel.INFO,
            )
            memory_step.observations = updated_information
            return None


class CodeAgent(MultiStepAgent):
    """
    In this agent, the tool calls will be formulated by the LLM in code format, then parsed and executed.

    Args:
        tools (`list[Tool]`): [`Tool`]s that the agent can use.
        model (`Callable[[list[dict[str, str]]], ChatMessage]`): Model that will generate the agent's actions.
        system_prompt (`str`, *optional*): System prompt that will be used to generate the agent's actions.
        grammar (`dict[str, str]`, *optional*): Grammar used to parse the LLM output.
        additional_authorized_imports (`list[str]`, *optional*): Additional authorized imports for the agent.
        planning_interval (`int`, *optional*): Interval at which the agent will run a planning step.
        use_e2b_executor (`bool`, default `False`): Whether to use the E2B executor for remote code execution.
        max_print_outputs_length (`int`, *optional*): Maximum length of the print outputs.
        **kwargs: Additional keyword arguments.

    """

    def __init__(
        self,
        tools: List[Tool],
        model: Callable[[List[Dict[str, str]]], ChatMessage],
        system_prompt: Optional[str] = None,
        grammar: Optional[Dict[str, str]] = None,
        additional_authorized_imports: Optional[List[str]] = None,
        planning_interval: Optional[int] = None,
        use_e2b_executor: bool = False,
        max_print_outputs_length: Optional[int] = None,
        **kwargs,
    ):
        if system_prompt is None:
            system_prompt = CODE_SYSTEM_PROMPT

        self.additional_authorized_imports = additional_authorized_imports if additional_authorized_imports else []
        self.authorized_imports = list(set(BASE_BUILTIN_MODULES) | set(self.additional_authorized_imports))
        if "{{authorized_imports}}" not in system_prompt:
            raise ValueError("Tag '{{authorized_imports}}' should be provided in the prompt.")
        super().__init__(
            tools=tools,
            model=model,
            system_prompt=system_prompt,
            grammar=grammar,
            planning_interval=planning_interval,
            **kwargs,
        )
        if "*" in self.additional_authorized_imports:
            self.logger.log(
                "Caution: you set an authorization for all imports, meaning your agent can decide to import any package it deems necessary. This might raise issues if the package is not installed in your environment.",
                0,
            )

        if use_e2b_executor and len(self.managed_agents) > 0:
            raise Exception(
                f"You passed both {use_e2b_executor=} and some managed agents. Managed agents is not yet supported with remote code execution."
            )

        all_tools = {**self.tools, **self.managed_agents}
        if use_e2b_executor:
            self.python_executor = E2BExecutor(
                self.additional_authorized_imports,
                list(all_tools.values()),
                self.logger,
            )
        else:
            self.python_executor = LocalPythonInterpreter(
                self.additional_authorized_imports,
                all_tools,
                max_print_outputs_length=max_print_outputs_length,
            )

    def initialize_system_prompt(self):
        self.system_prompt = super().initialize_system_prompt()
        self.system_prompt = self.system_prompt.replace(
            "{{authorized_imports}}",
            (
                "You can import from any package you want."
                if "*" in self.authorized_imports
                else str(self.authorized_imports)
            ),
        )
        return self.system_prompt

    def step(self, memory_step: ActionStep) -> Union[None, Any]:
        """
        Perform one step in the ReAct framework: the agent thinks, acts, and observes the result.
        Returns None if the step is not final.
        """
        memory_messages = self.write_memory_to_messages()

        self.input_messages = memory_messages.copy()

        # Add new step in logs
        memory_step.model_input_messages = memory_messages.copy()
        try:
            additional_args = {"grammar": self.grammar} if self.grammar is not None else {}
            chat_message: ChatMessage = self.model(
                self.input_messages,
                stop_sequences=["<end_code>", "Observation:"],
                **additional_args,
            )
            memory_step.model_output_message = chat_message
            model_output = chat_message.content
            memory_step.model_output = model_output
        except Exception as e:
            raise AgentGenerationError(f"Error in generating model output:\n{e}", self.logger) from e

        self.logger.log_markdown(
            content=model_output,
            title="Output message of the LLM:",
            level=LogLevel.DEBUG,
        )

        # Parse
        try:
            code_action = fix_final_answer_code(parse_code_blobs(model_output))
        except Exception as e:
            error_msg = f"Error in code parsing:\n{e}\nMake sure to provide correct code blobs."
            raise AgentParsingError(error_msg, self.logger)

        memory_step.tool_calls = [
            ToolCall(
                name="python_interpreter",
                arguments=code_action,
                id=f"call_{len(self.memory.steps)}",
            )
        ]

        # Execute
        self.logger.log_code(title="Executing parsed code:", content=code_action, level=LogLevel.INFO)
        is_final_answer = False
        try:
            output, execution_logs, is_final_answer = self.python_executor(
                code_action,
                self.state,
            )
            execution_outputs_console = []
            if len(execution_logs) > 0:
                execution_outputs_console += [
                    Text("Execution logs:", style="bold"),
                    Text(execution_logs),
                ]
            observation = "Execution logs:\n" + execution_logs
        except Exception as e:
            if hasattr(self.python_executor, "state") and "_print_outputs" in self.python_executor.state:
                execution_logs = str(self.python_executor.state["_print_outputs"])
                if len(execution_logs) > 0:
                    execution_outputs_console = [
                        Text("Execution logs:", style="bold"),
                        Text(execution_logs),
                    ]
                    memory_step.observations = "Execution logs:\n" + execution_logs
                    self.logger.log(Group(*execution_outputs_console), level=LogLevel.INFO)
            error_msg = str(e)
            if "Import of " in error_msg and " is not allowed" in error_msg:
                self.logger.log(
                    "[bold red]Warning to user: Code execution failed due to an unauthorized import - Consider passing said import under `additional_authorized_imports` when initializing your CodeAgent.",
                    level=LogLevel.INFO,
                )
            raise AgentExecutionError(error_msg, self.logger)

        truncated_output = truncate_content(str(output))
        observation += "Last output from code snippet:\n" + truncated_output
        memory_step.observations = observation

        execution_outputs_console += [
            Text(
                f"{('Out - Final answer' if is_final_answer else 'Out')}: {truncated_output}",
                style=(f"bold {YELLOW_HEX}" if is_final_answer else ""),
            ),
        ]
        self.logger.log(Group(*execution_outputs_console), level=LogLevel.INFO)
        memory_step.action_output = output
        return output if is_final_answer else None


<<<<<<< HEAD
class ManagedAgent:
    """
    ManagedAgent class that manages an agent and provides additional prompting and run summaries.

    Args:
        agent (`object`): The agent to be managed.
        name (`str`): The name of the managed agent.
        description (`str`): A description of the managed agent.
        additional_prompting (`Optional[str]`, *optional*): Additional prompting for the managed agent. Defaults to None.
        provide_run_summary (`bool`, *optional*): Whether to provide a run summary after the agent completes its task. Defaults to False.
        managed_agent_prompt (`Optional[str]`, *optional*): Custom prompt for the managed agent. Defaults to None.

    """

    def __init__(
        self,
        agent,
        name,
        description,
        additional_prompting: Optional[str] = None,
        provide_run_summary: bool = False,
        managed_agent_prompt: Optional[str] = None,
    ):
        self.agent = agent
        self.name = name
        self.description = description
        self.additional_prompting = additional_prompting
        self.provide_run_summary = provide_run_summary
        self.managed_agent_prompt = managed_agent_prompt if managed_agent_prompt else MANAGED_AGENT_PROMPT

    def write_full_task(self, task):
        """Adds additional prompting for the managed agent, like 'add more detail in your answer'."""
        full_task = self.managed_agent_prompt.format(name=self.name, task=task)
        if self.additional_prompting:
            full_task = full_task.replace("\n{additional_prompting}", self.additional_prompting).strip()
        else:
            full_task = full_task.replace("\n{additional_prompting}", "").strip()
        return full_task

    def __call__(self, request, **kwargs):
        full_task = self.write_full_task(request)
        output = self.agent.run(full_task, **kwargs)
        if self.provide_run_summary:
            answer = f"Here is the final answer from your managed agent '{self.name}':\n"
            answer += str(output)
            answer += f"\n\nFor more detail, find below a summary of this agent's work:\nSUMMARY OF WORK FROM AGENT '{self.name}':\n"
            for message in self.agent.write_memory_to_messages(summary_mode=True):
                content = message["content"]
                answer += "\n" + truncate_content(str(content)) + "\n---"
            answer += f"\nEND OF SUMMARY OF WORK FROM AGENT '{self.name}'."
            return answer
        else:
            return output


class OutlinesAgent(MultiStepAgent):
    """
    In this agent, the tool calls will be formulated by the LLM in code format, then parsed and executed.

    Args:
        tools (`list[Tool]`): [`Tool`]s that the agent can use.
        model (`Callable[[list[dict[str, str]]], ChatMessage]`): Model that will generate the agent's actions.
        system_prompt (`str`, *optional*): System prompt that will be used to generate the agent's actions.
        grammar (`dict[str, str]`, *optional*): Grammar used to parse the LLM output.
        additional_authorized_imports (`list[str]`, *optional*): Additional authorized imports for the agent.
        planning_interval (`int`, *optional*): Interval at which the agent will run a planning step.
        use_e2b_executor (`bool`, default `False`): Whether to use the E2B executor for remote code execution.
        max_print_outputs_length (`int`, *optional*): Maximum length of the print outputs.
        **kwargs: Additional keyword arguments.

    """

    def __init__(
        self,
        tools: List[Tool],
        model: OutlinesModel,
        system_prompt: Optional[str] = None,
        grammar: Optional[Dict[str, str]] = None,
        additional_authorized_imports: Optional[List[str]] = None,
        planning_interval: Optional[int] = None,
        use_e2b_executor: bool = False,
        max_print_outputs_length: Optional[int] = None,
        **kwargs,
    ):
        if system_prompt is None:
            system_prompt = OUTLINES_SYSTEM_PROMPT

        self.additional_authorized_imports = additional_authorized_imports if additional_authorized_imports else []
        self.authorized_imports = list(set(BASE_BUILTIN_MODULES) | set(self.additional_authorized_imports))
        super().__init__(
            tools=tools,
            model=model,
            system_prompt=system_prompt,
            grammar=grammar,
            planning_interval=planning_interval,
            **kwargs,
        )
        self.model = model
        if "*" in self.additional_authorized_imports:
            self.logger.log(
                "Caution: you set an authorization for all imports, meaning your agent can decide to import any package it deems necessary. This might raise issues if the package is not installed in your environment.",
                0,
            )

        if use_e2b_executor and len(self.managed_agents) > 0:
            raise Exception(
                f"You passed both {use_e2b_executor=} and some managed agents. Managed agents is not yet supported with remote code execution."
            )

        all_tools = {**self.tools, **self.managed_agents}
        if use_e2b_executor:
            self.python_executor = E2BExecutor(
                self.additional_authorized_imports,
                list(all_tools.values()),
                self.logger,
            )
        else:
            self.python_executor = LocalPythonInterpreter(
                self.additional_authorized_imports,
                all_tools,
                max_print_outputs_length=max_print_outputs_length,
            )

    def initialize_system_prompt(self):
        self.system_prompt = super().initialize_system_prompt()
        self.system_prompt = self.system_prompt.replace(
            "{{authorized_imports}}",
            (
                "You can import from any package you want."
                if "*" in self.authorized_imports
                else str(self.authorized_imports)
            ),
        )
        return self.system_prompt

    def step(self, memory_step: ActionStep) -> Union[None, Any]:
        """
        Perform one step in the ReAct framework: the agent thinks, acts, and observes the result.
        Returns None if the step is not final.
        """
        memory_messages = self.write_memory_to_messages()

        self.input_messages = memory_messages.copy()

        # Add new step in logs
        memory_step.model_input_messages = memory_messages.copy()
        try:
            # SELECT TOOL TO USE
            tool_selection_schema = {
                "title": "Tool selection",
                "description": "Chose the best tool to use given the current context.",
                "type": "object",
                "properties": {
                    "tool_name": {
                        "type": "string",
                        "enum": [self.tools[tool].name for tool in self.tools],
                        "description": "Chose the best tool to use given the current context.",
                    }
                },
                "required": ["tool_name"],
            }
            sel_res = self.model(self.input_messages, json_schema=tool_selection_schema)
            selected_tool_name = sel_res["tool_name"]

            if selected_tool_name == "final_answer":
                content = "Chose to use the tool `final_answer` no inputs"
            else:
                selected_tool_inputs = self.tools[selected_tool_name].inputs
                tool_inputs_schema = {
                    "title": "Tool inputs",
                    "description": "You are to provide the appropriate inputs for this tool",
                    "type": "object",
                    "properties": selected_tool_inputs,
                    "required": [
                        key for key in selected_tool_inputs
                    ],  # TODO: This is an assumption, not sure how it should be handled
                }
                tool_res = self.model(self.input_messages, json_schema=tool_inputs_schema)
                tool_inputs_json = tool_res
                content = f"Chose to use the tool `{selected_tool_name}` with the inputs `{tool_inputs_json}`"

                memory_step.tool_calls = [
                    ToolCall(
                        name="python_interpreter",
                        arguments=tool_inputs_json,
                        id=f"call_{len(self.memory.steps)}",
                    )
                ]

            chat_message = ChatMessage(role="assistant", content=content)

            self.logger.log_markdown(
                content=content,
                title="Output message of the LLM:",
                level=LogLevel.DEBUG,
            )

            memory_step.model_output_message = chat_message
            model_output = chat_message.content
            memory_step.model_output = model_output
        except Exception as e:
            raise AgentGenerationError(f"Error in generating model output:\n{e}", self.logger) from e

        self.logger.log(
            model_output,
            level=LogLevel.INFO,
        )

        is_final_answer = True if selected_tool_name == "final_answer" else False
        observation = ""
        try:
            if selected_tool_name == "final_answer":
                final_answer_schema = {
                    "title": "Final answer",
                    "description": "You are to provide the final answer to the user's request.",
                    "type": "object",
                    "properties": {
                        "final_answer": {
                            "type": "string",
                            "description": "The final answer to the user's request.",
                        }
                    },
                    "required": ["final_answer"],
                }
                final_answer_res = self.model(self.input_messages, json_schema=final_answer_schema)
                output = final_answer_res["final_answer"]
            else:
                output = self.tools[selected_tool_name].forward(**tool_inputs_json)
            execution_outputs_console = []
        except Exception as e:
            error_msg = str(e)
            raise AgentExecutionError(error_msg, self.logger)

        truncated_output = truncate_content(str(output))
        observation += "Last output from code snippet:\n" + truncated_output
        memory_step.observations = observation

        execution_outputs_console += [
            Text(
                f"{('Out - Final answer' if is_final_answer else 'Out')}: {truncated_output}",
                style=(f"bold {YELLOW_HEX}" if is_final_answer else ""),
            ),
        ]
        self.logger.log(Group(*execution_outputs_console), level=LogLevel.INFO)
        memory_step.action_output = output
        return output if is_final_answer else None


__all__ = [
    "OutlinesAgent",
    "ManagedAgent",
    "MultiStepAgent",
    "CodeAgent",
    "ToolCallingAgent",
    "AgentMemory",
]
=======
__all__ = ["MultiStepAgent", "CodeAgent", "ToolCallingAgent", "AgentMemory"]
>>>>>>> 8b02821a
<|MERGE_RESOLUTION|>--- conflicted
+++ resolved
@@ -975,7 +975,6 @@
         return output if is_final_answer else None
 
 
-<<<<<<< HEAD
 class ManagedAgent:
     """
     ManagedAgent class that manages an agent and provides additional prompting and run summaries.
@@ -1231,7 +1230,4 @@
     "CodeAgent",
     "ToolCallingAgent",
     "AgentMemory",
-]
-=======
-__all__ = ["MultiStepAgent", "CodeAgent", "ToolCallingAgent", "AgentMemory"]
->>>>>>> 8b02821a
+]