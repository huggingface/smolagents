#!/usr/bin/env python
# coding=utf-8

# Copyright 2024 The HuggingFace Inc. team. All rights reserved.
#
# Licensed under the Apache License, Version 2.0 (the "License");
# you may not use this file except in compliance with the License.
# You may obtain a copy of the License at
#
#     http://www.apache.org/licenses/LICENSE-2.0
#
# Unless required by applicable law or agreed to in writing, software
# distributed under the License is distributed on an "AS IS" BASIS,
# WITHOUT WARRANTIES OR CONDITIONS OF ANY KIND, either express or implied.
# See the License for the specific language governing permissions and
# limitations under the License.
import importlib
import json
import os
import re
import tempfile
import textwrap
import time
import warnings
from abc import ABC, abstractmethod
from collections.abc import Callable, Generator
from concurrent.futures import ThreadPoolExecutor, as_completed
from dataclasses import dataclass
from logging import getLogger
from pathlib import Path
from typing import TYPE_CHECKING, Any, Literal, Type, TypeAlias, TypedDict, Union

import jinja2
import yaml
from huggingface_hub import create_repo, metadata_update, snapshot_download, upload_folder
from jinja2 import StrictUndefined, Template
from rich.live import Live
from rich.markdown import Markdown
from rich.panel import Panel
from rich.rule import Rule
from rich.text import Text


if TYPE_CHECKING:
    import PIL.Image

from langfuse import Langfuse

from .agent_types import AgentAudio, AgentImage
from .default_tools import TOOL_MAPPING, FinalAnswerTool
from .local_python_executor import BASE_BUILTIN_MODULES, LocalPythonExecutor, PythonExecutor
from .memory import (
    ActionStep,
    AgentMemory,
    CallbackRegistry,
    FinalAnswerStep,
    MemoryStep,
    PlanningStep,
    TaskStep,
    Timing,
    TokenUsage,
    ToolCall,
)
from .models import (
    ChatMessage,
    ChatMessageStreamDelta,
    ChatMessageToolCall,
    MessageRole,
    Model,
)
from .monitoring import (
    YELLOW_HEX,
    AgentLogger,
    LogLevel,
    Monitor,
)
<<<<<<< HEAD
from .remote_executors import DockerExecutor, E2BExecutor
from .tools import ReceiveMessagesTool, SendMessageTool, Tool
=======
from .remote_executors import DockerExecutor, E2BExecutor, WasmExecutor
from .tools import Tool, validate_tool_arguments
>>>>>>> 40601540
from .utils import (
    AGENT_GRADIO_APP_TEMPLATE,
    AgentError,
    AgentMaxRuntimeError,
    AgentMaxStepsError,
    AgentParsingError,
    AgentToolCallError,
    AgentToolExecutionError,
    is_valid_name,
    make_init_file,
    parse_code_blobs,
    truncate_content,
)


logger = getLogger(__name__)

langfuse = Langfuse(
    public_key=os.environ.get("LANGFUSE_PUBLIC_KEY"),
    secret_key=os.environ.get("LANGFUSE_SECRET_KEY"),
    host=os.environ.get("LANGFUSE_HOST", "https://cloud.langfuse.com"),
)


def get_variable_names(self, template: str) -> set[str]:
    pattern = re.compile(r"\{\{([^{}]+)\}\}")
    return {match.group(1).strip() for match in pattern.finditer(template)}


def populate_template(template: str, variables: dict[str, Any]) -> str:
    compiled_template = Template(template, undefined=StrictUndefined)
    try:
        return compiled_template.render(**variables)
    except Exception as e:
        raise Exception(f"Error during jinja template rendering: {type(e).__name__}: {e}")


@dataclass
class ActionOutput:
    output: Any
    is_final_answer: bool


@dataclass
class ToolOutput:
    id: str
    output: Any
    is_final_answer: bool
    observation: str
    tool_call: ToolCall


class PlanningPromptTemplate(TypedDict):
    """
    Prompt templates for the planning step.

    Args:
        plan (`str`): Initial plan prompt.
        update_plan_pre_messages (`str`): Update plan pre-messages prompt.
        update_plan_post_messages (`str`): Update plan post-messages prompt.
    """

    initial_plan: str
    update_plan_pre_messages: str
    update_plan_post_messages: str


class ManagedAgentPromptTemplate(TypedDict):
    """
    Prompt templates for the managed agent.

    Args:
        task (`str`): Task prompt.
        report (`str`): Report prompt.
    """

    task: str
    report: str


class FinalAnswerPromptTemplate(TypedDict):
    """
    Prompt templates for the final answer.

    Args:
        pre_messages (`str`): Pre-messages prompt.
        post_messages (`str`): Post-messages prompt.
    """

    pre_messages: str
    post_messages: str


class PromptTemplates(TypedDict):
    """
    Prompt templates for the agent.

    Args:
        system_prompt (`str`): System prompt.
        planning ([`~agents.PlanningPromptTemplate`]): Planning prompt templates.
        managed_agent ([`~agents.ManagedAgentPromptTemplate`]): Managed agent prompt templates.
        final_answer ([`~agents.FinalAnswerPromptTemplate`]): Final answer prompt templates.
    """

    system_prompt: str
    planning: PlanningPromptTemplate
    managed_agent: ManagedAgentPromptTemplate
    final_answer: FinalAnswerPromptTemplate


EMPTY_PROMPT_TEMPLATES = PromptTemplates(
    system_prompt="",
    planning=PlanningPromptTemplate(
        initial_plan="",
        update_plan_pre_messages="",
        update_plan_post_messages="",
    ),
    managed_agent=ManagedAgentPromptTemplate(task="", report=""),
    final_answer=FinalAnswerPromptTemplate(pre_messages="", post_messages=""),
)


@dataclass
class RunResult:
    """Holds extended information about an agent run.

    Attributes:
        output (Any | None): The final output of the agent run, if available.
        state (Literal["success", "max_steps_error"]): The final state of the agent after the run.
        messages (list[dict]): The agent's memory, as a list of messages.
        token_usage (TokenUsage | None): Count of tokens used during the run.
        timing (Timing): Timing details of the agent run: start time, end time, duration.
    """

    output: Any | None
    state: Literal["success", "max_steps_error"]
    messages: list[dict]
    token_usage: TokenUsage | None
    timing: Timing


StreamEvent: TypeAlias = Union[
    ChatMessageStreamDelta,
    ChatMessageToolCall,
    ActionOutput,
    ToolCall,
    ToolOutput,
    PlanningStep,
    ActionStep,
    FinalAnswerStep,
]


class MultiStepAgent(ABC):
    """
    Agent class that solves the given task step by step, using the ReAct framework:
    While the objective is not reached, the agent will perform a cycle of action (given by the LLM) and observation (obtained from the environment).

    Args:
        tools (`list[Tool]`): [`Tool`]s that the agent can use.
        model (`Callable[[list[dict[str, str]]], ChatMessage]`): Model that will generate the agent's actions.
        prompt_templates ([`~agents.PromptTemplates`], *optional*): Prompt templates.
        instructions (`str`, *optional*): Custom instructions for the agent, will be inserted in the system prompt.
        max_steps (`int`, default `20`): Maximum number of steps the agent can take to solve the task.
        max_runtime (`int`, default `300`): Maximum runtime allowed for `run()` in seconds.
        add_base_tools (`bool`, default `False`): Whether to add the base tools to the agent's tools.
        verbosity_level (`LogLevel`, default `LogLevel.INFO`): Level of verbosity of the agent's logs.
        grammar (`dict[str, str]`, *optional*): Grammar used to parse the LLM output.
            <Deprecated version="1.17.0">
            Parameter `grammar` is deprecated and will be removed in version 1.20.
            </Deprecated>
        managed_agents (`list`, *optional*): Managed agents that the agent can call.
        step_callbacks (`list[Callable]` | `dict[Type[MemoryStep], Callable | list[Callable]]`, *optional*): Callbacks that will be called at each step.
        planning_interval (`int`, *optional*): Interval at which the agent will run a planning step.
        name (`str`, *optional*): Necessary for a managed agent only - the name by which this agent can be called.
        description (`str`, *optional*): Necessary for a managed agent only - the description of this agent.
        provide_run_summary (`bool`, *optional*): Whether to provide a run summary when called as a managed agent.
        final_answer_checks (`list[Callable]`, *optional*): List of validation functions to run before accepting a final answer.
            Each function should:
            - Take the final answer and the agent's memory as arguments.
            - Return a boolean indicating whether the final answer is valid.
    """

    def __init__(
        self,
        tools: list[Tool],
        model: Model,
        agent_id: int,  # New parameter
        queue_dict: dict,  # New parameter
        prompt_templates: PromptTemplates | None = None,
        instructions: str | None = None,
        max_steps: int = 20,
        max_runtime: int = 300,
        add_base_tools: bool = False,
        verbosity_level: LogLevel = LogLevel.INFO,
        grammar: dict[str, str] | None = None,
        managed_agents: list | None = None,
        step_callbacks: list[Callable] | dict[Type[MemoryStep], Callable | list[Callable]] | None = None,
        planning_interval: int | None = None,
        name: str | None = None,
        description: str | None = None,
        provide_run_summary: bool = False,
        final_answer_checks: list[Callable] | None = None,
        return_full_result: bool = False,
        logger: AgentLogger | None = None,
    ):
        self.agent_name = self.__class__.__name__
        self.model = model
        self.agent_id = agent_id  # Store unique agent ID
        self.queue_dict = queue_dict  # Shared dictionary of queues
        self.queue = queue_dict[agent_id]  # Agent's own queue
        self._send_message_tool = SendMessageTool(queue_dict)
        self._receive_messages_tool = ReceiveMessagesTool(agent_id, queue_dict)
        self.prompt_templates = prompt_templates or EMPTY_PROMPT_TEMPLATES
        if prompt_templates is not None:
            missing_keys = set(EMPTY_PROMPT_TEMPLATES.keys()) - set(prompt_templates.keys())
            assert not missing_keys, (
                f"Some prompt templates are missing from your custom `prompt_templates`: {missing_keys}"
            )
            for key, value in EMPTY_PROMPT_TEMPLATES.items():
                if isinstance(value, dict):
                    for subkey in value.keys():
                        assert key in prompt_templates.keys() and (subkey in prompt_templates[key].keys()), (
                            f"Some prompt templates are missing from your custom `prompt_templates`: {subkey} under {key}"
                        )

        self.max_steps = max_steps
        self.max_runtime = max_runtime
        self.step_number = 0
        if grammar is not None:
            warnings.warn(
                "Parameter 'grammar' is deprecated and will be removed in version 1.20.",
                FutureWarning,
            )
        self.grammar = grammar
        self.planning_interval = planning_interval
        self.state: dict[str, Any] = {}
        self.name = self._validate_name(name)
        self.description = description
        self.provide_run_summary = provide_run_summary
        self.final_answer_checks = final_answer_checks if final_answer_checks is not None else []
        self.return_full_result = return_full_result
        self.instructions = instructions
        self._setup_managed_agents(managed_agents)
        self._setup_tools(tools, add_base_tools)
        self._validate_tools_and_managed_agents(tools, managed_agents)

        self.task: str | None = None
        self.memory = AgentMemory(self.system_prompt)

        if logger is None:
            self.logger = AgentLogger(level=verbosity_level)
        else:
            self.logger = logger

        self.monitor = Monitor(self.model, self.logger)
        self._setup_step_callbacks(step_callbacks)
        self.stream_outputs = False
        # Initialize Langfuse trace
        self.trace = langfuse.trace(name=f"Agent_{agent_id}_trace") if langfuse else None

    def send_message(self, target_id: int, message: Any) -> None:
        """Send a message to the target agent's queue."""
        if self.trace:
            span = self.trace.span(name=f"send_message_{self.agent_id}")
            span.update(inputs={"target_id": target_id, "message": str(message)})
        try:
            self._send_message_tool(target_id, message)
            self.logger.log(f"Agent {self.agent_id} sent message to Agent {target_id}", level=LogLevel.INFO)

        except ValueError:
            self.logger.log(
                f"Agent {self.agent_id} failed to send message: Target {target_id} not found",
                level=LogLevel.WARNING,
            )

    def receive_messages(self) -> None:
        """Process all incoming messages in the agent's queue."""
        for message in self._receive_messages_tool():
            self.process_message(message)

    def process_message(self, message: Any) -> None:
        """Handle a received message."""
        self.logger.log(f"Agent {self.agent_id} received message: {message}", level=LogLevel.INFO)
        # Example: If message is a task, treat it as a new task
        if isinstance(message, str):
            self.task = message
            self.memory.steps.append(TaskStep(task=self.task))
            # Process task (e.g., generate code or execute)
            self._process_task()
        elif isinstance(message, dict) and "tool_call" in message:
            # Handle tool call results or delegated tasks
            self._process_tool_call(message["tool_call"])

    @property
    def system_prompt(self) -> str:
        return self.initialize_system_prompt()

    @system_prompt.setter
    def system_prompt(self, value: str):
        raise AttributeError(
            """The 'system_prompt' property is read-only. Use 'self.prompt_templates["system_prompt"]' instead."""
        )

    def _validate_name(self, name: str | None) -> str | None:
        if name is not None and not is_valid_name(name):
            raise ValueError(f"Agent name '{name}' must be a valid Python identifier and not a reserved keyword.")
        return name

    def _setup_managed_agents(self, managed_agents: list | None = None) -> None:
        """Setup managed agents with proper logging."""
        self.managed_agents = {}
        if managed_agents:
            assert all(agent.name and agent.description for agent in managed_agents), (
                "All managed agents need both a name and a description!"
            )
            self.managed_agents = {agent.name: agent for agent in managed_agents}
            # Ensure managed agents can be called as tools by the model: set their inputs and output_type
            for agent in self.managed_agents.values():
                agent.inputs = {
                    "task": {"type": "string", "description": "Long detailed description of the task."},
                    "additional_args": {
                        "type": "object",
                        "description": "Dictionary of extra inputs to pass to the managed agent, e.g. images, dataframes, or any other contextual data it may need.",
                    },
                }
                agent.output_type = "string"

    def _setup_tools(self, tools, add_base_tools):
        assert all(isinstance(tool, Tool) for tool in tools), "All elements must be instance of Tool (or a subclass)"
        self.tools = {tool.name: tool for tool in tools}
        if add_base_tools:
            self.tools.update(
                {
                    name: cls()
                    for name, cls in TOOL_MAPPING.items()
                    if name != "python_interpreter" or self.__class__.__name__ == "ToolCallingAgent"
                }
            )
        self.tools.setdefault("final_answer", FinalAnswerTool())

    def _validate_tools_and_managed_agents(self, tools, managed_agents):
        tool_and_managed_agent_names = [tool.name for tool in tools]
        if managed_agents is not None:
            tool_and_managed_agent_names += [agent.name for agent in managed_agents]
        if self.name:
            tool_and_managed_agent_names.append(self.name)
        if len(tool_and_managed_agent_names) != len(set(tool_and_managed_agent_names)):
            raise ValueError(
                "Each tool or managed_agent should have a unique name! You passed these duplicate names: "
                f"{[name for name in tool_and_managed_agent_names if tool_and_managed_agent_names.count(name) > 1]}"
            )

    def _setup_step_callbacks(self, step_callbacks):
        # Initialize step callbacks registry
        self.step_callbacks = CallbackRegistry()
        if step_callbacks:
            # Register callbacks list only for ActionStep for backward compatibility
            if isinstance(step_callbacks, list):
                for callback in step_callbacks:
                    self.step_callbacks.register(ActionStep, callback)
            # Register callbacks dict for specific step classes
            elif isinstance(step_callbacks, dict):
                for step_cls, callbacks in step_callbacks.items():
                    if not isinstance(callbacks, list):
                        callbacks = [callbacks]
                    for callback in callbacks:
                        self.step_callbacks.register(step_cls, callback)
            else:
                raise ValueError("step_callbacks must be a list or a dict")
        # Register monitor update_metrics only for ActionStep for backward compatibility
        self.step_callbacks.register(ActionStep, self.monitor.update_metrics)

    def run(
        self,
        task: str | None = None,
        reset: bool = True,
        images: list["PIL.Image.Image"] | None = None,
        additional_args: dict | None = None,
        max_runtime: int | None = None,  # Maximum runtime in seconds
    ):
        """
        Run the agent in a decentralized manner, processing tasks from its queue.
        The vanilla method use a centralized ReAct loop, but this method allows for decentralized processing.

        Args:
            task (`str`, *optional*): Initial task to perform.
            reset (`bool`): Whether to reset the conversation or keep it going.
            images (`list[PIL.Image.Image]`, *optional*): Image(s) objects.
            additional_args (`dict`, *optional*): Additional variables for the agent.
            max_runtime (`int`, *optional*): Maximum runtime in seconds before terminating. If None, uses
            the agent's `max_runtime` attribute.
        """
<<<<<<< HEAD
=======
        max_steps = max_steps or self.max_steps
        self.task = task
        self.interrupt_switch = False
        if additional_args:
            self.state.update(additional_args)
            self.task += f"""
You have been provided with these additional arguments, that you can access using the keys as variables in your python code:
{str(additional_args)}."""

        self.memory.system_prompt = SystemPromptStep(system_prompt=self.system_prompt)
>>>>>>> 40601540
        if reset:
            self.memory.reset()
            self.monitor.reset()
            self.step_number = 0
            self.interrupt_switch = False

        if task:
            self.task = task
            self.memory.steps.append(TaskStep(task=self.task, task_images=images))
            self.logger.log_task(
                content=self.task.strip(),
                subtitle=f"{type(self.model).__name__} - {(self.model.model_id if hasattr(self.model, 'model_id') else '')}",
                level=LogLevel.INFO,
                title=f"Agent {self.agent_id}",
            )

        if additional_args is not None:
            self.state.update(additional_args)

        if getattr(self, "python_executor", None):
            self.python_executor.send_variables(variables=self.state)
            self.python_executor.send_tools({**self.tools, **self.managed_agents})

        # Decentralized loop: process messages and tasks
        if max_runtime is None:
            max_runtime = self.max_runtime

<<<<<<< HEAD
        start_time = time.time()
        try:
            while True:
                if max_runtime is not None and time.time() - start_time >= max_runtime:
                    raise AgentMaxRuntimeError("Reached maximum runtime.", self.logger)

                self.step_number += 1

                if self.step_number > self.max_steps:
                    raise AgentMaxStepsError("Reached maximum number of steps.", self.logger)

                if self.interrupt_switch:
                    raise AgentError("Agent interrupted.", self.logger)

                self.receive_messages()

                if self.task:
                    self._process_task()

                time.sleep(1)  # Prevent busy loop; adjust as needed
        except AgentMaxStepsError as e:
            self.logger.log(f"Max steps reached: {e}", level=LogLevel.WARNING)
            final_answer = self._handle_max_steps_reached(self.task, images)
            return final_answer
        except AgentMaxRuntimeError as e:
            self.logger.log(f"Max runtime reached: {e}", level=LogLevel.WARNING)
            final_answer = self._handle_max_runtime_reached(self.task, images)
            return final_answer
        except AgentError as e:
            self.logger.log(f"Agent error: {e}", level=LogLevel.ERROR)
            return str(e)
        except Exception as e:
            self.logger.log(f"Unexpected error: {e}", level=LogLevel.ERROR)
            raise AgentError(f"Unexpected error: {e}", self.logger)

    def _process_task(self) -> None:
        """Process the current task, e.g., generate code or delegate to another agent."""
        try:
            # Example: Agent 0 generates code, sends to Agent 1 for execution
            if self.agent_id == 0:
                code = self._generate_code()
                self.send_message(1, code)
            # Agent 1 might execute code or use tools
            elif self.agent_id == 1:
                self._process_tool_call({"name": "python_interpreter", "arguments": self.task})
        except AgentError as e:
            self.logger.log(f"Error processing task: {e}", level=LogLevel.ERROR)
            self.send_message(0, {"error": str(e)})

    def _generate_code(self) -> str:
        """Generate code for the task (customize based on CodeAgent logic)."""
        memory_messages = self.write_memory_to_messages()
        input_messages = memory_messages + [
            ChatMessage(role=MessageRole.USER, content=[{"type": "text", "text": f"Generate code for: {self.task}"}])
        ]
        chat_message = self.model.generate(input_messages)
        code = parse_code_blobs(chat_message.content) or chat_message.content
        self.logger.log_code(title=f"Agent {self.agent_id} generated code:", content=code, level=LogLevel.INFO)
        return code

    def _process_tool_call(self, tool_call: dict) -> None:
        """Execute a tool call received from another agent."""
        tool_name = tool_call["name"]
        arguments = tool_call["arguments"]
        try:
            result = self.execute_tool_call(tool_name, arguments)
            self.logger.log(f"Agent {self.agent_id} tool result: {result}", level=LogLevel.INFO)
            if tool_name == "final_answer":
                self.memory.steps.append(FinalAnswerStep(output=result))
            # Optionally send result to another agent
            self.send_message(0, {"tool_call": {"name": "final_answer", "arguments": result}})
        except AgentToolExecutionError as e:
            self.logger.log(f"Tool execution error: {e}", level=LogLevel.ERROR)
=======
        return output

    def _run_stream(
        self, task: str, max_steps: int, images: list["PIL.Image.Image"] | None = None
    ) -> Generator[ActionStep | PlanningStep | FinalAnswerStep | ChatMessageStreamDelta]:
        self.step_number = 1
        returned_final_answer = False
        while not returned_final_answer and self.step_number <= max_steps:
            if self.interrupt_switch:
                raise AgentError("Agent interrupted.", self.logger)

            # Run a planning step if scheduled
            if self.planning_interval is not None and (
                self.step_number == 1 or (self.step_number - 1) % self.planning_interval == 0
            ):
                planning_start_time = time.time()
                planning_step = None
                for element in self._generate_planning_step(
                    task, is_first_step=len(self.memory.steps) == 1, step=self.step_number
                ):  # Don't use the attribute step_number here, because there can be steps from previous runs
                    yield element
                    planning_step = element
                assert isinstance(planning_step, PlanningStep)  # Last yielded element should be a PlanningStep
                planning_end_time = time.time()
                planning_step.timing = Timing(
                    start_time=planning_start_time,
                    end_time=planning_end_time,
                )
                self._finalize_step(planning_step)
                self.memory.steps.append(planning_step)

            # Start action step!
            action_step_start_time = time.time()
            action_step = ActionStep(
                step_number=self.step_number,
                timing=Timing(start_time=action_step_start_time),
                observations_images=images,
            )
            self.logger.log_rule(f"Step {self.step_number}", level=LogLevel.INFO)
            try:
                for output in self._step_stream(action_step):
                    # Yield all
                    yield output

                    if isinstance(output, ActionOutput) and output.is_final_answer:
                        final_answer = output.output
                        self.logger.log(
                            Text(f"Final answer: {final_answer}", style=f"bold {YELLOW_HEX}"),
                            level=LogLevel.INFO,
                        )

                        if self.final_answer_checks:
                            self._validate_final_answer(final_answer)
                        returned_final_answer = True
                        action_step.is_final_answer = True

            except AgentGenerationError as e:
                # Agent generation errors are not caused by a Model error but an implementation error: so we should raise them and exit.
                raise e
            except AgentError as e:
                # Other AgentError types are caused by the Model, so we should log them and iterate.
                action_step.error = e
            finally:
                self._finalize_step(action_step)
                self.memory.steps.append(action_step)
                yield action_step
                self.step_number += 1

        if not returned_final_answer and self.step_number == max_steps + 1:
            final_answer = self._handle_max_steps_reached(task, images)
            yield action_step
        yield FinalAnswerStep(handle_agent_output_types(final_answer))

    def _validate_final_answer(self, final_answer: Any):
        for check_function in self.final_answer_checks:
            try:
                assert check_function(final_answer, self.memory)
            except Exception as e:
                raise AgentError(f"Check {check_function.__name__} failed with error: {e}", self.logger)

    def _finalize_step(self, memory_step: ActionStep | PlanningStep):
        memory_step.timing.end_time = time.time()
        self.step_callbacks.callback(memory_step, agent=self)
>>>>>>> 40601540

    def _handle_max_steps_reached(self, task: str, images: list["PIL.Image.Image"]) -> Any:
        action_step_start_time = time.time()
        final_answer = self.provide_final_answer(task, images)
        final_memory_step = ActionStep(
            step_number=self.step_number,
            error=AgentMaxStepsError("Reached max steps.", self.logger),
            timing=Timing(start_time=action_step_start_time, end_time=time.time()),
            token_usage=final_answer.token_usage,
        )
        final_memory_step.action_output = final_answer.content
        self._finalize_step(final_memory_step)
        self.memory.steps.append(final_memory_step)
        return final_answer.content

    def _handle_max_runtime_reached(self, task: str, images: list["PIL.Image.Image"]) -> Any:
        action_step_start_time = time.time()
        final_answer = self.provide_final_answer(task, images)
        final_memory_step = ActionStep(
            step_number=self.step_number,
            error=AgentMaxRuntimeError("Reached max runtime.", self.logger),
            timing=Timing(start_time=action_step_start_time, end_time=time.time()),
            token_usage=final_answer.token_usage,
        )
        final_memory_step.action_output = final_answer.content
        self._finalize_step(final_memory_step)
        self.memory.steps.append(final_memory_step)
        return final_answer.content

    def _generate_planning_step(
        self, task, is_first_step: bool, step: int
    ) -> Generator[ChatMessageStreamDelta | PlanningStep]:
        start_time = time.time()
        if is_first_step:
            input_messages = [
                ChatMessage(
                    role=MessageRole.USER,
                    content=[
                        {
                            "type": "text",
                            "text": populate_template(
                                self.prompt_templates["planning"]["initial_plan"],
                                variables={"task": task, "tools": self.tools, "managed_agents": self.managed_agents},
                            ),
                        }
                    ],
                )
            ]
            if self.stream_outputs and hasattr(self.model, "generate_stream"):
                plan_message_content = ""
                output_stream = self.model.generate_stream(input_messages, stop_sequences=["<end_plan>"])  # type: ignore
                input_tokens, output_tokens = 0, 0
                with Live("", console=self.logger.console, vertical_overflow="visible") as live:
                    for event in output_stream:
                        if event.content is not None:
                            plan_message_content += event.content
                            live.update(Markdown(plan_message_content))
                            if event.token_usage:
                                output_tokens += event.token_usage.output_tokens
                                input_tokens = event.token_usage.input_tokens
                        yield event
            else:
                plan_message = self.model.generate(input_messages, stop_sequences=["<end_plan>"])
                plan_message_content = plan_message.content
                input_tokens, output_tokens = (
                    (
                        plan_message.token_usage.input_tokens,
                        plan_message.token_usage.output_tokens,
                    )
                    if plan_message.token_usage
                    else (None, None)
                )
            plan = textwrap.dedent(
                f"""Here are the facts I know and the plan of action that I will follow to solve the task:\n```\n{plan_message_content}\n```"""
            )
        else:
            # Summary mode removes the system prompt and previous planning messages output by the model.
            # Removing previous planning messages avoids influencing too much the new plan.
            memory_messages = self.write_memory_to_messages(summary_mode=True)
            plan_update_pre = ChatMessage(
                role=MessageRole.SYSTEM,
                content=[
                    {
                        "type": "text",
                        "text": populate_template(
                            self.prompt_templates["planning"]["update_plan_pre_messages"], variables={"task": task}
                        ),
                    }
                ],
            )
            plan_update_post = ChatMessage(
                role=MessageRole.USER,
                content=[
                    {
                        "type": "text",
                        "text": populate_template(
                            self.prompt_templates["planning"]["update_plan_post_messages"],
                            variables={
                                "task": task,
                                "tools": self.tools,
                                "managed_agents": self.managed_agents,
                                "remaining_steps": (self.max_steps - step),
                            },
                        ),
                    }
                ],
            )
            input_messages = [plan_update_pre] + memory_messages + [plan_update_post]
            if self.stream_outputs and hasattr(self.model, "generate_stream"):
                plan_message_content = ""
                input_tokens, output_tokens = 0, 0
                with Live("", console=self.logger.console, vertical_overflow="visible") as live:
                    for event in self.model.generate_stream(
                        input_messages,
                        stop_sequences=["<end_plan>"],
                    ):  # type: ignore
                        if event.content is not None:
                            plan_message_content += event.content
                            live.update(Markdown(plan_message_content))
                            if event.token_usage:
                                output_tokens += event.token_usage.output_tokens
                                input_tokens = event.token_usage.input_tokens
                        yield event
            else:
                plan_message = self.model.generate(input_messages, stop_sequences=["<end_plan>"])
                plan_message_content = plan_message.content
                if plan_message.token_usage is not None:
                    input_tokens, output_tokens = (
                        plan_message.token_usage.input_tokens,
                        plan_message.token_usage.output_tokens,
                    )
            plan = textwrap.dedent(
                f"""I still need to solve the task I was given:\n```\n{self.task}\n```\n\nHere are the facts I know and my new/updated plan of action to solve the task:\n```\n{plan_message_content}\n```"""
            )
        log_headline = "Initial plan" if is_first_step else "Updated plan"
        self.logger.log(Rule(f"[bold]{log_headline}", style="orange"), Text(plan), level=LogLevel.INFO)
        yield PlanningStep(
            model_input_messages=input_messages,
            plan=plan,
            model_output_message=ChatMessage(role=MessageRole.ASSISTANT, content=plan_message_content),
            token_usage=TokenUsage(input_tokens=input_tokens, output_tokens=output_tokens),
            timing=Timing(start_time=start_time, end_time=time.time()),
        )

    @property
    def logs(self):
        logger.warning(
            "The 'logs' attribute is deprecated and will soon be removed. Please use 'self.memory.steps' instead."
        )
        return [self.memory.system_prompt] + self.memory.steps

    @abstractmethod
    def initialize_system_prompt(self) -> str:
        """To be implemented in child classes"""
        ...

    def interrupt(self):
        """Interrupts the agent execution."""
        self.interrupt_switch = True

    def write_memory_to_messages(
        self,
        summary_mode: bool = False,
    ) -> list[ChatMessage]:
        """
        Reads past llm_outputs, actions, and observations or errors from the memory into a series of messages
        that can be used as input to the LLM. Adds a number of keywords (such as PLAN, error, etc) to help
        the LLM.
        """
        messages = self.memory.system_prompt.to_messages(summary_mode=summary_mode)
        for memory_step in self.memory.steps:
            messages.extend(memory_step.to_messages(summary_mode=summary_mode))
        return messages

    def _step_stream(
        self, memory_step: ActionStep
    ) -> Generator[ChatMessageStreamDelta | ToolCall | ToolOutput | ActionOutput]:
        """
        Perform one step in the ReAct framework: the agent thinks, acts, and observes the result.
        Yields ChatMessageStreamDelta during the run if streaming is enabled.
        At the end, yields either None if the step is not final, or the final answer.
        """
        raise NotImplementedError("This method should be implemented in child classes")

    def step(self, memory_step: ActionStep) -> Any:
        """
        Perform one step in the ReAct framework: the agent thinks, acts, and observes the result.
        Returns either None if the step is not final, or the final answer.
        """
        return list(self._step_stream(memory_step))[-1]

    def extract_action(self, model_output: str, split_token: str) -> tuple[str, str]:
        """
        Parse action from the LLM output

        Args:
            model_output (`str`): Output of the LLM
            split_token (`str`): Separator for the action. Should match the example in the system prompt.
        """
        try:
            split = model_output.split(split_token)
            rationale, action = (
                split[-2],
                split[-1],
            )  # NOTE: using indexes starting from the end solves for when you have more than one split_token in the output
        except Exception:
            raise AgentParsingError(
                f"No '{split_token}' token provided in your output.\nYour output:\n{model_output}\n. Be sure to include an action, prefaced with '{split_token}'!",
                self.logger,
            )
        return rationale.strip(), action.strip()

    def provide_final_answer(self, task: str, images: list["PIL.Image.Image"] | None = None) -> ChatMessage:
        """
        Provide the final answer to the task, based on the logs of the agent's interactions.

        Args:
            task (`str`): Task to perform.
            images (`list[PIL.Image.Image]`, *optional*): Image(s) objects.

        Returns:
            `str`: Final answer to the task.
        """
        messages = [
            ChatMessage(
                role=MessageRole.SYSTEM,
                content=[
                    {
                        "type": "text",
                        "text": self.prompt_templates["final_answer"]["pre_messages"],
                    }
                ],
            )
        ]
        if images:
            messages[0].content += [{"type": "image", "image": image} for image in images]
        messages += self.write_memory_to_messages()[1:]
        messages.append(
            ChatMessage(
                role=MessageRole.USER,
                content=[
                    {
                        "type": "text",
                        "text": populate_template(
                            self.prompt_templates["final_answer"]["post_messages"], variables={"task": task}
                        ),
                    }
                ],
            )
        )
        try:
            chat_message: ChatMessage = self.model.generate(messages)
            return chat_message
        except Exception as e:
            return ChatMessage(
                role=MessageRole.ASSISTANT,
                content=[{"type": "text", "text": f"Error in generating final LLM output: {e}"}],
            )

    def visualize(self):
        """Creates a rich tree visualization of the agent's structure."""
        self.logger.visualize_agent_tree(self)

    def replay(self, detailed: bool = False):
        """Prints a pretty replay of the agent's steps.

        Args:
            detailed (bool, optional): If True, also displays the memory at each step. Defaults to False.
                Careful: will increase log length exponentially. Use only for debugging.
        """
        self.memory.replay(self.logger, detailed=detailed)

    def __call__(self, task: str, **kwargs):
        """Adds additional prompting for the managed agent, runs it, and wraps the output.
        This method is called only by a managed agent.
        """
        full_task = populate_template(
            self.prompt_templates["managed_agent"]["task"],
            variables=dict(name=self.name, task=task),
        )
        result = self.run(full_task, **kwargs)
        if isinstance(result, RunResult):
            report = result.output
        else:
            report = result
        answer = populate_template(
            self.prompt_templates["managed_agent"]["report"], variables=dict(name=self.name, final_answer=report)
        )
        if self.provide_run_summary:
            answer += "\n\nFor more detail, find below a summary of this agent's work:\n<summary_of_work>\n"
            for message in self.write_memory_to_messages(summary_mode=True):
                content = message.content
                answer += "\n" + truncate_content(str(content)) + "\n---"
            answer += "\n</summary_of_work>"
        return answer

    def save(self, output_dir: str | Path, relative_path: str | None = None):
        """
        Saves the relevant code files for your agent. This will copy the code of your agent in `output_dir` as well as autogenerate:

        - a `tools` folder containing the logic for each of the tools under `tools/{tool_name}.py`.
        - a `managed_agents` folder containing the logic for each of the managed agents.
        - an `agent.json` file containing a dictionary representing your agent.
        - a `prompt.yaml` file containing the prompt templates used by your agent.
        - an `app.py` file providing a UI for your agent when it is exported to a Space with `agent.push_to_hub()`
        - a `requirements.txt` containing the names of the modules used by your tool (as detected when inspecting its
          code)

        Args:
            output_dir (`str` or `Path`): The folder in which you want to save your agent.
        """
        make_init_file(output_dir)

        # Recursively save managed agents
        if self.managed_agents:
            make_init_file(os.path.join(output_dir, "managed_agents"))
            for agent_name, agent in self.managed_agents.items():
                agent_suffix = f"managed_agents.{agent_name}"
                if relative_path:
                    agent_suffix = relative_path + "." + agent_suffix
                agent.save(os.path.join(output_dir, "managed_agents", agent_name), relative_path=agent_suffix)

        class_name = self.__class__.__name__

        # Save tools to different .py files
        for tool in self.tools.values():
            make_init_file(os.path.join(output_dir, "tools"))
            tool.save(os.path.join(output_dir, "tools"), tool_file_name=tool.name, make_gradio_app=False)

        # Save prompts to yaml
        yaml_prompts = yaml.safe_dump(
            self.prompt_templates,
            default_style="|",  # This forces block literals for all strings
            default_flow_style=False,
            width=float("inf"),
            sort_keys=False,
            allow_unicode=True,
            indent=2,
        )

        with open(os.path.join(output_dir, "prompts.yaml"), "w", encoding="utf-8") as f:
            f.write(yaml_prompts)

        # Save agent dictionary to json
        agent_dict = self.to_dict()
        agent_dict["tools"] = [tool.name for tool in self.tools.values()]
        agent_dict["managed_agents"] = {agent.name: agent.__class__.__name__ for agent in self.managed_agents.values()}
        with open(os.path.join(output_dir, "agent.json"), "w", encoding="utf-8") as f:
            json.dump(agent_dict, f, indent=4)

        # Save requirements
        with open(os.path.join(output_dir, "requirements.txt"), "w", encoding="utf-8") as f:
            f.writelines(f"{r}\n" for r in agent_dict["requirements"])

        # Make agent.py file with Gradio UI
        agent_name = f"agent_{self.name}" if getattr(self, "name", None) else "agent"
        managed_agent_relative_path = relative_path + "." if relative_path is not None else ""
<<<<<<< HEAD
        app_template = textwrap.dedent(
            """
            import yaml
            import os
            from smolagents import GradioUI, {{ class_name }}, {{ agent_dict['model']['class'] }}

            # Get current directory path
            CURRENT_DIR = os.path.dirname(os.path.abspath(__file__))

            {% for tool in tools.values() -%}
            from {{managed_agent_relative_path}}tools.{{ tool.name }} import {{ tool.__class__.__name__ }} as {{ tool.name | camelcase }}
            {% endfor %}
            {% for managed_agent in managed_agents.values() -%}
            from {{managed_agent_relative_path}}managed_agents.{{ managed_agent.name }}.app import agent_{{ managed_agent.name }}
            {% endfor %}

            model = {{ agent_dict['model']['class'] }}(
            {% for key in agent_dict['model']['data'] if key not in ['class', 'last_input_token_count', 'last_output_token_count'] -%}
                {{ key }}={{ agent_dict['model']['data'][key]|repr }},
            {% endfor %})

            {% for tool in tools.values() -%}
            {{ tool.name }} = {{ tool.name | camelcase }}()
            {% endfor %}

            with open(os.path.join(CURRENT_DIR, "prompts.yaml"), 'r') as stream:
                prompt_templates = yaml.safe_load(stream)

            {{ agent_name }} = {{ class_name }}(
                model=model,
                tools=[{% for tool_name in tools.keys() if tool_name != "final_answer" %}{{ tool_name }}{% if not loop.last %}, {% endif %}{% endfor %}],
                managed_agents=[{% for subagent_name in managed_agents.keys() %}agent_{{ subagent_name }}{% if not loop.last %}, {% endif %}{% endfor %}],
                {% for attribute_name, value in agent_dict.items() if attribute_name not in ["model", "tools", "prompt_templates", "authorized_imports", "managed_agents", "requirements"] -%}
                {{ attribute_name }}={{ value|repr }},
                {% endfor %}prompt_templates=prompt_templates
            )
            if __name__ == "__main__":
                GradioUI({{ agent_name }}).launch()
            """
        ).strip()
=======
        app_template = AGENT_GRADIO_APP_TEMPLATE
>>>>>>> 40601540
        template_env = jinja2.Environment(loader=jinja2.BaseLoader(), undefined=jinja2.StrictUndefined)
        template_env.filters["repr"] = repr
        template_env.filters["camelcase"] = lambda value: "".join(word.capitalize() for word in value.split("_"))
        template = template_env.from_string(app_template)

        # Render the app.py file from Jinja2 template
        app_text = template.render(
            {
                "agent_name": agent_name,
                "class_name": class_name,
                "agent_dict": agent_dict,
                "tools": self.tools,
                "managed_agents": self.managed_agents,
                "managed_agent_relative_path": managed_agent_relative_path,
            }
        )

        with open(os.path.join(output_dir, "app.py"), "w", encoding="utf-8") as f:
            f.write(app_text + "\n")  # Append newline at the end

    def to_dict(self) -> dict[str, Any]:
        """Convert the agent to a dictionary representation.

        Returns:
            `dict`: Dictionary representation of the agent.
        """
        # TODO: handle serializing step_callbacks and final_answer_checks
        for attr in ["final_answer_checks", "step_callbacks"]:
            if getattr(self, attr, None):
                self.logger.log(f"This agent has {attr}: they will be ignored by this method.", LogLevel.INFO)

        tool_dicts = [tool.to_dict() for tool in self.tools.values()]
        tool_requirements = {req for tool in self.tools.values() for req in tool.to_dict()["requirements"]}
        managed_agents_requirements = {
            req for managed_agent in self.managed_agents.values() for req in managed_agent.to_dict()["requirements"]
        }
        requirements = tool_requirements | managed_agents_requirements
        if hasattr(self, "authorized_imports"):
            requirements.update(
                {package.split(".")[0] for package in self.authorized_imports if package not in BASE_BUILTIN_MODULES}
            )

        agent_dict = {
            "class": self.__class__.__name__,
            "tools": tool_dicts,
            "model": {
                "class": self.model.__class__.__name__,
                "data": self.model.to_dict(),
            },
            "managed_agents": [managed_agent.to_dict() for managed_agent in self.managed_agents.values()],
            "prompt_templates": self.prompt_templates,
            "max_steps": self.max_steps,
            "max_runtime": self.max_runtime,
            "verbosity_level": int(self.logger.level),
            "grammar": self.grammar,
            "planning_interval": self.planning_interval,
            "name": self.name,
            "description": self.description,
            "requirements": sorted(requirements),
        }
        return agent_dict

    @classmethod
    def from_dict(cls, agent_dict: dict[str, Any], **kwargs) -> "MultiStepAgent":
        """Create agent from a dictionary representation.

        Args:
            agent_dict (`dict[str, Any]`): Dictionary representation of the agent.
            **kwargs: Additional keyword arguments that will override agent_dict values.

        Returns:
            `MultiStepAgent`: Instance of the agent class.
        """
        # Load model
        model_info = agent_dict["model"]
        model_class = getattr(importlib.import_module("smolagents.models"), model_info["class"])
        model = model_class.from_dict(model_info["data"])
        # Load tools
        tools = []
        for tool_info in agent_dict["tools"]:
            tools.append(Tool.from_code(tool_info["code"]))
        # Load managed agents
        managed_agents = []
        for managed_agent_name, managed_agent_class_name in agent_dict["managed_agents"].items():
            managed_agent_class = getattr(importlib.import_module("smolagents.agents"), managed_agent_class_name)
            managed_agents.append(managed_agent_class.from_dict(agent_dict["managed_agents"][managed_agent_name]))
        # Extract base agent parameters
        agent_args = {
            "model": model,
            "tools": tools,
            "prompt_templates": agent_dict.get("prompt_templates"),
            "max_steps": agent_dict.get("max_steps"),
            "max_runtime": agent_dict.get("max_runtime"),
            "verbosity_level": agent_dict.get("verbosity_level"),
            "grammar": agent_dict.get("grammar"),
            "planning_interval": agent_dict.get("planning_interval"),
            "name": agent_dict.get("name"),
            "description": agent_dict.get("description"),
        }
        # Filter out None values to use defaults from __init__
        agent_args = {k: v for k, v in agent_args.items() if v is not None}
        # Update with any additional kwargs
        agent_args.update(kwargs)
        # Create agent instance
        return cls(**agent_args)

    @classmethod
    def from_hub(
        cls,
        repo_id: str,
        token: str | None = None,
        trust_remote_code: bool = False,
        **kwargs,
    ):
        """
        Loads an agent defined on the Hub.

        <Tip warning={true}>

        Loading a tool from the Hub means that you'll download the tool and execute it locally.
        ALWAYS inspect the tool you're downloading before loading it within your runtime, as you would do when
        installing a package using pip/npm/apt.

        </Tip>

        Args:
            repo_id (`str`):
                The name of the repo on the Hub where your tool is defined.
            token (`str`, *optional*):
                The token to identify you on hf.co. If unset, will use the token generated when running
                `huggingface-cli login` (stored in `~/.huggingface`).
            trust_remote_code(`bool`, *optional*, defaults to False):
                This flags marks that you understand the risk of running remote code and that you trust this tool.
                If not setting this to True, loading the tool from Hub will fail.
            kwargs (additional keyword arguments, *optional*):
                Additional keyword arguments that will be split in two: all arguments relevant to the Hub (such as
                `cache_dir`, `revision`, `subfolder`) will be used when downloading the files for your agent, and the
                others will be passed along to its init.
        """
        if not trust_remote_code:
            raise ValueError(
                "Loading an agent from Hub requires to acknowledge you trust its code: to do so, pass `trust_remote_code=True`."
            )

        # Get the agent's Hub folder.
        download_kwargs = {"token": token, "repo_type": "space"} | {
            key: kwargs.pop(key)
            for key in [
                "cache_dir",
                "force_download",
                "proxies",
                "revision",
                "local_files_only",
            ]
            if key in kwargs
        }

        download_folder = Path(snapshot_download(repo_id=repo_id, **download_kwargs))
        return cls.from_folder(download_folder, **kwargs)

    @classmethod
    def from_folder(cls, folder: str | Path, **kwargs):
        """Loads an agent from a local folder.

        Args:
            folder (`str` or `Path`): The folder where the agent is saved.
            **kwargs: Additional keyword arguments that will be passed to the agent's init.
        """
        # Load agent.json
        folder = Path(folder)
        agent_dict = json.loads((folder / "agent.json").read_text())

        # Load managed agents from their respective folders, recursively
        managed_agents = []
        for managed_agent_name, managed_agent_class_name in agent_dict["managed_agents"].items():
            agent_cls = getattr(importlib.import_module("smolagents.agents"), managed_agent_class_name)
            managed_agents.append(agent_cls.from_folder(folder / "managed_agents" / managed_agent_name))
        agent_dict["managed_agents"] = {}

        # Load tools
        tools = []
        for tool_name in agent_dict["tools"]:
            tool_code = (folder / "tools" / f"{tool_name}.py").read_text()
            tools.append({"name": tool_name, "code": tool_code})
        agent_dict["tools"] = tools

        # Add managed agents to kwargs to override the empty list in from_dict
        if managed_agents:
            kwargs["managed_agents"] = managed_agents

        return cls.from_dict(agent_dict, **kwargs)

    def push_to_hub(
        self,
        repo_id: str,
        commit_message: str = "Upload agent",
        private: bool | None = None,
        token: bool | str | None = None,
        create_pr: bool = False,
    ) -> str:
        """
        Upload the agent to the Hub.

        Parameters:
            repo_id (`str`):
                The name of the repository you want to push to. It should contain your organization name when
                pushing to a given organization.
            commit_message (`str`, *optional*, defaults to `"Upload agent"`):
                Message to commit while pushing.
            private (`bool`, *optional*, defaults to `None`):
                Whether to make the repo private. If `None`, the repo will be public unless the organization's default is private. This value is ignored if the repo already exists.
            token (`bool` or `str`, *optional*):
                The token to use as HTTP bearer authorization for remote files. If unset, will use the token generated
                when running `huggingface-cli login` (stored in `~/.huggingface`).
            create_pr (`bool`, *optional*, defaults to `False`):
                Whether to create a PR with the uploaded files or directly commit.
        """
        repo_url = create_repo(
            repo_id=repo_id,
            token=token,
            private=private,
            exist_ok=True,
            repo_type="space",
            space_sdk="gradio",
        )
        repo_id = repo_url.repo_id
        metadata_update(
            repo_id,
            {"tags": ["smolagents", "agent"]},
            repo_type="space",
            token=token,
            overwrite=True,
        )

        with tempfile.TemporaryDirectory() as work_dir:
            self.save(work_dir)
            logger.info(f"Uploading the following files to {repo_id}: {','.join(os.listdir(work_dir))}")
            return upload_folder(
                repo_id=repo_id,
                commit_message=commit_message,
                folder_path=work_dir,
                token=token,
                create_pr=create_pr,
                repo_type="space",
            )


class ToolCallingAgent(MultiStepAgent):
    """
    This agent uses JSON-like tool calls, using method `model.get_tool_call` to leverage the LLM engine's tool calling capabilities.

    Args:
        tools (`list[Tool]`): [`Tool`]s that the agent can use.
        model (`Model`): Model that will generate the agent's actions.
        prompt_templates ([`~agents.PromptTemplates`], *optional*): Prompt templates.
        planning_interval (`int`, *optional*): Interval at which the agent will run a planning step.
        stream_outputs (`bool`, *optional*, default `False`): Whether to stream outputs during execution.
        max_tool_threads (`int`, *optional*): Maximum number of threads for parallel tool calls.
            Higher values increase concurrency but resource usage as well.
            Defaults to `ThreadPoolExecutor`'s default.
        **kwargs: Additional keyword arguments.
    """

    def __init__(
        self,
        tools: list[Tool],
        model: Model,
        agent_id: int,  # Add
        queue_dict: dict,  # Add
        prompt_templates: PromptTemplates | None = None,
        planning_interval: int | None = None,
        stream_outputs: bool = False,
        max_tool_threads: int | None = None,
        **kwargs,
    ):
        prompt_templates = prompt_templates or yaml.safe_load(
            importlib.resources.files("smolagents.prompts").joinpath("toolcalling_agent.yaml").read_text()
        )
        super().__init__(
            tools=tools,
            model=model,
            agent_id=agent_id,  # Pass to parent
            queue_dict=queue_dict,  # Pass to parent
            prompt_templates=prompt_templates,
            planning_interval=planning_interval,
            **kwargs,
        )
        self.stream_outputs = stream_outputs
        if self.stream_outputs and not hasattr(self.model, "generate_stream"):
            raise ValueError(
                "`stream_outputs` is set to True, but the model class implements no `generate_stream` method."
            )
        self.max_tool_threads = max_tool_threads
        self.trace = langfuse.trace(name=f"Agent_{agent_id}_trace") if langfuse else None

    def create_python_executor(self) -> PythonExecutor:
        if self.trace:
            span = self.trace.span(name=f"create_python_executor_{self.agent_id}")
            span.update(inputs={"executor_type": self.executor_type})
        try:
            match self.executor_type:
                case "e2b" | "docker":
                    if self.managed_agents:
                        raise Exception("Managed agents are not yet supported with remote code execution.")
                    if self.executor_type == "e2b":
                        executor = E2BExecutor(self.additional_authorized_imports, self.logger, **self.executor_kwargs)
                    else:
                        executor = DockerExecutor(
                            self.additional_authorized_imports, self.logger, **self.executor_kwargs
                        )
                case "local":
                    executor = LocalPythonExecutor(
                        self.additional_authorized_imports,
                        **{"max_print_outputs_length": self.max_print_outputs_length} | self.executor_kwargs,
                    )
                case _:
                    raise ValueError(f"Unsupported executor type: {self.executor_type}")
            if self.trace:
                span.update(outputs={"executor": self.executor_type})
            return executor
        except Exception as e:
            if self.trace:
                span.update(outputs={"status": "error", "error": str(e)})
            raise
        finally:
            if self.trace:
                span.end()

    @property
    def tools_and_managed_agents(self):
        """Returns a combined list of tools and managed agents."""
        return list(self.tools.values()) + list(self.managed_agents.values())

    def initialize_system_prompt(self) -> str:
        system_prompt = populate_template(
            self.prompt_templates["system_prompt"],
            variables={
                "tools": self.tools,
                "managed_agents": self.managed_agents,
                "custom_instructions": self.instructions,
            },
        )
        return system_prompt

<<<<<<< HEAD
    def _step_stream(self, memory_step: ActionStep) -> Generator[ChatMessageStreamDelta | ToolOutput]:
        raise NotImplementedError("Decentralized agents process tasks via messages, not steps.")
=======
    def _step_stream(
        self, memory_step: ActionStep
    ) -> Generator[ChatMessageStreamDelta | ToolCall | ToolOutput | ActionOutput]:
        """
        Perform one step in the ReAct framework: the agent thinks, acts, and observes the result.
        Yields ChatMessageStreamDelta during the run if streaming is enabled.
        At the end, yields either None if the step is not final, or the final answer.
        """
        memory_messages = self.write_memory_to_messages()

        input_messages = memory_messages.copy()

        # Add new step in logs
        memory_step.model_input_messages = input_messages

        try:
            if self.stream_outputs and hasattr(self.model, "generate_stream"):
                output_stream = self.model.generate_stream(
                    input_messages,
                    stop_sequences=["Observation:", "Calling tools:"],
                    tools_to_call_from=self.tools_and_managed_agents,
                )

                chat_message_stream_deltas: list[ChatMessageStreamDelta] = []
                with Live("", console=self.logger.console, vertical_overflow="visible") as live:
                    for event in output_stream:
                        chat_message_stream_deltas.append(event)
                        live.update(
                            Markdown(agglomerate_stream_deltas(chat_message_stream_deltas).render_as_markdown())
                        )
                        yield event
                chat_message = agglomerate_stream_deltas(chat_message_stream_deltas)
            else:
                chat_message: ChatMessage = self.model.generate(
                    input_messages,
                    stop_sequences=["Observation:", "Calling tools:"],
                    tools_to_call_from=self.tools_and_managed_agents,
                )
                if chat_message.content is None and chat_message.raw is not None:
                    log_content = str(chat_message.raw)
                else:
                    log_content = str(chat_message.content) or ""

                self.logger.log_markdown(
                    content=log_content,
                    title="Output message of the LLM:",
                    level=LogLevel.DEBUG,
                )

            # Record model output
            memory_step.model_output_message = chat_message
            memory_step.model_output = chat_message.content
            memory_step.token_usage = chat_message.token_usage
        except Exception as e:
            raise AgentGenerationError(f"Error while generating output:\n{e}", self.logger) from e

        if chat_message.tool_calls is None or len(chat_message.tool_calls) == 0:
            try:
                chat_message = self.model.parse_tool_calls(chat_message)
            except Exception as e:
                raise AgentParsingError(f"Error while parsing tool call from model output: {e}", self.logger)
        else:
            for tool_call in chat_message.tool_calls:
                tool_call.function.arguments = parse_json_if_needed(tool_call.function.arguments)
        final_answer, got_final_answer = None, False
        for output in self.process_tool_calls(chat_message, memory_step):
            yield output
            if isinstance(output, ToolOutput):
                if output.is_final_answer:
                    if got_final_answer:
                        raise AgentToolExecutionError(
                            "You returned multiple final answers. Please return only one single final answer!",
                            self.logger,
                        )
                    final_answer = output.output
                    got_final_answer = True

                    # Manage state variables
                    if isinstance(final_answer, str) and final_answer in self.state.keys():
                        final_answer = self.state[final_answer]
        yield ActionOutput(
            output=final_answer,
            is_final_answer=got_final_answer,
        )
>>>>>>> 40601540

    def process_tool_calls(
        self, chat_message: ChatMessage, memory_step: ActionStep
    ) -> Generator[ToolCall | ToolOutput]:
        """Process tool calls from the model output and update agent memory.

        Args:
            chat_message (`ChatMessage`): Chat message containing tool calls from the model.
            memory_step (`ActionStep)`: Memory ActionStep to update with results.

        Yields:
            `ToolCall | ToolOutput`: The tool call or tool output.
        """
        parallel_calls: dict[str, ToolCall] = {}
        assert chat_message.tool_calls is not None
        for chat_tool_call in chat_message.tool_calls:
            tool_call = ToolCall(
                name=chat_tool_call.function.name, arguments=chat_tool_call.function.arguments, id=chat_tool_call.id
            )
            yield tool_call
            parallel_calls[tool_call.id] = tool_call

        # Helper function to process a single tool call
        def process_single_tool_call(tool_call: ToolCall) -> ToolOutput:
            tool_name = tool_call.name
            tool_arguments = tool_call.arguments or {}
            self.logger.log(
                Panel(Text(f"Calling tool: '{tool_name}' with arguments: {tool_arguments}")),
                level=LogLevel.INFO,
            )
            tool_call_result = self.execute_tool_call(tool_name, tool_arguments)
            tool_call_result_type = type(tool_call_result)
            if tool_call_result_type in [AgentImage, AgentAudio]:
                if tool_call_result_type == AgentImage:
                    observation_name = "image.png"
                elif tool_call_result_type == AgentAudio:
                    observation_name = "audio.mp3"
                # TODO: tool_call_result naming could allow for different names of same type
                self.state[observation_name] = tool_call_result
                observation = f"Stored '{observation_name}' in memory."
            else:
                observation = str(tool_call_result).strip()
            self.logger.log(
                f"Observations: {observation.replace('[', '|')}",  # escape potential rich-tag-like components
                level=LogLevel.INFO,
            )
            is_final_answer = tool_name == "final_answer"

            return ToolOutput(
                id=tool_call.id,
                output=tool_call_result,
                is_final_answer=is_final_answer,
                observation=observation,
                tool_call=tool_call,
            )

        # Process tool calls in parallel
        outputs = {}
        if len(parallel_calls) == 1:
            # If there's only one call, process it directly
            tool_call = list(parallel_calls.values())[0]
            tool_output = process_single_tool_call(tool_call)
            outputs[tool_output.id] = tool_output
            yield tool_output
        else:
            # If multiple tool calls, process them in parallel
            with ThreadPoolExecutor(self.max_tool_threads) as executor:
                futures = [
                    executor.submit(process_single_tool_call, tool_call) for tool_call in parallel_calls.values()
                ]
                for future in as_completed(futures):
                    tool_output = future.result()
                    outputs[tool_output.id] = tool_output
                    yield tool_output

        memory_step.tool_calls = [parallel_calls[k] for k in sorted(parallel_calls.keys())]
        memory_step.model_output = memory_step.model_output or ""
        memory_step.observations = memory_step.observations or ""
        for tool_output in [outputs[k] for k in sorted(outputs.keys())]:
            message = f"Tool call {tool_output.id}: calling '{tool_output.tool_call.name}' with arguments: {tool_output.tool_call.arguments}\n"
            memory_step.model_output += message
            memory_step.observations += tool_output.observation + "\n"
        memory_step.model_output = memory_step.model_output.rstrip("\n")
        memory_step.observations = (
            memory_step.observations.rstrip("\n") if memory_step.observations else memory_step.observations
        )

    def _substitute_state_variables(self, arguments: dict[str, str] | str) -> dict[str, Any] | str:
        """Replace string values in arguments with their corresponding state values if they exist."""
        if isinstance(arguments, dict):
            return {
                key: self.state.get(value, value) if isinstance(value, str) else value
                for key, value in arguments.items()
            }
        return arguments

    def execute_tool_call(self, tool_name: str, arguments: dict[str, str] | str) -> Any:
        """
        Execute a tool or managed agent with the provided arguments.

        The arguments are replaced with the actual values from the state if they refer to state variables.

        Args:
            tool_name (`str`): Name of the tool or managed agent to execute.
            arguments (dict[str, str] | str): Arguments passed to the tool call.
        """
        # Check if the tool exists
        available_tools = {**self.tools, **self.managed_agents}
        if tool_name not in available_tools:
            raise AgentToolExecutionError(
                f"Unknown tool {tool_name}, should be one of: {', '.join(available_tools)}.", self.logger
            )

        # Get the tool and substitute state variables in arguments
        tool = available_tools[tool_name]
        arguments = self._substitute_state_variables(arguments)
        is_managed_agent = tool_name in self.managed_agents

        error_msg = validate_tool_arguments(tool, arguments)
        if error_msg:
            raise AgentToolCallError(error_msg, self.logger)

        try:
            # Call tool with appropriate arguments
            if isinstance(arguments, dict):
                return tool(**arguments) if is_managed_agent else tool(**arguments, sanitize_inputs_outputs=True)
            else:
                return tool(arguments) if is_managed_agent else tool(arguments, sanitize_inputs_outputs=True)

        except Exception as e:
            # Handle execution errors
            if is_managed_agent:
                error_msg = (
                    f"Error executing request to team member '{tool_name}' with arguments {str(arguments)}: {e}\n"
                    "Please try again or request to another team member"
                )
            else:
                error_msg = (
                    f"Error executing tool '{tool_name}' with arguments {str(arguments)}: {type(e).__name__}: {e}\n"
                    "Please try again or use another tool"
                )
            raise AgentToolExecutionError(error_msg, self.logger) from e


class CodeAgent(MultiStepAgent):
    """
    In this agent, the tool calls will be formulated by the LLM in code format, then parsed and executed.

    Args:
        tools (`list[Tool]`): [`Tool`]s that the agent can use.
        model (`Model`): Model that will generate the agent's actions.
        prompt_templates ([`~agents.PromptTemplates`], *optional*): Prompt templates.
        additional_authorized_imports (`list[str]`, *optional*): Additional authorized imports for the agent.
        planning_interval (`int`, *optional*): Interval at which the agent will run a planning step.
        executor_type (`Literal["local", "e2b", "docker", "wasm"]`, default `"local"`): Type of code executor.
        executor_kwargs (`dict`, *optional*): Additional arguments to pass to initialize the executor.
        max_print_outputs_length (`int`, *optional*): Maximum length of the print outputs.
        stream_outputs (`bool`, *optional*, default `False`): Whether to stream outputs during execution.
        use_structured_outputs_internally (`bool`, default `False`): Whether to use structured generation at each action step: improves performance for many models.

            <Added version="1.17.0"/>
        grammar (`dict[str, str]`, *optional*): Grammar used to parse the LLM output.
            <Deprecated version="1.17.0">
            Parameter `grammar` is deprecated and will be removed in version 1.20.
            </Deprecated>
        code_block_tags (`tuple[str, str]` | `Literal["markdown"]`, *optional*): Opening and closing tags for code blocks (regex strings). Pass a custom tuple, or pass 'markdown' to use ("```(?:python|py)", "\\n```"), leave empty to use ("<code>", "</code>").
        **kwargs: Additional keyword arguments.
    """

    def __init__(
        self,
        tools: list[Tool],
        model: Model,
        agent_id: int,  # Add
        queue_dict: dict,  # Add
        prompt_templates: PromptTemplates | None = None,
        additional_authorized_imports: list[str] | None = None,
        planning_interval: int | None = None,
        executor_type: Literal["local", "e2b", "docker", "wasm"] = "local",
        executor_kwargs: dict[str, Any] | None = None,
        max_print_outputs_length: int | None = None,
        stream_outputs: bool = False,
        use_structured_outputs_internally: bool = False,
        grammar: dict[str, str] | None = None,
        code_block_tags: str | tuple[str, str] | None = None,
        **kwargs,
    ):
        self.additional_authorized_imports = additional_authorized_imports if additional_authorized_imports else []
        self.authorized_imports = sorted(set(BASE_BUILTIN_MODULES) | set(self.additional_authorized_imports))
        self.max_print_outputs_length = max_print_outputs_length
        self._use_structured_outputs_internally = use_structured_outputs_internally
        if use_structured_outputs_internally:
            prompt_templates = prompt_templates or yaml.safe_load(
                importlib.resources.files("smolagents.prompts").joinpath("structured_code_agent.yaml").read_text()
            )
        else:
            prompt_templates = prompt_templates or yaml.safe_load(
                importlib.resources.files("smolagents.prompts").joinpath("code_agent.yaml").read_text()
            )
        if grammar and use_structured_outputs_internally:
            raise ValueError("You cannot use 'grammar' and 'use_structured_outputs_internally' at the same time.")

        if isinstance(code_block_tags, str) and not code_block_tags == "markdown":
            raise ValueError("Only 'markdown' is supported for a string argument to `code_block_tags`.")
        self.code_block_tags = (
            code_block_tags
            if isinstance(code_block_tags, tuple)
            else ("```python", "```")
            if code_block_tags == "markdown"
            else ("<code>", "</code>")
        )

        super().__init__(
            tools=tools,
            model=model,
            agent_id=agent_id,  # Pass to parent
            queue_dict=queue_dict,  # Pass to parent
            prompt_templates=prompt_templates,
            grammar=grammar,
            planning_interval=planning_interval,
            **kwargs,
        )
        self.stream_outputs = stream_outputs
        if self.stream_outputs and not hasattr(self.model, "generate_stream"):
            raise ValueError(
                "`stream_outputs` is set to True, but the model class implements no `generate_stream` method."
            )
        if "*" in self.additional_authorized_imports:
            self.logger.log(
                "Caution: you set an authorization for all imports, meaning your agent can decide to import any package it deems necessary. This might raise issues if the package is not installed in your environment.",
                level=LogLevel.INFO,
            )
        if executor_type not in {"local", "e2b", "docker", "wasm"}:
            raise ValueError(f"Unsupported executor type: {executor_type}")
        self.executor_type = executor_type
        self.executor_kwargs: dict[str, Any] = executor_kwargs or {}
        self.python_executor = self.create_python_executor()
        self.trace = langfuse.trace(name=f"Agent_{agent_id}_trace") if langfuse else None

    def __enter__(self):
        return self

    def __exit__(self, exc_type, exc_value, traceback):
        self.cleanup()

    def cleanup(self):
        """Clean up resources used by the agent, such as the remote Python executor."""
        if hasattr(self.python_executor, "cleanup"):
            self.python_executor.cleanup()

    def create_python_executor(self) -> PythonExecutor:
<<<<<<< HEAD
        if self.trace:
            span = self.trace.span(name=f"create_python_executor_{self.agent_id}")
            span.update(inputs={"executor_type": self.executor_type})
        try:
            match self.executor_type:
                case "e2b" | "docker":
                    if self.managed_agents:
                        raise Exception("Managed agents are not yet supported with remote code execution.")
                    if self.executor_type == "e2b":
                        executor = E2BExecutor(self.additional_authorized_imports, self.logger, **self.executor_kwargs)
                    else:
                        executor = DockerExecutor(
                            self.additional_authorized_imports, self.logger, **self.executor_kwargs
                        )
                case "local":
                    executor = LocalPythonExecutor(
                        self.additional_authorized_imports,
                        **{"max_print_outputs_length": self.max_print_outputs_length} | self.executor_kwargs,
                    )
                case _:
                    raise ValueError(f"Unsupported executor type: {self.executor_type}")
            if self.trace:
                span.update(outputs={"executor": self.executor_type})
            return executor
        except Exception as e:
            if self.trace:
                span.update(outputs={"status": "error", "error": str(e)})
            raise
        finally:
            if self.trace:
                span.end()
=======
        if self.executor_type == "local":
            return LocalPythonExecutor(
                self.additional_authorized_imports,
                **{"max_print_outputs_length": self.max_print_outputs_length} | self.executor_kwargs,
            )
        else:
            if self.managed_agents:
                raise Exception("Managed agents are not yet supported with remote code execution.")
            remote_executors = {
                "e2b": E2BExecutor,
                "docker": DockerExecutor,
                "wasm": WasmExecutor,
            }
            return remote_executors[self.executor_type](
                self.additional_authorized_imports, self.logger, **self.executor_kwargs
            )
>>>>>>> 40601540

    def initialize_system_prompt(self) -> str:
        system_prompt = populate_template(
            self.prompt_templates["system_prompt"],
            variables={
                "tools": self.tools,
                "managed_agents": self.managed_agents,
                "authorized_imports": (
                    "You can import from any package you want."
                    if "*" in self.authorized_imports
                    else str(self.authorized_imports)
                ),
                "custom_instructions": self.instructions,
                "code_block_opening_tag": self.code_block_tags[0],
                "code_block_closing_tag": self.code_block_tags[1],
            },
        )
        return system_prompt

<<<<<<< HEAD
    def _step_stream(self, memory_step: ActionStep) -> Generator[ChatMessageStreamDelta | ActionOutput]:
        raise NotImplementedError("Decentralized agents process tasks via messages, not steps.")
=======
    def _step_stream(
        self, memory_step: ActionStep
    ) -> Generator[ChatMessageStreamDelta | ToolCall | ToolOutput | ActionOutput]:
        """
        Perform one step in the ReAct framework: the agent thinks, acts, and observes the result.
        Yields ChatMessageStreamDelta during the run if streaming is enabled.
        At the end, yields either None if the step is not final, or the final answer.
        """
        memory_messages = self.write_memory_to_messages()

        input_messages = memory_messages.copy()
        ### Generate model output ###
        memory_step.model_input_messages = input_messages
        stop_sequences = ["Observation:", "Calling tools:"]
        if self.code_block_tags[1] not in self.code_block_tags[0]:
            # If the closing tag is contained in the opening tag, adding it as a stop sequence would cut short any code generation
            stop_sequences.append(self.code_block_tags[1])
        try:
            additional_args: dict[str, Any] = {}
            if self.grammar:
                additional_args["grammar"] = self.grammar
            if self._use_structured_outputs_internally:
                additional_args["response_format"] = CODEAGENT_RESPONSE_FORMAT
            if self.stream_outputs:
                output_stream = self.model.generate_stream(
                    input_messages,
                    stop_sequences=stop_sequences,
                    **additional_args,
                )
                chat_message_stream_deltas: list[ChatMessageStreamDelta] = []
                with Live("", console=self.logger.console, vertical_overflow="visible") as live:
                    for event in output_stream:
                        chat_message_stream_deltas.append(event)
                        live.update(
                            Markdown(agglomerate_stream_deltas(chat_message_stream_deltas).render_as_markdown())
                        )
                        yield event
                chat_message = agglomerate_stream_deltas(chat_message_stream_deltas)
                memory_step.model_output_message = chat_message
                output_text = chat_message.content
            else:
                chat_message: ChatMessage = self.model.generate(
                    input_messages,
                    stop_sequences=stop_sequences,
                    **additional_args,
                )
                memory_step.model_output_message = chat_message
                output_text = chat_message.content
                self.logger.log_markdown(
                    content=output_text,
                    title="Output message of the LLM:",
                    level=LogLevel.DEBUG,
                )

            # This adds the end code sequence to the history.
            # This will nudge ulterior LLM calls to finish with this end code sequence, thus efficiently stopping generation.
            if output_text and not output_text.strip().endswith(self.code_block_tags[1]):
                output_text += self.code_block_tags[1]
                memory_step.model_output_message.content = output_text

            memory_step.token_usage = chat_message.token_usage
            memory_step.model_output = output_text
        except Exception as e:
            raise AgentGenerationError(f"Error in generating model output:\n{e}", self.logger) from e

        ### Parse output ###
        try:
            if self._use_structured_outputs_internally:
                code_action = json.loads(output_text)["code"]
                code_action = extract_code_from_text(code_action, self.code_block_tags) or code_action
            else:
                code_action = parse_code_blobs(output_text, self.code_block_tags)
            code_action = fix_final_answer_code(code_action)
            memory_step.code_action = code_action
        except Exception as e:
            error_msg = f"Error in code parsing:\n{e}\nMake sure to provide correct code blobs."
            raise AgentParsingError(error_msg, self.logger)

        tool_call = ToolCall(
            name="python_interpreter",
            arguments=code_action,
            id=f"call_{len(self.memory.steps)}",
        )
        yield tool_call
        memory_step.tool_calls = [tool_call]

        ### Execute action ###
        self.logger.log_code(title="Executing parsed code:", content=code_action, level=LogLevel.INFO)
        try:
            code_output = self.python_executor(code_action)
            execution_outputs_console = []
            if len(code_output.logs) > 0:
                execution_outputs_console += [
                    Text("Execution logs:", style="bold"),
                    Text(code_output.logs),
                ]
            observation = "Execution logs:\n" + code_output.logs
        except Exception as e:
            if hasattr(self.python_executor, "state") and "_print_outputs" in self.python_executor.state:
                execution_logs = str(self.python_executor.state["_print_outputs"])
                if len(execution_logs) > 0:
                    execution_outputs_console = [
                        Text("Execution logs:", style="bold"),
                        Text(execution_logs),
                    ]
                    memory_step.observations = "Execution logs:\n" + execution_logs
                    self.logger.log(Group(*execution_outputs_console), level=LogLevel.INFO)
            error_msg = str(e)
            if "Import of " in error_msg and " is not allowed" in error_msg:
                self.logger.log(
                    "[bold red]Warning to user: Code execution failed due to an unauthorized import - Consider passing said import under `additional_authorized_imports` when initializing your CodeAgent.",
                    level=LogLevel.INFO,
                )
            raise AgentExecutionError(error_msg, self.logger)

        truncated_output = truncate_content(str(code_output.output))
        observation += "Last output from code snippet:\n" + truncated_output
        memory_step.observations = observation

        if not code_output.is_final_answer:
            execution_outputs_console += [
                Text(
                    f"Out: {truncated_output}",
                ),
            ]
        self.logger.log(Group(*execution_outputs_console), level=LogLevel.INFO)
        memory_step.action_output = code_output.output
        yield ActionOutput(output=code_output.output, is_final_answer=code_output.is_final_answer)

    def to_dict(self) -> dict[str, Any]:
        """Convert the agent to a dictionary representation.

        Returns:
            `dict`: Dictionary representation of the agent.
        """
        agent_dict = super().to_dict()
        agent_dict["authorized_imports"] = self.authorized_imports
        agent_dict["executor_type"] = self.executor_type
        agent_dict["executor_kwargs"] = self.executor_kwargs
        agent_dict["max_print_outputs_length"] = self.max_print_outputs_length
        return agent_dict
>>>>>>> 40601540

    @classmethod
    def from_dict(cls, agent_dict: dict[str, Any], **kwargs) -> "CodeAgent":
        """Create CodeAgent from a dictionary representation.

        Args:
            agent_dict (`dict[str, Any]`): Dictionary representation of the agent.
            **kwargs: Additional keyword arguments that will override agent_dict values.

        Returns:
            `CodeAgent`: Instance of the CodeAgent class.
        """
        # Add CodeAgent-specific parameters to kwargs
        code_agent_kwargs = {
            "additional_authorized_imports": agent_dict.get("authorized_imports"),
            "executor_type": agent_dict.get("executor_type"),
            "executor_kwargs": agent_dict.get("executor_kwargs"),
            "max_print_outputs_length": agent_dict.get("max_print_outputs_length"),
            "code_block_tags": agent_dict.get("code_block_tags"),
        }
        # Filter out None values
        code_agent_kwargs = {k: v for k, v in code_agent_kwargs.items() if v is not None}
        # Update with any additional kwargs
        code_agent_kwargs.update(kwargs)
        # Call the parent class's from_dict method
        return super().from_dict(agent_dict, **code_agent_kwargs)<|MERGE_RESOLUTION|>--- conflicted
+++ resolved
@@ -74,13 +74,9 @@
     LogLevel,
     Monitor,
 )
-<<<<<<< HEAD
 from .remote_executors import DockerExecutor, E2BExecutor
 from .tools import ReceiveMessagesTool, SendMessageTool, Tool
-=======
-from .remote_executors import DockerExecutor, E2BExecutor, WasmExecutor
-from .tools import Tool, validate_tool_arguments
->>>>>>> 40601540
+
 from .utils import (
     AGENT_GRADIO_APP_TEMPLATE,
     AgentError,
@@ -474,8 +470,7 @@
             max_runtime (`int`, *optional*): Maximum runtime in seconds before terminating. If None, uses
             the agent's `max_runtime` attribute.
         """
-<<<<<<< HEAD
-=======
+
         max_steps = max_steps or self.max_steps
         self.task = task
         self.interrupt_switch = False
@@ -486,7 +481,6 @@
 {str(additional_args)}."""
 
         self.memory.system_prompt = SystemPromptStep(system_prompt=self.system_prompt)
->>>>>>> 40601540
         if reset:
             self.memory.reset()
             self.monitor.reset()
@@ -514,7 +508,6 @@
         if max_runtime is None:
             max_runtime = self.max_runtime
 
-<<<<<<< HEAD
         start_time = time.time()
         try:
             while True:
@@ -588,91 +581,7 @@
             self.send_message(0, {"tool_call": {"name": "final_answer", "arguments": result}})
         except AgentToolExecutionError as e:
             self.logger.log(f"Tool execution error: {e}", level=LogLevel.ERROR)
-=======
-        return output
-
-    def _run_stream(
-        self, task: str, max_steps: int, images: list["PIL.Image.Image"] | None = None
-    ) -> Generator[ActionStep | PlanningStep | FinalAnswerStep | ChatMessageStreamDelta]:
-        self.step_number = 1
-        returned_final_answer = False
-        while not returned_final_answer and self.step_number <= max_steps:
-            if self.interrupt_switch:
-                raise AgentError("Agent interrupted.", self.logger)
-
-            # Run a planning step if scheduled
-            if self.planning_interval is not None and (
-                self.step_number == 1 or (self.step_number - 1) % self.planning_interval == 0
-            ):
-                planning_start_time = time.time()
-                planning_step = None
-                for element in self._generate_planning_step(
-                    task, is_first_step=len(self.memory.steps) == 1, step=self.step_number
-                ):  # Don't use the attribute step_number here, because there can be steps from previous runs
-                    yield element
-                    planning_step = element
-                assert isinstance(planning_step, PlanningStep)  # Last yielded element should be a PlanningStep
-                planning_end_time = time.time()
-                planning_step.timing = Timing(
-                    start_time=planning_start_time,
-                    end_time=planning_end_time,
-                )
-                self._finalize_step(planning_step)
-                self.memory.steps.append(planning_step)
-
-            # Start action step!
-            action_step_start_time = time.time()
-            action_step = ActionStep(
-                step_number=self.step_number,
-                timing=Timing(start_time=action_step_start_time),
-                observations_images=images,
-            )
-            self.logger.log_rule(f"Step {self.step_number}", level=LogLevel.INFO)
-            try:
-                for output in self._step_stream(action_step):
-                    # Yield all
-                    yield output
-
-                    if isinstance(output, ActionOutput) and output.is_final_answer:
-                        final_answer = output.output
-                        self.logger.log(
-                            Text(f"Final answer: {final_answer}", style=f"bold {YELLOW_HEX}"),
-                            level=LogLevel.INFO,
-                        )
-
-                        if self.final_answer_checks:
-                            self._validate_final_answer(final_answer)
-                        returned_final_answer = True
-                        action_step.is_final_answer = True
-
-            except AgentGenerationError as e:
-                # Agent generation errors are not caused by a Model error but an implementation error: so we should raise them and exit.
-                raise e
-            except AgentError as e:
-                # Other AgentError types are caused by the Model, so we should log them and iterate.
-                action_step.error = e
-            finally:
-                self._finalize_step(action_step)
-                self.memory.steps.append(action_step)
-                yield action_step
-                self.step_number += 1
-
-        if not returned_final_answer and self.step_number == max_steps + 1:
-            final_answer = self._handle_max_steps_reached(task, images)
-            yield action_step
-        yield FinalAnswerStep(handle_agent_output_types(final_answer))
-
-    def _validate_final_answer(self, final_answer: Any):
-        for check_function in self.final_answer_checks:
-            try:
-                assert check_function(final_answer, self.memory)
-            except Exception as e:
-                raise AgentError(f"Check {check_function.__name__} failed with error: {e}", self.logger)
-
-    def _finalize_step(self, memory_step: ActionStep | PlanningStep):
-        memory_step.timing.end_time = time.time()
-        self.step_callbacks.callback(memory_step, agent=self)
->>>>>>> 40601540
+
 
     def _handle_max_steps_reached(self, task: str, images: list["PIL.Image.Image"]) -> Any:
         action_step_start_time = time.time()
@@ -1030,50 +939,9 @@
         # Make agent.py file with Gradio UI
         agent_name = f"agent_{self.name}" if getattr(self, "name", None) else "agent"
         managed_agent_relative_path = relative_path + "." if relative_path is not None else ""
-<<<<<<< HEAD
-        app_template = textwrap.dedent(
-            """
-            import yaml
-            import os
-            from smolagents import GradioUI, {{ class_name }}, {{ agent_dict['model']['class'] }}
-
-            # Get current directory path
-            CURRENT_DIR = os.path.dirname(os.path.abspath(__file__))
-
-            {% for tool in tools.values() -%}
-            from {{managed_agent_relative_path}}tools.{{ tool.name }} import {{ tool.__class__.__name__ }} as {{ tool.name | camelcase }}
-            {% endfor %}
-            {% for managed_agent in managed_agents.values() -%}
-            from {{managed_agent_relative_path}}managed_agents.{{ managed_agent.name }}.app import agent_{{ managed_agent.name }}
-            {% endfor %}
-
-            model = {{ agent_dict['model']['class'] }}(
-            {% for key in agent_dict['model']['data'] if key not in ['class', 'last_input_token_count', 'last_output_token_count'] -%}
-                {{ key }}={{ agent_dict['model']['data'][key]|repr }},
-            {% endfor %})
-
-            {% for tool in tools.values() -%}
-            {{ tool.name }} = {{ tool.name | camelcase }}()
-            {% endfor %}
-
-            with open(os.path.join(CURRENT_DIR, "prompts.yaml"), 'r') as stream:
-                prompt_templates = yaml.safe_load(stream)
-
-            {{ agent_name }} = {{ class_name }}(
-                model=model,
-                tools=[{% for tool_name in tools.keys() if tool_name != "final_answer" %}{{ tool_name }}{% if not loop.last %}, {% endif %}{% endfor %}],
-                managed_agents=[{% for subagent_name in managed_agents.keys() %}agent_{{ subagent_name }}{% if not loop.last %}, {% endif %}{% endfor %}],
-                {% for attribute_name, value in agent_dict.items() if attribute_name not in ["model", "tools", "prompt_templates", "authorized_imports", "managed_agents", "requirements"] -%}
-                {{ attribute_name }}={{ value|repr }},
-                {% endfor %}prompt_templates=prompt_templates
-            )
-            if __name__ == "__main__":
-                GradioUI({{ agent_name }}).launch()
-            """
-        ).strip()
-=======
+
         app_template = AGENT_GRADIO_APP_TEMPLATE
->>>>>>> 40601540
+
         template_env = jinja2.Environment(loader=jinja2.BaseLoader(), undefined=jinja2.StrictUndefined)
         template_env.filters["repr"] = repr
         template_env.filters["camelcase"] = lambda value: "".join(word.capitalize() for word in value.split("_"))
@@ -1418,95 +1286,9 @@
         )
         return system_prompt
 
-<<<<<<< HEAD
     def _step_stream(self, memory_step: ActionStep) -> Generator[ChatMessageStreamDelta | ToolOutput]:
         raise NotImplementedError("Decentralized agents process tasks via messages, not steps.")
-=======
-    def _step_stream(
-        self, memory_step: ActionStep
-    ) -> Generator[ChatMessageStreamDelta | ToolCall | ToolOutput | ActionOutput]:
-        """
-        Perform one step in the ReAct framework: the agent thinks, acts, and observes the result.
-        Yields ChatMessageStreamDelta during the run if streaming is enabled.
-        At the end, yields either None if the step is not final, or the final answer.
-        """
-        memory_messages = self.write_memory_to_messages()
-
-        input_messages = memory_messages.copy()
-
-        # Add new step in logs
-        memory_step.model_input_messages = input_messages
-
-        try:
-            if self.stream_outputs and hasattr(self.model, "generate_stream"):
-                output_stream = self.model.generate_stream(
-                    input_messages,
-                    stop_sequences=["Observation:", "Calling tools:"],
-                    tools_to_call_from=self.tools_and_managed_agents,
-                )
-
-                chat_message_stream_deltas: list[ChatMessageStreamDelta] = []
-                with Live("", console=self.logger.console, vertical_overflow="visible") as live:
-                    for event in output_stream:
-                        chat_message_stream_deltas.append(event)
-                        live.update(
-                            Markdown(agglomerate_stream_deltas(chat_message_stream_deltas).render_as_markdown())
-                        )
-                        yield event
-                chat_message = agglomerate_stream_deltas(chat_message_stream_deltas)
-            else:
-                chat_message: ChatMessage = self.model.generate(
-                    input_messages,
-                    stop_sequences=["Observation:", "Calling tools:"],
-                    tools_to_call_from=self.tools_and_managed_agents,
-                )
-                if chat_message.content is None and chat_message.raw is not None:
-                    log_content = str(chat_message.raw)
-                else:
-                    log_content = str(chat_message.content) or ""
-
-                self.logger.log_markdown(
-                    content=log_content,
-                    title="Output message of the LLM:",
-                    level=LogLevel.DEBUG,
-                )
-
-            # Record model output
-            memory_step.model_output_message = chat_message
-            memory_step.model_output = chat_message.content
-            memory_step.token_usage = chat_message.token_usage
-        except Exception as e:
-            raise AgentGenerationError(f"Error while generating output:\n{e}", self.logger) from e
-
-        if chat_message.tool_calls is None or len(chat_message.tool_calls) == 0:
-            try:
-                chat_message = self.model.parse_tool_calls(chat_message)
-            except Exception as e:
-                raise AgentParsingError(f"Error while parsing tool call from model output: {e}", self.logger)
-        else:
-            for tool_call in chat_message.tool_calls:
-                tool_call.function.arguments = parse_json_if_needed(tool_call.function.arguments)
-        final_answer, got_final_answer = None, False
-        for output in self.process_tool_calls(chat_message, memory_step):
-            yield output
-            if isinstance(output, ToolOutput):
-                if output.is_final_answer:
-                    if got_final_answer:
-                        raise AgentToolExecutionError(
-                            "You returned multiple final answers. Please return only one single final answer!",
-                            self.logger,
-                        )
-                    final_answer = output.output
-                    got_final_answer = True
-
-                    # Manage state variables
-                    if isinstance(final_answer, str) and final_answer in self.state.keys():
-                        final_answer = self.state[final_answer]
-        yield ActionOutput(
-            output=final_answer,
-            is_final_answer=got_final_answer,
-        )
->>>>>>> 40601540
+
 
     def process_tool_calls(
         self, chat_message: ChatMessage, memory_step: ActionStep
@@ -1758,7 +1540,6 @@
             self.python_executor.cleanup()
 
     def create_python_executor(self) -> PythonExecutor:
-<<<<<<< HEAD
         if self.trace:
             span = self.trace.span(name=f"create_python_executor_{self.agent_id}")
             span.update(inputs={"executor_type": self.executor_type})
@@ -1789,25 +1570,7 @@
             raise
         finally:
             if self.trace:
-                span.end()
-=======
-        if self.executor_type == "local":
-            return LocalPythonExecutor(
-                self.additional_authorized_imports,
-                **{"max_print_outputs_length": self.max_print_outputs_length} | self.executor_kwargs,
-            )
-        else:
-            if self.managed_agents:
-                raise Exception("Managed agents are not yet supported with remote code execution.")
-            remote_executors = {
-                "e2b": E2BExecutor,
-                "docker": DockerExecutor,
-                "wasm": WasmExecutor,
-            }
-            return remote_executors[self.executor_type](
-                self.additional_authorized_imports, self.logger, **self.executor_kwargs
-            )
->>>>>>> 40601540
+
 
     def initialize_system_prompt(self) -> str:
         system_prompt = populate_template(
@@ -1827,152 +1590,9 @@
         )
         return system_prompt
 
-<<<<<<< HEAD
     def _step_stream(self, memory_step: ActionStep) -> Generator[ChatMessageStreamDelta | ActionOutput]:
         raise NotImplementedError("Decentralized agents process tasks via messages, not steps.")
-=======
-    def _step_stream(
-        self, memory_step: ActionStep
-    ) -> Generator[ChatMessageStreamDelta | ToolCall | ToolOutput | ActionOutput]:
-        """
-        Perform one step in the ReAct framework: the agent thinks, acts, and observes the result.
-        Yields ChatMessageStreamDelta during the run if streaming is enabled.
-        At the end, yields either None if the step is not final, or the final answer.
-        """
-        memory_messages = self.write_memory_to_messages()
-
-        input_messages = memory_messages.copy()
-        ### Generate model output ###
-        memory_step.model_input_messages = input_messages
-        stop_sequences = ["Observation:", "Calling tools:"]
-        if self.code_block_tags[1] not in self.code_block_tags[0]:
-            # If the closing tag is contained in the opening tag, adding it as a stop sequence would cut short any code generation
-            stop_sequences.append(self.code_block_tags[1])
-        try:
-            additional_args: dict[str, Any] = {}
-            if self.grammar:
-                additional_args["grammar"] = self.grammar
-            if self._use_structured_outputs_internally:
-                additional_args["response_format"] = CODEAGENT_RESPONSE_FORMAT
-            if self.stream_outputs:
-                output_stream = self.model.generate_stream(
-                    input_messages,
-                    stop_sequences=stop_sequences,
-                    **additional_args,
-                )
-                chat_message_stream_deltas: list[ChatMessageStreamDelta] = []
-                with Live("", console=self.logger.console, vertical_overflow="visible") as live:
-                    for event in output_stream:
-                        chat_message_stream_deltas.append(event)
-                        live.update(
-                            Markdown(agglomerate_stream_deltas(chat_message_stream_deltas).render_as_markdown())
-                        )
-                        yield event
-                chat_message = agglomerate_stream_deltas(chat_message_stream_deltas)
-                memory_step.model_output_message = chat_message
-                output_text = chat_message.content
-            else:
-                chat_message: ChatMessage = self.model.generate(
-                    input_messages,
-                    stop_sequences=stop_sequences,
-                    **additional_args,
-                )
-                memory_step.model_output_message = chat_message
-                output_text = chat_message.content
-                self.logger.log_markdown(
-                    content=output_text,
-                    title="Output message of the LLM:",
-                    level=LogLevel.DEBUG,
-                )
-
-            # This adds the end code sequence to the history.
-            # This will nudge ulterior LLM calls to finish with this end code sequence, thus efficiently stopping generation.
-            if output_text and not output_text.strip().endswith(self.code_block_tags[1]):
-                output_text += self.code_block_tags[1]
-                memory_step.model_output_message.content = output_text
-
-            memory_step.token_usage = chat_message.token_usage
-            memory_step.model_output = output_text
-        except Exception as e:
-            raise AgentGenerationError(f"Error in generating model output:\n{e}", self.logger) from e
-
-        ### Parse output ###
-        try:
-            if self._use_structured_outputs_internally:
-                code_action = json.loads(output_text)["code"]
-                code_action = extract_code_from_text(code_action, self.code_block_tags) or code_action
-            else:
-                code_action = parse_code_blobs(output_text, self.code_block_tags)
-            code_action = fix_final_answer_code(code_action)
-            memory_step.code_action = code_action
-        except Exception as e:
-            error_msg = f"Error in code parsing:\n{e}\nMake sure to provide correct code blobs."
-            raise AgentParsingError(error_msg, self.logger)
-
-        tool_call = ToolCall(
-            name="python_interpreter",
-            arguments=code_action,
-            id=f"call_{len(self.memory.steps)}",
-        )
-        yield tool_call
-        memory_step.tool_calls = [tool_call]
-
-        ### Execute action ###
-        self.logger.log_code(title="Executing parsed code:", content=code_action, level=LogLevel.INFO)
-        try:
-            code_output = self.python_executor(code_action)
-            execution_outputs_console = []
-            if len(code_output.logs) > 0:
-                execution_outputs_console += [
-                    Text("Execution logs:", style="bold"),
-                    Text(code_output.logs),
-                ]
-            observation = "Execution logs:\n" + code_output.logs
-        except Exception as e:
-            if hasattr(self.python_executor, "state") and "_print_outputs" in self.python_executor.state:
-                execution_logs = str(self.python_executor.state["_print_outputs"])
-                if len(execution_logs) > 0:
-                    execution_outputs_console = [
-                        Text("Execution logs:", style="bold"),
-                        Text(execution_logs),
-                    ]
-                    memory_step.observations = "Execution logs:\n" + execution_logs
-                    self.logger.log(Group(*execution_outputs_console), level=LogLevel.INFO)
-            error_msg = str(e)
-            if "Import of " in error_msg and " is not allowed" in error_msg:
-                self.logger.log(
-                    "[bold red]Warning to user: Code execution failed due to an unauthorized import - Consider passing said import under `additional_authorized_imports` when initializing your CodeAgent.",
-                    level=LogLevel.INFO,
-                )
-            raise AgentExecutionError(error_msg, self.logger)
-
-        truncated_output = truncate_content(str(code_output.output))
-        observation += "Last output from code snippet:\n" + truncated_output
-        memory_step.observations = observation
-
-        if not code_output.is_final_answer:
-            execution_outputs_console += [
-                Text(
-                    f"Out: {truncated_output}",
-                ),
-            ]
-        self.logger.log(Group(*execution_outputs_console), level=LogLevel.INFO)
-        memory_step.action_output = code_output.output
-        yield ActionOutput(output=code_output.output, is_final_answer=code_output.is_final_answer)
-
-    def to_dict(self) -> dict[str, Any]:
-        """Convert the agent to a dictionary representation.
-
-        Returns:
-            `dict`: Dictionary representation of the agent.
-        """
-        agent_dict = super().to_dict()
-        agent_dict["authorized_imports"] = self.authorized_imports
-        agent_dict["executor_type"] = self.executor_type
-        agent_dict["executor_kwargs"] = self.executor_kwargs
-        agent_dict["max_print_outputs_length"] = self.max_print_outputs_length
-        return agent_dict
->>>>>>> 40601540
+
 
     @classmethod
     def from_dict(cls, agent_dict: dict[str, Any], **kwargs) -> "CodeAgent":
