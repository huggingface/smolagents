#!/usr/bin/env python
# coding=utf-8

# Copyright 2024 The HuggingFace Inc. team. All rights reserved.
#
# Licensed under the Apache License, Version 2.0 (the "License");
# you may not use this file except in compliance with the License.
# You may obtain a copy of the License at
#
#     http://www.apache.org/licenses/LICENSE-2.0
#
# Unless required by applicable law or agreed to in writing, software
# distributed under the License is distributed on an "AS IS" BASIS,
# WITHOUT WARRANTIES OR CONDITIONS OF ANY KIND, either express or implied.
# See the License for the specific language governing permissions and
# limitations under the License.
import importlib
import inspect
import json
import os
import re
import tempfile
import textwrap
import time
from collections import deque
from logging import getLogger
from pathlib import Path
from typing import Any, Callable, Dict, Generator, List, Optional, Set, Tuple, TypedDict, Union

import jinja2
import yaml
from huggingface_hub import create_repo, metadata_update, snapshot_download, upload_folder
from jinja2 import StrictUndefined, Template
from rich.console import Group
from rich.panel import Panel
from rich.rule import Rule
from rich.text import Text

from .agent_types import AgentAudio, AgentImage, AgentType, handle_agent_output_types
from .default_tools import TOOL_MAPPING, FinalAnswerTool
from .e2b_executor import E2BExecutor
from .local_python_executor import (
    BASE_BUILTIN_MODULES,
    LocalPythonInterpreter,
    fix_final_answer_code,
)
from .memory import ActionStep, AgentMemory, PlanningStep, SystemPromptStep, TaskStep, ToolCall
from .models import (
    ChatMessage,
    MessageRole,
    Model,
)
from .monitoring import (
    YELLOW_HEX,
    AgentLogger,
    LogLevel,
    Monitor,
)
from .tools import Tool
from .utils import (
    AgentError,
    AgentExecutionError,
    AgentGenerationError,
    AgentMaxStepsError,
    AgentParsingError,
    make_init_file,
    parse_code_blobs,
    parse_json_tool_call,
    truncate_content,
)


logger = getLogger(__name__)


def get_variable_names(self, template: str) -> Set[str]:
    pattern = re.compile(r"\{\{([^{}]+)\}\}")
    return {match.group(1).strip() for match in pattern.finditer(template)}


def populate_template(template: str, variables: Dict[str, Any]) -> str:
    compiled_template = Template(template, undefined=StrictUndefined)
    try:
        return compiled_template.render(**variables)
    except Exception as e:
        raise Exception(f"Error during jinja template rendering: {type(e).__name__}: {e}")


class PlanningPromptTemplate(TypedDict):
    """
    Prompt templates for the planning step.

    Args:
        initial_facts (`str`): Initial facts prompt.
        initial_plan (`str`): Initial plan prompt.
        update_facts_pre_messages (`str`): Update facts pre-messages prompt.
        update_facts_post_messages (`str`): Update facts post-messages prompt.
        update_plan_pre_messages (`str`): Update plan pre-messages prompt.
        update_plan_post_messages (`str`): Update plan post-messages prompt.
    """

    initial_facts: str
    initial_plan: str
    update_facts_pre_messages: str
    update_facts_post_messages: str
    update_plan_pre_messages: str
    update_plan_post_messages: str


class ManagedAgentPromptTemplate(TypedDict):
    """
    Prompt templates for the managed agent.

    Args:
        task (`str`): Task prompt.
        report (`str`): Report prompt.
    """

    task: str
    report: str


class FinalAnswerPromptTemplate(TypedDict):
    """
    Prompt templates for the final answer.

    Args:
        pre_messages (`str`): Pre-messages prompt.
        post_messages (`str`): Post-messages prompt.
    """

    pre_messages: str
    post_messages: str


class PromptTemplates(TypedDict):
    """
    Prompt templates for the agent.

    Args:
        system_prompt (`str`): System prompt.
        planning ([`~agents.PlanningPromptTemplate`]): Planning prompt templates.
        managed_agent ([`~agents.ManagedAgentPromptTemplate`]): Managed agent prompt templates.
        final_answer ([`~agents.FinalAnswerPromptTemplate`]): Final answer prompt templates.
    """

    system_prompt: str
    planning: PlanningPromptTemplate
    managed_agent: ManagedAgentPromptTemplate
    final_answer: FinalAnswerPromptTemplate


EMPTY_PROMPT_TEMPLATES = PromptTemplates(
    system_prompt="",
    planning=PlanningPromptTemplate(
        initial_facts="",
        initial_plan="",
        update_facts_pre_messages="",
        update_facts_post_messages="",
        update_plan_pre_messages="",
        update_plan_post_messages="",
    ),
    managed_agent=ManagedAgentPromptTemplate(task="", report=""),
    final_answer=FinalAnswerPromptTemplate(pre_messages="", post_messages=""),
)


class MultiStepAgent:
    """
    Agent class that solves the given task step by step, using the ReAct framework:
    While the objective is not reached, the agent will perform a cycle of action (given by the LLM) and observation (obtained from the environment).

    Args:
        tools (`list[Tool]`): [`Tool`]s that the agent can use.
        model (`Callable[[list[dict[str, str]]], ChatMessage]`): Model that will generate the agent's actions.
        prompt_templates ([`~agents.PromptTemplates`], *optional*): Prompt templates.
        max_steps (`int`, default `6`): Maximum number of steps the agent can take to solve the task.
        tool_parser (`Callable`, *optional*): Function used to parse the tool calls from the LLM output.
        add_base_tools (`bool`, default `False`): Whether to add the base tools to the agent's tools.
        verbosity_level (`LogLevel`, default `LogLevel.INFO`): Level of verbosity of the agent's logs.
        grammar (`dict[str, str]`, *optional*): Grammar used to parse the LLM output.
        managed_agents (`list`, *optional*): Managed agents that the agent can call.
        step_callbacks (`list[Callable]`, *optional*): Callbacks that will be called at each step.
        planning_interval (`int`, *optional*): Interval at which the agent will run a planning step.
        name (`str`, *optional*): Necessary for a managed agent only - the name by which this agent can be called.
        description (`str`, *optional*): Necessary for a managed agent only - the description of this agent.
        provide_run_summary (`bool`, *optional*): Whether to provide a run summary when called as a managed agent.
        final_answer_checks (`list`, *optional*): List of Callables to run before returning a final answer for checking validity.
    """

    def __init__(
        self,
        tools: List[Tool],
        model: Callable[[List[Dict[str, str]]], ChatMessage],
        prompt_templates: Optional[PromptTemplates] = None,
        max_steps: int = 6,
        tool_parser: Optional[Callable] = None,
        add_base_tools: bool = False,
        verbosity_level: LogLevel = LogLevel.INFO,
        grammar: Optional[Dict[str, str]] = None,
        managed_agents: Optional[List] = None,
        step_callbacks: Optional[List[Callable]] = None,
        planning_interval: Optional[int] = None,
        name: Optional[str] = None,
        description: Optional[str] = None,
        provide_run_summary: bool = False,
        final_answer_checks: Optional[List[Callable]] = None,
    ):
<<<<<<< HEAD
        self._initialize_agent(
            tools,
            model,
            prompt_templates,
            max_steps,
            tool_parser,
            add_base_tools,
            verbosity_level,
            grammar,
            managed_agents,
            step_callbacks,
            planning_interval,
            name,
            description,
            provide_run_summary,
            final_answer_checks,
        )
=======
        if tool_parser is None:
            tool_parser = parse_json_tool_call
        self.agent_name = self.__class__.__name__
        self.model = model
        self.prompt_templates = prompt_templates or EMPTY_PROMPT_TEMPLATES
        self.max_steps = max_steps
        self.step_number: int = 0
        self.tool_parser = tool_parser
        self.grammar = grammar
        self.planning_interval = planning_interval
        self.state = {}
        self.name = name
        self.description = description
        self.provide_run_summary = provide_run_summary
>>>>>>> 1f8f9870

    def _initialize_agent(
        self,
        tools,
        model,
        prompt_templates,
        max_steps,
        tool_parser,
        add_base_tools,
        verbosity_level,
        grammar,
        managed_agents,
        step_callbacks,
        planning_interval,
        name,
        description,
        provide_run_summary,
        final_answer_checks,
    ):
        self.agent_name, self.model, self.prompt_templates = self.__class__.__name__, model, prompt_templates or {}
        self.max_steps, self.step_number, self.tool_parser = max_steps, 0, tool_parser or parse_json_tool_call
        self.grammar, self.planning_interval, self.state = grammar, planning_interval, {}
        self.name, self.description = name, description
        self.provide_run_summary = provide_run_summary
        self.final_answer_checks = final_answer_checks

<<<<<<< HEAD
        self._setup_managed_agents(managed_agents)
        self._setup_tools(tools, add_base_tools)
=======
        tool_and_managed_agent_names = [tool.name for tool in tools]
        if managed_agents is not None:
            tool_and_managed_agent_names += [agent.name for agent in managed_agents]
        if len(tool_and_managed_agent_names) != len(set(tool_and_managed_agent_names)):
            raise ValueError(
                "Each tool or managed_agent should have a unique name! You passed these duplicate names: "
                f"{[name for name in tool_and_managed_agent_names if tool_and_managed_agent_names.count(name) > 1]}"
            )

        for tool in tools:
            assert isinstance(tool, Tool), f"This element is not of class Tool: {str(tool)}"
        self.tools = {tool.name: tool for tool in tools}

        if add_base_tools:
            for tool_name, tool_class in TOOL_MAPPING.items():
                if tool_name != "python_interpreter" or self.__class__.__name__ == "ToolCallingAgent":
                    self.tools[tool_name] = tool_class()
        self.tools["final_answer"] = FinalAnswerTool()
>>>>>>> 1f8f9870

        self.system_prompt = self.initialize_system_prompt()
        self.input_messages, self.task = None, None
        self.memory = AgentMemory(self.system_prompt)
        self.logger = AgentLogger(level=verbosity_level)
        self.monitor = Monitor(self.model, self.logger)
        self.step_callbacks = step_callbacks if step_callbacks is not None else []
        self.step_callbacks.append(self.monitor.update_metrics)

    def _setup_managed_agents(self, managed_agents):
        self.managed_agents = {}
        if managed_agents:
            assert all(agent.name and agent.description for agent in managed_agents), (
                "All managed agents need both a name and a description!"
            )
            self.managed_agents = {agent.name: agent for agent in managed_agents}

    def _setup_tools(self, tools, add_base_tools):
        assert all(isinstance(tool, Tool) or issubclass(type(tool), Tool) for tool in tools), (
            "All elements must be Tool or a subclass of Tool"
        )
        self.tools = {tool.name: tool for tool in tools}
        if add_base_tools:
            self.tools.update(
                {
                    name: cls()
                    for name, cls in TOOL_MAPPING.items()
                    if name != "python_interpreter" or self.__class__.__name__ == "ToolCallingAgent"
                }
            )
        self.tools["final_answer"] = FinalAnswerTool()

    def _run(self, task: str, images: List[str] | None = None) -> Generator[ActionStep | AgentType, None, None]:
        final_answer, self.step_number = None, 1
        while final_answer is None and self.step_number <= self.max_steps:
            step_start_time = time.time()
            memory_step = self._create_memory_step(step_start_time, images)
            try:
                final_answer = self._execute_step(task, memory_step)
            except AgentError as e:
                memory_step.error = e
            finally:
                self._finalize_step(memory_step, step_start_time)
                yield memory_step
                self.step_number += 1

        if final_answer is None and self.step_number == self.max_steps + 1:
            final_answer = self._handle_max_steps_reached(task, images, step_start_time)
            yield memory_step
        yield handle_agent_output_types(final_answer)

    def _create_memory_step(self, step_start_time: float, images: List[str] | None) -> ActionStep:
        return ActionStep(step_number=self.step_number, start_time=step_start_time, observations_images=images)

    def _execute_step(self, task: str, memory_step: ActionStep) -> Union[None, Any]:
        if self.planning_interval is not None and self.step_number % self.planning_interval == 1:
            self.planning_step(task, is_first_step=(self.step_number == 1), step=self.step_number)
        self.logger.log_rule(f"Step {self.step_number}", level=LogLevel.INFO)
        final_answer = self.step(memory_step)
        if final_answer is not None and self.final_answer_checks:
            self._validate_final_answer(final_answer)
        return final_answer

    def _validate_final_answer(self, final_answer: Any):
        for check_function in self.final_answer_checks:
            try:
                assert check_function(final_answer, self.memory)
            except Exception as e:
                raise AgentError(f"Check {check_function.__name__} failed with error: {e}", self.logger)

    def _finalize_step(self, memory_step: ActionStep, step_start_time: float):
        memory_step.end_time = time.time()
        memory_step.duration = memory_step.end_time - step_start_time
        self.memory.steps.append(memory_step)
        for callback in self.step_callbacks:
            callback(memory_step) if len(inspect.signature(callback).parameters) == 1 else callback(
                memory_step, agent=self
            )

    def _handle_max_steps_reached(self, task: str, images: List[str], step_start_time: float) -> Any:
        final_answer = self.provide_final_answer(task, images)
        final_memory_step = ActionStep(
            step_number=self.step_number, error=AgentMaxStepsError("Reached max steps.", self.logger)
        )
        final_memory_step.action_output = final_answer
        final_memory_step.end_time = time.time()
        final_memory_step.duration = final_memory_step.end_time - step_start_time
        self.memory.steps.append(final_memory_step)
        for callback in self.step_callbacks:
            callback(final_memory_step) if len(inspect.signature(callback).parameters) == 1 else callback(
                final_memory_step, agent=self
            )
        return final_answer

    def planning_step(self, task, is_first_step: bool, step: int) -> None:
        facts_message, plan_message = (
            self._generate_initial_plan(task) if is_first_step else self._generate_updated_plan(task, step)
        )
        self._record_planning_step(facts_message, plan_message)

    def _generate_initial_plan(self, task: str) -> Tuple[ChatMessage, ChatMessage]:
        message_prompt_facts = {
            "role": MessageRole.SYSTEM,
            "content": [{"type": "text", "text": self.prompt_templates["planning"]["initial_facts"]}],
        }
        message_prompt_task = {
            "role": MessageRole.USER,
            "content": [{"type": "text", "text": textwrap.dedent(f"Here is the task:\n```\n{task}\n```\nNow begin!")}],
        }
        input_messages = [message_prompt_facts, message_prompt_task]
        facts_message = self.model(input_messages)

        message_prompt_plan = {
            "role": MessageRole.USER,
            "content": [
                {
                    "type": "text",
                    "text": populate_template(
                        self.prompt_templates["planning"]["initial_plan"],
                        variables={
                            "task": task,
                            "tools": self.tools,
                            "managed_agents": self.managed_agents,
                            "answer_facts": facts_message.content,
                        },
                    ),
                }
            ],
        }
        plan_message = self.model([message_prompt_plan], stop_sequences=["<end_plan>"])
        return facts_message, plan_message

    def _generate_updated_plan(self, task: str, step: int) -> Tuple[ChatMessage, ChatMessage]:
        memory_messages = self.write_memory_to_messages()[1:]
        facts_update_pre = {
            "role": MessageRole.SYSTEM,
            "content": [{"type": "text", "text": self.prompt_templates["planning"]["update_facts_pre_messages"]}],
        }
        facts_update_post = {
            "role": MessageRole.USER,
            "content": [{"type": "text", "text": self.prompt_templates["planning"]["update_facts_post_messages"]}],
        }
        facts_message = self.model([facts_update_pre] + memory_messages + [facts_update_post])

        update_plan_pre = {
            "role": MessageRole.SYSTEM,
            "content": [
                {
                    "type": "text",
                    "text": populate_template(
                        self.prompt_templates["planning"]["update_plan_pre_messages"], variables={"task": task}
                    ),
                }
            ],
        }
        update_plan_post = {
            "role": MessageRole.USER,
            "content": [
                {
                    "type": "text",
                    "text": populate_template(
                        self.prompt_templates["planning"]["update_plan_post_messages"],
                        variables={
                            "task": task,
                            "tools": self.tools,
                            "managed_agents": self.managed_agents,
                            "facts_update": facts_message.content,
                            "remaining_steps": (self.max_steps - step),
                        },
                    ),
                }
            ],
        }
        plan_message = self.model(
            [update_plan_pre] + memory_messages + [update_plan_post], stop_sequences=["<end_plan>"]
        )
        return facts_message, plan_message

    def _record_planning_step(self, facts_message: ChatMessage, plan_message: ChatMessage):
        final_plan = textwrap.dedent(
            f"""I still need to solve the task I was given:\n```\n{self.task}\n```\n\nHere is my new/updated plan of action to solve the task:\n```\n{plan_message.content}\n```"""
        )
        final_facts = textwrap.dedent(
            f"""Here is the updated list of the facts that I know:\n```\n{facts_message.content}\n```"""
        )
        self.memory.steps.append(
            PlanningStep(
                model_input_messages=self.input_messages,
                plan=final_plan,
                facts=final_facts,
                model_output_message_plan=plan_message,
                model_output_message_facts=facts_message,
            )
        )
        self.logger.log(Rule("[bold]Updated plan", style="orange"), Text(final_plan), level=LogLevel.INFO)

    @property
    def logs(self):
        logger.warning(
            "The 'logs' attribute is deprecated and will soon be removed. Please use 'self.memory.steps' instead."
        )
        return [self.memory.system_prompt] + self.memory.steps

    def initialize_system_prompt(self):
        """To be implemented in child classes"""
        pass

    def write_memory_to_messages(
        self,
        summary_mode: Optional[bool] = False,
    ) -> List[Dict[str, str]]:
        """
        Reads past llm_outputs, actions, and observations or errors from the memory into a series of messages
        that can be used as input to the LLM. Adds a number of keywords (such as PLAN, error, etc) to help
        the LLM.
        """
        messages = self.memory.system_prompt.to_messages(summary_mode=summary_mode)
        for memory_step in self.memory.steps:
            messages.extend(memory_step.to_messages(summary_mode=summary_mode))
        return messages

    def visualize(self):
        """Creates a rich tree visualization of the agent's structure."""
        self.logger.visualize_agent_tree(self)

    def extract_action(self, model_output: str, split_token: str) -> Tuple[str, str]:
        """
        Parse action from the LLM output

        Args:
            model_output (`str`): Output of the LLM
            split_token (`str`): Separator for the action. Should match the example in the system prompt.
        """
        try:
            split = model_output.split(split_token)
            rationale, action = (
                split[-2],
                split[-1],
            )  # NOTE: using indexes starting from the end solves for when you have more than one split_token in the output
        except Exception:
            raise AgentParsingError(
                f"No '{split_token}' token provided in your output.\nYour output:\n{model_output}\n. Be sure to include an action, prefaced with '{split_token}'!",
                self.logger,
            )
        return rationale.strip(), action.strip()

    def provide_final_answer(self, task: str, images: Optional[list[str]]) -> str:
        """
        Provide the final answer to the task, based on the logs of the agent's interactions.

        Args:
            task (`str`): Task to perform.
            images (`list[str]`, *optional*): Paths to image(s).

        Returns:
            `str`: Final answer to the task.
        """
        messages = [
            {
                "role": MessageRole.SYSTEM,
                "content": [
                    {
                        "type": "text",
                        "text": self.prompt_templates["final_answer"]["pre_messages"],
                    }
                ],
            }
        ]
        if images:
            messages[0]["content"].append({"type": "image"})
        messages += self.write_memory_to_messages()[1:]
        messages += [
            {
                "role": MessageRole.USER,
                "content": [
                    {
                        "type": "text",
                        "text": populate_template(
                            self.prompt_templates["final_answer"]["post_messages"], variables={"task": task}
                        ),
                    }
                ],
            }
        ]
        try:
            chat_message: ChatMessage = self.model(messages)
            return chat_message.content
        except Exception as e:
            return f"Error in generating final LLM output:\n{e}"

    def execute_tool_call(self, tool_name: str, arguments: Union[Dict[str, str], str]) -> Any:
        """
        Execute tool with the provided input and returns the result.
        This method replaces arguments with the actual values from the state if they refer to state variables.

        Args:
            tool_name (`str`): Name of the Tool to execute (should be one from self.tools).
            arguments (Dict[str, str]): Arguments passed to the Tool.
        """
        available_tools = {**self.tools, **self.managed_agents}
        if tool_name not in available_tools:
            error_msg = f"Unknown tool {tool_name}, should be instead one of {list(available_tools.keys())}."
            raise AgentExecutionError(error_msg, self.logger)

        try:
            if isinstance(arguments, str):
                if tool_name in self.managed_agents:
                    observation = available_tools[tool_name].__call__(arguments)
                else:
                    observation = available_tools[tool_name].__call__(arguments, sanitize_inputs_outputs=True)
            elif isinstance(arguments, dict):
                for key, value in arguments.items():
                    if isinstance(value, str) and value in self.state:
                        arguments[key] = self.state[value]
                if tool_name in self.managed_agents:
                    observation = available_tools[tool_name].__call__(**arguments)
                else:
                    observation = available_tools[tool_name].__call__(**arguments, sanitize_inputs_outputs=True)
            else:
                error_msg = f"Arguments passed to tool should be a dict or string: got a {type(arguments)}."
                raise AgentExecutionError(error_msg, self.logger)
            return observation
        except Exception as e:
            if tool_name in self.tools:
                tool = self.tools[tool_name]
                error_msg = (
                    f"Error when executing tool {tool_name} with arguments {arguments}: {type(e).__name__}: {e}\nYou should only use this tool with a correct input.\n"
                    f"As a reminder, this tool's description is the following: '{tool.description}'.\nIt takes inputs: {tool.inputs} and returns output type {tool.output_type}"
                )
                raise AgentExecutionError(error_msg, self.logger)
            elif tool_name in self.managed_agents:
                error_msg = (
                    f"Error in calling team member: {e}\nYou should only ask this team member with a correct request.\n"
                    f"As a reminder, this team member's description is the following:\n{available_tools[tool_name]}"
                )
                raise AgentExecutionError(error_msg, self.logger)

    def step(self, memory_step: ActionStep) -> Union[None, Any]:
        """To be implemented in children classes. Should return either None if the step is not final."""
        pass

    def run(
        self,
        task: str,
        stream: bool = False,
        reset: bool = True,
        images: Optional[List[str]] = None,
        additional_args: Optional[Dict] = None,
    ):
        """
        Run the agent for the given task.

        Args:
            task (`str`): Task to perform.
            stream (`bool`): Whether to run in a streaming way.
            reset (`bool`): Whether to reset the conversation or keep it going from previous run.
            images (`list[str]`, *optional*): Paths to image(s).
            additional_args (`dict`): Any other variables that you want to pass to the agent run, for instance images or dataframes. Give them clear names!

        Example:
        ```py
        from smolagents import CodeAgent
        agent = CodeAgent(tools=[])
        agent.run("What is the result of 2 power 3.7384?")
        ```
        """

        self.task = task
        if additional_args is not None:
            self.state.update(additional_args)
            self.task += f"""
You have been provided with these additional arguments, that you can access using the keys as variables in your python code:
{str(additional_args)}."""

        self.system_prompt = self.initialize_system_prompt()
        self.memory.system_prompt = SystemPromptStep(system_prompt=self.system_prompt)
        if reset:
            self.memory.reset()
            self.monitor.reset()

        self.logger.log_task(
            content=self.task.strip(),
            subtitle=f"{type(self.model).__name__} - {(self.model.model_id if hasattr(self.model, 'model_id') else '')}",
            level=LogLevel.INFO,
            title=self.name if hasattr(self, "name") else None,
        )

        self.memory.steps.append(TaskStep(task=self.task, task_images=images))

        if stream:
            # The steps are returned as they are executed through a generator to iterate on.
            return self._run(task=self.task, images=images)
        # Outputs are returned only at the end as a string. We only look at the last step
        return deque(self._run(task=self.task, images=images), maxlen=1)[0]

<<<<<<< HEAD
=======
    def _run(self, task: str, images: List[str] | None = None) -> Generator[ActionStep | AgentType, None, None]:
        """
        Run the agent in streaming mode and returns a generator of all the steps.

        Args:
            task (`str`): Task to perform.
            images (`list[str]`): Paths to image(s).
        """
        final_answer = None
        self.step_number = 1
        while final_answer is None and self.step_number <= self.max_steps:
            step_start_time = time.time()
            memory_step = ActionStep(
                step_number=self.step_number,
                start_time=step_start_time,
                observations_images=images,
            )
            try:
                if self.planning_interval is not None and self.step_number % self.planning_interval == 1:
                    self.planning_step(
                        task,
                        is_first_step=(self.step_number == 1),
                        step=self.step_number,
                    )
                self.logger.log_rule(f"Step {self.step_number}", level=LogLevel.INFO)

                # Run one step!
                final_answer = self.step(memory_step)
                if final_answer is not None and self.final_answer_checks is not None:
                    for check_function in self.final_answer_checks:
                        try:
                            assert check_function(final_answer, self.memory)
                        except Exception as e:
                            final_answer = None
                            raise AgentError(f"Check {check_function.__name__} failed with error: {e}", self.logger)
            except AgentError as e:
                memory_step.error = e
            finally:
                memory_step.end_time = time.time()
                memory_step.duration = memory_step.end_time - step_start_time
                self.memory.steps.append(memory_step)
                for callback in self.step_callbacks:
                    # For compatibility with old callbacks that don't take the agent as an argument
                    if len(inspect.signature(callback).parameters) == 1:
                        callback(memory_step)
                    else:
                        callback(memory_step, agent=self)
                self.step_number += 1
                yield memory_step

        if final_answer is None and self.step_number == self.max_steps + 1:
            error_message = "Reached max steps."
            final_answer = self.provide_final_answer(task, images)
            final_memory_step = ActionStep(
                step_number=self.step_number, error=AgentMaxStepsError(error_message, self.logger)
            )
            final_memory_step.action_output = final_answer
            final_memory_step.end_time = time.time()
            final_memory_step.duration = memory_step.end_time - step_start_time
            self.memory.steps.append(final_memory_step)
            for callback in self.step_callbacks:
                # For compatibility with old callbacks that don't take the agent as an argument
                if len(inspect.signature(callback).parameters) == 1:
                    callback(final_memory_step)
                else:
                    callback(final_memory_step, agent=self)
            yield final_memory_step

        yield handle_agent_output_types(final_answer)

    def planning_step(self, task, is_first_step: bool, step: int) -> None:
        """
        Used periodically by the agent to plan the next steps to reach the objective.

        Args:
            task (`str`): Task to perform.
            is_first_step (`bool`): If this step is not the first one, the plan should be an update over a previous plan.
            step (`int`): The number of the current step, used as an indication for the LLM.
        """
        if is_first_step:
            input_messages = [
                {
                    "role": MessageRole.USER,
                    "content": [
                        {
                            "type": "text",
                            "text": populate_template(
                                self.prompt_templates["planning"]["initial_facts"], variables={"task": task}
                            ),
                        }
                    ],
                },
            ]

            chat_message_facts: ChatMessage = self.model(input_messages)
            answer_facts = chat_message_facts.content

            message_prompt_plan = {
                "role": MessageRole.USER,
                "content": [
                    {
                        "type": "text",
                        "text": populate_template(
                            self.prompt_templates["planning"]["initial_plan"],
                            variables={
                                "task": task,
                                "tools": self.tools,
                                "managed_agents": self.managed_agents,
                                "answer_facts": answer_facts,
                            },
                        ),
                    }
                ],
            }
            chat_message_plan: ChatMessage = self.model(
                [message_prompt_plan],
                stop_sequences=["<end_plan>"],
            )
            answer_plan = chat_message_plan.content

            final_plan_redaction = textwrap.dedent(
                f"""Here is the plan of action that I will follow to solve the task:
                ```
                {answer_plan}
                ```"""
            )
            final_facts_redaction = textwrap.dedent(
                f"""Here are the facts that I know so far:
                ```
                {answer_facts}
                ```""".strip()
            )
            self.memory.steps.append(
                PlanningStep(
                    model_input_messages=input_messages,
                    plan=final_plan_redaction,
                    facts=final_facts_redaction,
                    model_output_message_plan=chat_message_plan,
                    model_output_message_facts=chat_message_facts,
                )
            )
            self.logger.log(
                Rule("[bold]Initial plan", style="orange"),
                Text(final_plan_redaction),
                level=LogLevel.INFO,
            )
        else:  # update plan
            # Do not take the system prompt message from the memory
            # summary_mode=False: Do not take previous plan steps to avoid influencing the new plan
            memory_messages = self.write_memory_to_messages()[1:]

            # Redact updated facts
            facts_update_pre_messages = {
                "role": MessageRole.SYSTEM,
                "content": [{"type": "text", "text": self.prompt_templates["planning"]["update_facts_pre_messages"]}],
            }
            facts_update_post_messages = {
                "role": MessageRole.USER,
                "content": [{"type": "text", "text": self.prompt_templates["planning"]["update_facts_post_messages"]}],
            }
            input_messages = [facts_update_pre_messages] + memory_messages + [facts_update_post_messages]
            chat_message_facts: ChatMessage = self.model(input_messages)
            facts_update = chat_message_facts.content

            # Redact updated plan
            update_plan_pre_messages = {
                "role": MessageRole.SYSTEM,
                "content": [
                    {
                        "type": "text",
                        "text": populate_template(
                            self.prompt_templates["planning"]["update_plan_pre_messages"], variables={"task": task}
                        ),
                    }
                ],
            }
            update_plan_post_messages = {
                "role": MessageRole.USER,
                "content": [
                    {
                        "type": "text",
                        "text": populate_template(
                            self.prompt_templates["planning"]["update_plan_post_messages"],
                            variables={
                                "task": task,
                                "tools": self.tools,
                                "managed_agents": self.managed_agents,
                                "facts_update": facts_update,
                                "remaining_steps": (self.max_steps - step),
                            },
                        ),
                    }
                ],
            }
            chat_message_plan: ChatMessage = self.model(
                [update_plan_pre_messages] + memory_messages + [update_plan_post_messages],
                stop_sequences=["<end_plan>"],
            )

            # Log final facts and plan
            final_plan_redaction = textwrap.dedent(
                f"""I still need to solve the task I was given:
                ```
                {task}
                ```

                Here is my new/updated plan of action to solve the task:
                ```
                {chat_message_plan.content}
                ```"""
            )

            final_facts_redaction = textwrap.dedent(
                f"""Here is the updated list of the facts that I know:
                ```
                {facts_update}
                ```"""
            )
            self.memory.steps.append(
                PlanningStep(
                    model_input_messages=input_messages,
                    plan=final_plan_redaction,
                    facts=final_facts_redaction,
                    model_output_message_plan=chat_message_plan,
                    model_output_message_facts=chat_message_facts,
                )
            )
            self.logger.log(
                Rule("[bold]Updated plan", style="orange"),
                Text(final_plan_redaction),
                level=LogLevel.INFO,
            )

    def replay(self, detailed: bool = False):
        """Prints a pretty replay of the agent's steps.

        Args:
            detailed (bool, optional): If True, also displays the memory at each step. Defaults to False.
                Careful: will increase log length exponentially. Use only for debugging.
        """
        self.memory.replay(self.logger, detailed=detailed)

    def __call__(self, task: str, **kwargs):
        """Adds additional prompting for the managed agent, runs it, and wraps the output.

        This method is called only by a managed agent.
        """
        full_task = populate_template(
            self.prompt_templates["managed_agent"]["task"],
            variables=dict(name=self.name, task=task),
        )
        report = self.run(full_task, **kwargs)
        answer = populate_template(
            self.prompt_templates["managed_agent"]["report"], variables=dict(name=self.name, final_answer=report)
        )
        if self.provide_run_summary:
            answer += "\n\nFor more detail, find below a summary of this agent's work:\n<summary_of_work>\n"
            for message in self.write_memory_to_messages(summary_mode=True):
                content = message["content"]
                answer += "\n" + truncate_content(str(content)) + "\n---"
            answer += "\n</summary_of_work>"
        return answer

    def save(self, output_dir: str, relative_path: Optional[str] = None):
        """
        Saves the relevant code files for your agent. This will copy the code of your agent in `output_dir` as well as autogenerate:

        - a `tools` folder containing the logic for each of the tools under `tools/{tool_name}.py`.
        - a `managed_agents` folder containing the logic for each of the managed agents.
        - an `agent.json` file containing a dictionary representing your agent.
        - a `prompt.yaml` file containing the prompt templates used by your agent.
        - an `app.py` file providing a UI for your agent when it is exported to a Space with `agent.push_to_hub()`
        - a `requirements.txt` containing the names of the modules used by your tool (as detected when inspecting its
          code)

        Args:
            output_dir (`str`): The folder in which you want to save your tool.
        """
        make_init_file(output_dir)

        # Recursively save managed agents
        if self.managed_agents:
            make_init_file(os.path.join(output_dir, "managed_agents"))
            for agent_name, agent in self.managed_agents.items():
                agent_suffix = f"managed_agents.{agent_name}"
                if relative_path:
                    agent_suffix = relative_path + "." + agent_suffix
                agent.save(os.path.join(output_dir, "managed_agents", agent_name), relative_path=agent_suffix)

        class_name = self.__class__.__name__

        # Save tools to different .py files
        for tool in self.tools.values():
            make_init_file(os.path.join(output_dir, "tools"))
            tool.save(os.path.join(output_dir, "tools"), tool_file_name=tool.name, make_gradio_app=False)

        # Save prompts to yaml
        yaml_prompts = yaml.safe_dump(
            self.prompt_templates,
            default_style="|",  # This forces block literals for all strings
            default_flow_style=False,
            width=float("inf"),
            sort_keys=False,
            allow_unicode=True,
            indent=2,
        )

        with open(os.path.join(output_dir, "prompts.yaml"), "w", encoding="utf-8") as f:
            f.write(yaml_prompts)

        # Save agent dictionary to json
        agent_dict = self.to_dict()
        agent_dict["tools"] = [tool.name for tool in self.tools.values()]
        with open(os.path.join(output_dir, "agent.json"), "w", encoding="utf-8") as f:
            json.dump(agent_dict, f, indent=4)

        # Save requirements
        with open(os.path.join(output_dir, "requirements.txt"), "w", encoding="utf-8") as f:
            f.writelines(f"{r}\n" for r in agent_dict["requirements"])

        # Make agent.py file with Gradio UI
        agent_name = f"agent_{self.name}" if getattr(self, "name", None) else "agent"
        managed_agent_relative_path = relative_path + "." if relative_path is not None else ""
        app_template = textwrap.dedent("""
            import yaml
            import os
            from smolagents import GradioUI, {{ class_name }}, {{ agent_dict['model']['class'] }}

            # Get current directory path
            CURRENT_DIR = os.path.dirname(os.path.abspath(__file__))

            {% for tool in tools.values() -%}
            from {{managed_agent_relative_path}}tools.{{ tool.name }} import {{ tool.__class__.__name__ }} as {{ tool.name | camelcase }}
            {% endfor %}
            {% for managed_agent in managed_agents.values() -%}
            from {{managed_agent_relative_path}}managed_agents.{{ managed_agent.name }}.app import agent_{{ managed_agent.name }}
            {% endfor %}

            model = {{ agent_dict['model']['class'] }}(
            {% for key in agent_dict['model']['data'] if key not in ['class', 'last_input_token_count', 'last_output_token_count'] -%}
                {{ key }}={{ agent_dict['model']['data'][key]|repr }},
            {% endfor %})

            {% for tool in tools.values() -%}
            {{ tool.name }} = {{ tool.name | camelcase }}()
            {% endfor %}

            with open(os.path.join(CURRENT_DIR, "prompts.yaml"), 'r') as stream:
                prompt_templates = yaml.safe_load(stream)

            {{ agent_name }} = {{ class_name }}(
                model=model,
                tools=[{% for tool_name in tools.keys() if tool_name != "final_answer" %}{{ tool_name }}{% if not loop.last %}, {% endif %}{% endfor %}],
                managed_agents=[{% for subagent_name in managed_agents.keys() %}agent_{{ subagent_name }}{% if not loop.last %}, {% endif %}{% endfor %}],
                {% for attribute_name, value in agent_dict.items() if attribute_name not in ["model", "tools", "prompt_templates", "authorized_imports", "managed_agents", "requirements"] -%}
                {{ attribute_name }}={{ value|repr }},
                {% endfor %}prompt_templates=prompt_templates
            )
            if __name__ == "__main__":
                GradioUI({{ agent_name }}).launch()
            """).strip()
        template_env = jinja2.Environment(loader=jinja2.BaseLoader(), undefined=jinja2.StrictUndefined)
        template_env.filters["repr"] = repr
        template_env.filters["camelcase"] = lambda value: "".join(word.capitalize() for word in value.split("_"))
        template = template_env.from_string(app_template)

        # Render the app.py file from Jinja2 template
        app_text = template.render(
            {
                "agent_name": agent_name,
                "class_name": class_name,
                "agent_dict": agent_dict,
                "tools": self.tools,
                "managed_agents": self.managed_agents,
                "managed_agent_relative_path": managed_agent_relative_path,
            }
        )

        with open(os.path.join(output_dir, "app.py"), "w", encoding="utf-8") as f:
            f.write(app_text + "\n")  # Append newline at the end

    def to_dict(self) -> Dict[str, Any]:
        """Converts agent into a dictionary."""
        # TODO: handle serializing step_callbacks and final_answer_checks
        for attr in ["final_answer_checks", "step_callbacks"]:
            if getattr(self, attr, None):
                self.logger.log(f"This agent has {attr}: they will be ignored by this method.", LogLevel.INFO)

        tool_dicts = [tool.to_dict() for tool in self.tools.values()]
        tool_requirements = {req for tool in self.tools.values() for req in tool.to_dict()["requirements"]}
        managed_agents_requirements = {
            req for managed_agent in self.managed_agents.values() for req in managed_agent.to_dict()["requirements"]
        }
        requirements = tool_requirements | managed_agents_requirements
        if hasattr(self, "authorized_imports"):
            requirements.update(
                {package.split(".")[0] for package in self.authorized_imports if package not in BASE_BUILTIN_MODULES}
            )

        agent_dict = {
            "tools": tool_dicts,
            "model": {
                "class": self.model.__class__.__name__,
                "data": self.model.to_dict(),
            },
            "managed_agents": {
                managed_agent.name: managed_agent.__class__.__name__ for managed_agent in self.managed_agents.values()
            },
            "prompt_templates": self.prompt_templates,
            "max_steps": self.max_steps,
            "verbosity_level": int(self.logger.level),
            "grammar": self.grammar,
            "planning_interval": self.planning_interval,
            "name": self.name,
            "description": self.description,
            "requirements": list(requirements),
        }
        if hasattr(self, "authorized_imports"):
            agent_dict["authorized_imports"] = self.authorized_imports
        if hasattr(self, "use_e2b_executor"):
            agent_dict["use_e2b_executor"] = self.use_e2b_executor
        if hasattr(self, "max_print_outputs_length"):
            agent_dict["max_print_outputs_length"] = self.max_print_outputs_length
        return agent_dict

    @classmethod
    def from_hub(
        cls,
        repo_id: str,
        token: Optional[str] = None,
        trust_remote_code: bool = False,
        **kwargs,
    ):
        """
        Loads an agent defined on the Hub.

        <Tip warning={true}>

        Loading a tool from the Hub means that you'll download the tool and execute it locally.
        ALWAYS inspect the tool you're downloading before loading it within your runtime, as you would do when
        installing a package using pip/npm/apt.

        </Tip>

        Args:
            repo_id (`str`):
                The name of the repo on the Hub where your tool is defined.
            token (`str`, *optional*):
                The token to identify you on hf.co. If unset, will use the token generated when running
                `huggingface-cli login` (stored in `~/.huggingface`).
            trust_remote_code(`bool`, *optional*, defaults to False):
                This flags marks that you understand the risk of running remote code and that you trust this tool.
                If not setting this to True, loading the tool from Hub will fail.
            kwargs (additional keyword arguments, *optional*):
                Additional keyword arguments that will be split in two: all arguments relevant to the Hub (such as
                `cache_dir`, `revision`, `subfolder`) will be used when downloading the files for your agent, and the
                others will be passed along to its init.
        """
        if not trust_remote_code:
            raise ValueError(
                "Loading an agent from Hub requires to acknowledge you trust its code: to do so, pass `trust_remote_code=True`."
            )

        # Get the agent's Hub folder.
        download_kwargs = {"token": token, "repo_type": "space"} | {
            key: kwargs.pop(key)
            for key in [
                "cache_dir",
                "force_download",
                "proxies",
                "revision",
                "local_files_only",
            ]
            if key in kwargs
        }

        download_folder = Path(snapshot_download(repo_id=repo_id, **download_kwargs))
        return cls.from_folder(download_folder, **kwargs)

    @classmethod
    def from_folder(cls, folder: Union[str, Path], **kwargs):
        """Loads an agent from a local folder.

        Args:
            folder (`str` or `Path`): The folder where the agent is saved.
            **kwargs: Additional keyword arguments that will be passed to the agent's init.
        """
        folder = Path(folder)
        agent_dict = json.loads((folder / "agent.json").read_text())

        # Recursively get managed agents
        managed_agents = []
        for managed_agent_name, managed_agent_class in agent_dict["managed_agents"].items():
            agent_cls = getattr(importlib.import_module("smolagents.agents"), managed_agent_class)
            managed_agents.append(agent_cls.from_folder(folder / "managed_agents" / managed_agent_name))

        tools = []
        for tool_name in agent_dict["tools"]:
            tool_code = (folder / "tools" / f"{tool_name}.py").read_text()
            tools.append(Tool.from_code(tool_code))

        model_class: Model = getattr(importlib.import_module("smolagents.models"), agent_dict["model"]["class"])
        model = model_class.from_dict(agent_dict["model"]["data"])

        args = dict(
            model=model,
            tools=tools,
            managed_agents=managed_agents,
            name=agent_dict["name"],
            description=agent_dict["description"],
            max_steps=agent_dict["max_steps"],
            planning_interval=agent_dict["planning_interval"],
            grammar=agent_dict["grammar"],
            verbosity_level=agent_dict["verbosity_level"],
        )
        if cls.__name__ == "CodeAgent":
            args["additional_authorized_imports"] = agent_dict["authorized_imports"]
            args["use_e2b_executor"] = agent_dict["use_e2b_executor"]
            args["max_print_outputs_length"] = agent_dict["max_print_outputs_length"]
        args.update(kwargs)
        return cls(**args)

    def push_to_hub(
        self,
        repo_id: str,
        commit_message: str = "Upload agent",
        private: Optional[bool] = None,
        token: Optional[Union[bool, str]] = None,
        create_pr: bool = False,
    ) -> str:
        """
        Upload the agent to the Hub.

        Parameters:
            repo_id (`str`):
                The name of the repository you want to push to. It should contain your organization name when
                pushing to a given organization.
            commit_message (`str`, *optional*, defaults to `"Upload agent"`):
                Message to commit while pushing.
            private (`bool`, *optional*, defaults to `None`):
                Whether to make the repo private. If `None`, the repo will be public unless the organization's default is private. This value is ignored if the repo already exists.
            token (`bool` or `str`, *optional*):
                The token to use as HTTP bearer authorization for remote files. If unset, will use the token generated
                when running `huggingface-cli login` (stored in `~/.huggingface`).
            create_pr (`bool`, *optional*, defaults to `False`):
                Whether to create a PR with the uploaded files or directly commit.
        """
        repo_url = create_repo(
            repo_id=repo_id,
            token=token,
            private=private,
            exist_ok=True,
            repo_type="space",
            space_sdk="gradio",
        )
        repo_id = repo_url.repo_id
        metadata_update(
            repo_id,
            {"tags": ["smolagents", "agent"]},
            repo_type="space",
            token=token,
            overwrite=True,
        )

        with tempfile.TemporaryDirectory() as work_dir:
            self.save(work_dir)
            logger.info(f"Uploading the following files to {repo_id}: {','.join(os.listdir(work_dir))}")
            return upload_folder(
                repo_id=repo_id,
                commit_message=commit_message,
                folder_path=work_dir,
                token=token,
                create_pr=create_pr,
                repo_type="space",
            )

>>>>>>> 1f8f9870

class ToolCallingAgent(MultiStepAgent):
    """
    This agent uses JSON-like tool calls, using method `model.get_tool_call` to leverage the LLM engine's tool calling capabilities.

    Args:
        tools (`list[Tool]`): [`Tool`]s that the agent can use.
        model (`Callable[[list[dict[str, str]]], ChatMessage]`): Model that will generate the agent's actions.
        prompt_templates ([`~agents.PromptTemplates`], *optional*): Prompt templates.
        planning_interval (`int`, *optional*): Interval at which the agent will run a planning step.
        **kwargs: Additional keyword arguments.
    """

    def __init__(
        self,
        tools: List[Tool],
        model: Callable[[List[Dict[str, str]]], ChatMessage],
        prompt_templates: Optional[PromptTemplates] = None,
        planning_interval: Optional[int] = None,
        **kwargs,
    ):
        prompt_templates = prompt_templates or yaml.safe_load(
            importlib.resources.files("smolagents.prompts").joinpath("toolcalling_agent.yaml").read_text()
        )
        super().__init__(
            tools=tools,
            model=model,
            prompt_templates=prompt_templates,
            planning_interval=planning_interval,
            **kwargs,
        )

    def initialize_system_prompt(self) -> str:
        system_prompt = populate_template(
            self.prompt_templates["system_prompt"],
            variables={"tools": self.tools, "managed_agents": self.managed_agents},
        )
        return system_prompt

    def step(self, memory_step: ActionStep) -> Union[None, Any]:
        """
        Perform one step in the ReAct framework: the agent thinks, acts, and observes the result.
        Returns None if the step is not final.
        """
        memory_messages = self.write_memory_to_messages()

        self.input_messages = memory_messages

        # Add new step in logs
        memory_step.model_input_messages = memory_messages.copy()

        try:
            model_message: ChatMessage = self.model(
                memory_messages,
                tools_to_call_from=list(self.tools.values()),
                stop_sequences=["Observation:"],
            )
            memory_step.model_output_message = model_message
            if model_message.tool_calls is None or len(model_message.tool_calls) == 0:
                raise Exception("Model did not call any tools. Call `final_answer` tool to return a final answer.")
            tool_call = model_message.tool_calls[0]
            tool_name, tool_call_id = tool_call.function.name, tool_call.id
            tool_arguments = tool_call.function.arguments

        except Exception as e:
            raise AgentGenerationError(f"Error in generating tool call with model:\n{e}", self.logger) from e

        memory_step.tool_calls = [ToolCall(name=tool_name, arguments=tool_arguments, id=tool_call_id)]

        # Execute
        self.logger.log(
            Panel(Text(f"Calling tool: '{tool_name}' with arguments: {tool_arguments}")),
            level=LogLevel.INFO,
        )
        if tool_name == "final_answer":
            if isinstance(tool_arguments, dict):
                if "answer" in tool_arguments:
                    answer = tool_arguments["answer"]
                else:
                    answer = tool_arguments
            else:
                answer = tool_arguments
            if (
                isinstance(answer, str) and answer in self.state.keys()
            ):  # if the answer is a state variable, return the value
                final_answer = self.state[answer]
                self.logger.log(
                    f"[bold {YELLOW_HEX}]Final answer:[/bold {YELLOW_HEX}] Extracting key '{answer}' from state to return value '{final_answer}'.",
                    level=LogLevel.INFO,
                )
            else:
                final_answer = answer
                self.logger.log(
                    Text(f"Final answer: {final_answer}", style=f"bold {YELLOW_HEX}"),
                    level=LogLevel.INFO,
                )

            memory_step.action_output = final_answer
            return final_answer
        else:
            if tool_arguments is None:
                tool_arguments = {}
            observation = self.execute_tool_call(tool_name, tool_arguments)
            observation_type = type(observation)
            if observation_type in [AgentImage, AgentAudio]:
                if observation_type == AgentImage:
                    observation_name = "image.png"
                elif observation_type == AgentAudio:
                    observation_name = "audio.mp3"
                # TODO: observation naming could allow for different names of same type

                self.state[observation_name] = observation
                updated_information = f"Stored '{observation_name}' in memory."
            else:
                updated_information = str(observation).strip()
            self.logger.log(
                f"Observations: {updated_information.replace('[', '|')}",  # escape potential rich-tag-like components
                level=LogLevel.INFO,
            )
            memory_step.observations = updated_information
            return None


class CodeAgent(MultiStepAgent):
    """
    In this agent, the tool calls will be formulated by the LLM in code format, then parsed and executed.

    Args:
        tools (`list[Tool]`): [`Tool`]s that the agent can use.
        model (`Callable[[list[dict[str, str]]], ChatMessage]`): Model that will generate the agent's actions.
        prompt_templates ([`~agents.PromptTemplates`], *optional*): Prompt templates.
        grammar (`dict[str, str]`, *optional*): Grammar used to parse the LLM output.
        additional_authorized_imports (`list[str]`, *optional*): Additional authorized imports for the agent.
        planning_interval (`int`, *optional*): Interval at which the agent will run a planning step.
        use_e2b_executor (`bool`, default `False`): Whether to use the E2B executor for remote code execution.
        max_print_outputs_length (`int`, *optional*): Maximum length of the print outputs.
        **kwargs: Additional keyword arguments.

    """

    def __init__(
        self,
        tools: List[Tool],
        model: Callable[[List[Dict[str, str]]], ChatMessage],
        prompt_templates: Optional[PromptTemplates] = None,
        grammar: Optional[Dict[str, str]] = None,
        additional_authorized_imports: Optional[List[str]] = None,
        planning_interval: Optional[int] = None,
        use_e2b_executor: bool = False,
        max_print_outputs_length: Optional[int] = None,
        **kwargs,
    ):
        self.additional_authorized_imports = additional_authorized_imports if additional_authorized_imports else []
        self.authorized_imports = list(set(BASE_BUILTIN_MODULES) | set(self.additional_authorized_imports))
        self.use_e2b_executor = use_e2b_executor
        self.max_print_outputs_length = max_print_outputs_length
        prompt_templates = prompt_templates or yaml.safe_load(
            importlib.resources.files("smolagents.prompts").joinpath("code_agent.yaml").read_text()
        )
        super().__init__(
            tools=tools,
            model=model,
            prompt_templates=prompt_templates,
            grammar=grammar,
            planning_interval=planning_interval,
            **kwargs,
        )
        if "*" in self.additional_authorized_imports:
            self.logger.log(
                "Caution: you set an authorization for all imports, meaning your agent can decide to import any package it deems necessary. This might raise issues if the package is not installed in your environment.",
                0,
            )

        if use_e2b_executor and len(self.managed_agents) > 0:
            raise Exception(
                f"You passed both {use_e2b_executor=} and some managed agents. Managed agents is not yet supported with remote code execution."
            )

        all_tools = {**self.tools, **self.managed_agents}
        if use_e2b_executor:
            self.python_executor = E2BExecutor(
                self.additional_authorized_imports,
                list(all_tools.values()),
                self.logger,
            )
        else:
            self.python_executor = LocalPythonInterpreter(
                self.additional_authorized_imports,
                all_tools,
                max_print_outputs_length=max_print_outputs_length,
            )

    def initialize_system_prompt(self) -> str:
        system_prompt = populate_template(
            self.prompt_templates["system_prompt"],
            variables={
                "tools": self.tools,
                "managed_agents": self.managed_agents,
                "authorized_imports": (
                    "You can import from any package you want."
                    if "*" in self.authorized_imports
                    else str(self.authorized_imports)
                ),
            },
        )
        return system_prompt

    def step(self, memory_step: ActionStep) -> Union[None, Any]:
        """
        Perform one step in the ReAct framework: the agent thinks, acts, and observes the result.
        Returns None if the step is not final.
        """
        memory_messages = self.write_memory_to_messages()

        self.input_messages = memory_messages.copy()

        # Add new step in logs
        memory_step.model_input_messages = memory_messages.copy()
        try:
            additional_args = {"grammar": self.grammar} if self.grammar is not None else {}
            chat_message: ChatMessage = self.model(
                self.input_messages,
                stop_sequences=["<end_code>", "Observation:"],
                **additional_args,
            )
            memory_step.model_output_message = chat_message
            model_output = chat_message.content
            memory_step.model_output = model_output
        except Exception as e:
            raise AgentGenerationError(f"Error in generating model output:\n{e}", self.logger) from e

        self.logger.log_markdown(
            content=model_output,
            title="Output message of the LLM:",
            level=LogLevel.DEBUG,
        )

        # Parse
        try:
            code_action = fix_final_answer_code(parse_code_blobs(model_output))
        except Exception as e:
            error_msg = f"Error in code parsing:\n{e}\nMake sure to provide correct code blobs."
            raise AgentParsingError(error_msg, self.logger)

        memory_step.tool_calls = [
            ToolCall(
                name="python_interpreter",
                arguments=code_action,
                id=f"call_{len(self.memory.steps)}",
            )
        ]

        # Execute
        self.logger.log_code(title="Executing parsed code:", content=code_action, level=LogLevel.INFO)
        is_final_answer = False
        try:
            output, execution_logs, is_final_answer = self.python_executor(
                code_action,
                self.state,
            )
            execution_outputs_console = []
            if len(execution_logs) > 0:
                execution_outputs_console += [
                    Text("Execution logs:", style="bold"),
                    Text(execution_logs),
                ]
            observation = "Execution logs:\n" + execution_logs
        except Exception as e:
            if hasattr(self.python_executor, "state") and "_print_outputs" in self.python_executor.state:
                execution_logs = str(self.python_executor.state["_print_outputs"])
                if len(execution_logs) > 0:
                    execution_outputs_console = [
                        Text("Execution logs:", style="bold"),
                        Text(execution_logs),
                    ]
                    memory_step.observations = "Execution logs:\n" + execution_logs
                    self.logger.log(Group(*execution_outputs_console), level=LogLevel.INFO)
            error_msg = str(e)
            if "Import of " in error_msg and " is not allowed" in error_msg:
                self.logger.log(
                    "[bold red]Warning to user: Code execution failed due to an unauthorized import - Consider passing said import under `additional_authorized_imports` when initializing your CodeAgent.",
                    level=LogLevel.INFO,
                )
            raise AgentExecutionError(error_msg, self.logger)

        truncated_output = truncate_content(str(output))
        observation += "Last output from code snippet:\n" + truncated_output
        memory_step.observations = observation

        execution_outputs_console += [
            Text(
                f"{('Out - Final answer' if is_final_answer else 'Out')}: {truncated_output}",
                style=(f"bold {YELLOW_HEX}" if is_final_answer else ""),
            ),
        ]
        self.logger.log(Group(*execution_outputs_console), level=LogLevel.INFO)
        memory_step.action_output = output
        return output if is_final_answer else None<|MERGE_RESOLUTION|>--- conflicted
+++ resolved
@@ -206,92 +206,27 @@
         provide_run_summary: bool = False,
         final_answer_checks: Optional[List[Callable]] = None,
     ):
-<<<<<<< HEAD
-        self._initialize_agent(
-            tools,
-            model,
-            prompt_templates,
-            max_steps,
-            tool_parser,
-            add_base_tools,
-            verbosity_level,
-            grammar,
-            managed_agents,
-            step_callbacks,
-            planning_interval,
-            name,
-            description,
-            provide_run_summary,
-            final_answer_checks,
-        )
-=======
-        if tool_parser is None:
-            tool_parser = parse_json_tool_call
         self.agent_name = self.__class__.__name__
         self.model = model
         self.prompt_templates = prompt_templates or EMPTY_PROMPT_TEMPLATES
         self.max_steps = max_steps
-        self.step_number: int = 0
-        self.tool_parser = tool_parser
+        self.step_number = 0
+        self.tool_parser = tool_parser or parse_json_tool_call
         self.grammar = grammar
         self.planning_interval = planning_interval
         self.state = {}
         self.name = name
         self.description = description
         self.provide_run_summary = provide_run_summary
->>>>>>> 1f8f9870
-
-    def _initialize_agent(
-        self,
-        tools,
-        model,
-        prompt_templates,
-        max_steps,
-        tool_parser,
-        add_base_tools,
-        verbosity_level,
-        grammar,
-        managed_agents,
-        step_callbacks,
-        planning_interval,
-        name,
-        description,
-        provide_run_summary,
-        final_answer_checks,
-    ):
-        self.agent_name, self.model, self.prompt_templates = self.__class__.__name__, model, prompt_templates or {}
-        self.max_steps, self.step_number, self.tool_parser = max_steps, 0, tool_parser or parse_json_tool_call
-        self.grammar, self.planning_interval, self.state = grammar, planning_interval, {}
-        self.name, self.description = name, description
-        self.provide_run_summary = provide_run_summary
         self.final_answer_checks = final_answer_checks
 
-<<<<<<< HEAD
         self._setup_managed_agents(managed_agents)
         self._setup_tools(tools, add_base_tools)
-=======
-        tool_and_managed_agent_names = [tool.name for tool in tools]
-        if managed_agents is not None:
-            tool_and_managed_agent_names += [agent.name for agent in managed_agents]
-        if len(tool_and_managed_agent_names) != len(set(tool_and_managed_agent_names)):
-            raise ValueError(
-                "Each tool or managed_agent should have a unique name! You passed these duplicate names: "
-                f"{[name for name in tool_and_managed_agent_names if tool_and_managed_agent_names.count(name) > 1]}"
-            )
-
-        for tool in tools:
-            assert isinstance(tool, Tool), f"This element is not of class Tool: {str(tool)}"
-        self.tools = {tool.name: tool for tool in tools}
-
-        if add_base_tools:
-            for tool_name, tool_class in TOOL_MAPPING.items():
-                if tool_name != "python_interpreter" or self.__class__.__name__ == "ToolCallingAgent":
-                    self.tools[tool_name] = tool_class()
-        self.tools["final_answer"] = FinalAnswerTool()
->>>>>>> 1f8f9870
+        self._validate_tools_and_managed_agents(tools, managed_agents)
 
         self.system_prompt = self.initialize_system_prompt()
-        self.input_messages, self.task = None, None
+        self.input_messages = None
+        self.task = None
         self.memory = AgentMemory(self.system_prompt)
         self.logger = AgentLogger(level=verbosity_level)
         self.monitor = Monitor(self.model, self.logger)
@@ -307,9 +242,7 @@
             self.managed_agents = {agent.name: agent for agent in managed_agents}
 
     def _setup_tools(self, tools, add_base_tools):
-        assert all(isinstance(tool, Tool) or issubclass(type(tool), Tool) for tool in tools), (
-            "All elements must be Tool or a subclass of Tool"
-        )
+        assert all(isinstance(tool, Tool) for tool in tools), "All elements must be instance of Tool (or a subclass)"
         self.tools = {tool.name: tool for tool in tools}
         if add_base_tools:
             self.tools.update(
@@ -321,8 +254,73 @@
             )
         self.tools["final_answer"] = FinalAnswerTool()
 
+    def _validate_tools_and_managed_agents(self, tools, managed_agents):
+        tool_and_managed_agent_names = [tool.name for tool in tools]
+        if managed_agents is not None:
+            tool_and_managed_agent_names += [agent.name for agent in managed_agents]
+        if len(tool_and_managed_agent_names) != len(set(tool_and_managed_agent_names)):
+            raise ValueError(
+                "Each tool or managed_agent should have a unique name! You passed these duplicate names: "
+                f"{[name for name in tool_and_managed_agent_names if tool_and_managed_agent_names.count(name) > 1]}"
+            )
+
+    def run(
+        self,
+        task: str,
+        stream: bool = False,
+        reset: bool = True,
+        images: Optional[List[str]] = None,
+        additional_args: Optional[Dict] = None,
+    ):
+        """
+        Run the agent for the given task.
+
+        Args:
+            task (`str`): Task to perform.
+            stream (`bool`): Whether to run in a streaming way.
+            reset (`bool`): Whether to reset the conversation or keep it going from previous run.
+            images (`list[str]`, *optional*): Paths to image(s).
+            additional_args (`dict`): Any other variables that you want to pass to the agent run, for instance images or dataframes. Give them clear names!
+
+        Example:
+        ```py
+        from smolagents import CodeAgent
+        agent = CodeAgent(tools=[])
+        agent.run("What is the result of 2 power 3.7384?")
+        ```
+        """
+
+        self.task = task
+        if additional_args is not None:
+            self.state.update(additional_args)
+            self.task += f"""
+You have been provided with these additional arguments, that you can access using the keys as variables in your python code:
+{str(additional_args)}."""
+
+        self.system_prompt = self.initialize_system_prompt()
+        self.memory.system_prompt = SystemPromptStep(system_prompt=self.system_prompt)
+        if reset:
+            self.memory.reset()
+            self.monitor.reset()
+
+        self.logger.log_task(
+            content=self.task.strip(),
+            subtitle=f"{type(self.model).__name__} - {(self.model.model_id if hasattr(self.model, 'model_id') else '')}",
+            level=LogLevel.INFO,
+            title=self.name if hasattr(self, "name") else None,
+        )
+
+        self.memory.steps.append(TaskStep(task=self.task, task_images=images))
+
+        if stream:
+            # The steps are returned as they are executed through a generator to iterate on.
+            return self._run(task=self.task, images=images)
+        # Outputs are returned only at the end as a string. We only look at the last step
+        return deque(self._run(task=self.task, images=images), maxlen=1)[0]
+
     def _run(self, task: str, images: List[str] | None = None) -> Generator[ActionStep | AgentType, None, None]:
-        final_answer, self.step_number = None, 1
+        final_answer = None
+        self.step_number = 1
         while final_answer is None and self.step_number <= self.max_steps:
             step_start_time = time.time()
             memory_step = self._create_memory_step(step_start_time, images)
@@ -364,6 +362,7 @@
         memory_step.duration = memory_step.end_time - step_start_time
         self.memory.steps.append(memory_step)
         for callback in self.step_callbacks:
+            # For compatibility with old callbacks that don't take the agent as an argument
             callback(memory_step) if len(inspect.signature(callback).parameters) == 1 else callback(
                 memory_step, agent=self
             )
@@ -387,18 +386,22 @@
         facts_message, plan_message = (
             self._generate_initial_plan(task) if is_first_step else self._generate_updated_plan(task, step)
         )
-        self._record_planning_step(facts_message, plan_message)
+        self._record_planning_step(facts_message, plan_message, is_first_step)
 
     def _generate_initial_plan(self, task: str) -> Tuple[ChatMessage, ChatMessage]:
-        message_prompt_facts = {
-            "role": MessageRole.SYSTEM,
-            "content": [{"type": "text", "text": self.prompt_templates["planning"]["initial_facts"]}],
-        }
-        message_prompt_task = {
-            "role": MessageRole.USER,
-            "content": [{"type": "text", "text": textwrap.dedent(f"Here is the task:\n```\n{task}\n```\nNow begin!")}],
-        }
-        input_messages = [message_prompt_facts, message_prompt_task]
+        input_messages = [
+            {
+                "role": MessageRole.USER,
+                "content": [
+                    {
+                        "type": "text",
+                        "text": populate_template(
+                            self.prompt_templates["planning"]["initial_facts"], variables={"task": task}
+                        ),
+                    }
+                ],
+            },
+        ]
         facts_message = self.model(input_messages)
 
         message_prompt_plan = {
@@ -422,6 +425,8 @@
         return facts_message, plan_message
 
     def _generate_updated_plan(self, task: str, step: int) -> Tuple[ChatMessage, ChatMessage]:
+        # Do not take the system prompt message from the memory
+        # summary_mode=False: Do not take previous plan steps to avoid influencing the new plan
         memory_messages = self.write_memory_to_messages()[1:]
         facts_update_pre = {
             "role": MessageRole.SYSTEM,
@@ -467,23 +472,33 @@
         )
         return facts_message, plan_message
 
-    def _record_planning_step(self, facts_message: ChatMessage, plan_message: ChatMessage):
-        final_plan = textwrap.dedent(
-            f"""I still need to solve the task I was given:\n```\n{self.task}\n```\n\nHere is my new/updated plan of action to solve the task:\n```\n{plan_message.content}\n```"""
-        )
-        final_facts = textwrap.dedent(
-            f"""Here is the updated list of the facts that I know:\n```\n{facts_message.content}\n```"""
-        )
+    def _record_planning_step(
+        self, facts_message: ChatMessage, plan_message: ChatMessage, is_first_step: bool
+    ) -> None:
+        if is_first_step:
+            facts = textwrap.dedent(f"""Here are the facts that I know so far:\n```\n{facts_message.content}\n```""")
+            plan = textwrap.dedent(
+                f"""Here is the plan of action that I will follow to solve the task:\n```\n{plan_message.content}\n```"""
+            )
+            log_message = "Initial plan"
+        else:
+            facts = textwrap.dedent(
+                f"""Here is the updated list of the facts that I know:\n```\n{facts_message.content}\n```"""
+            )
+            plan = textwrap.dedent(
+                f"""I still need to solve the task I was given:\n```\n{self.task}\n```\n\nHere is my new/updated plan of action to solve the task:\n```\n{plan_message.content}\n```"""
+            )
+            log_message = "Updated plan"
         self.memory.steps.append(
             PlanningStep(
                 model_input_messages=self.input_messages,
-                plan=final_plan,
-                facts=final_facts,
+                facts=facts,
+                plan=plan,
                 model_output_message_plan=plan_message,
                 model_output_message_facts=facts_message,
             )
         )
-        self.logger.log(Rule("[bold]Updated plan", style="orange"), Text(final_plan), level=LogLevel.INFO)
+        self.logger.log(Rule(f"[bold]{log_message}", style="orange"), Text(plan), level=LogLevel.INFO)
 
     @property
     def logs(self):
@@ -630,295 +645,6 @@
         """To be implemented in children classes. Should return either None if the step is not final."""
         pass
 
-    def run(
-        self,
-        task: str,
-        stream: bool = False,
-        reset: bool = True,
-        images: Optional[List[str]] = None,
-        additional_args: Optional[Dict] = None,
-    ):
-        """
-        Run the agent for the given task.
-
-        Args:
-            task (`str`): Task to perform.
-            stream (`bool`): Whether to run in a streaming way.
-            reset (`bool`): Whether to reset the conversation or keep it going from previous run.
-            images (`list[str]`, *optional*): Paths to image(s).
-            additional_args (`dict`): Any other variables that you want to pass to the agent run, for instance images or dataframes. Give them clear names!
-
-        Example:
-        ```py
-        from smolagents import CodeAgent
-        agent = CodeAgent(tools=[])
-        agent.run("What is the result of 2 power 3.7384?")
-        ```
-        """
-
-        self.task = task
-        if additional_args is not None:
-            self.state.update(additional_args)
-            self.task += f"""
-You have been provided with these additional arguments, that you can access using the keys as variables in your python code:
-{str(additional_args)}."""
-
-        self.system_prompt = self.initialize_system_prompt()
-        self.memory.system_prompt = SystemPromptStep(system_prompt=self.system_prompt)
-        if reset:
-            self.memory.reset()
-            self.monitor.reset()
-
-        self.logger.log_task(
-            content=self.task.strip(),
-            subtitle=f"{type(self.model).__name__} - {(self.model.model_id if hasattr(self.model, 'model_id') else '')}",
-            level=LogLevel.INFO,
-            title=self.name if hasattr(self, "name") else None,
-        )
-
-        self.memory.steps.append(TaskStep(task=self.task, task_images=images))
-
-        if stream:
-            # The steps are returned as they are executed through a generator to iterate on.
-            return self._run(task=self.task, images=images)
-        # Outputs are returned only at the end as a string. We only look at the last step
-        return deque(self._run(task=self.task, images=images), maxlen=1)[0]
-
-<<<<<<< HEAD
-=======
-    def _run(self, task: str, images: List[str] | None = None) -> Generator[ActionStep | AgentType, None, None]:
-        """
-        Run the agent in streaming mode and returns a generator of all the steps.
-
-        Args:
-            task (`str`): Task to perform.
-            images (`list[str]`): Paths to image(s).
-        """
-        final_answer = None
-        self.step_number = 1
-        while final_answer is None and self.step_number <= self.max_steps:
-            step_start_time = time.time()
-            memory_step = ActionStep(
-                step_number=self.step_number,
-                start_time=step_start_time,
-                observations_images=images,
-            )
-            try:
-                if self.planning_interval is not None and self.step_number % self.planning_interval == 1:
-                    self.planning_step(
-                        task,
-                        is_first_step=(self.step_number == 1),
-                        step=self.step_number,
-                    )
-                self.logger.log_rule(f"Step {self.step_number}", level=LogLevel.INFO)
-
-                # Run one step!
-                final_answer = self.step(memory_step)
-                if final_answer is not None and self.final_answer_checks is not None:
-                    for check_function in self.final_answer_checks:
-                        try:
-                            assert check_function(final_answer, self.memory)
-                        except Exception as e:
-                            final_answer = None
-                            raise AgentError(f"Check {check_function.__name__} failed with error: {e}", self.logger)
-            except AgentError as e:
-                memory_step.error = e
-            finally:
-                memory_step.end_time = time.time()
-                memory_step.duration = memory_step.end_time - step_start_time
-                self.memory.steps.append(memory_step)
-                for callback in self.step_callbacks:
-                    # For compatibility with old callbacks that don't take the agent as an argument
-                    if len(inspect.signature(callback).parameters) == 1:
-                        callback(memory_step)
-                    else:
-                        callback(memory_step, agent=self)
-                self.step_number += 1
-                yield memory_step
-
-        if final_answer is None and self.step_number == self.max_steps + 1:
-            error_message = "Reached max steps."
-            final_answer = self.provide_final_answer(task, images)
-            final_memory_step = ActionStep(
-                step_number=self.step_number, error=AgentMaxStepsError(error_message, self.logger)
-            )
-            final_memory_step.action_output = final_answer
-            final_memory_step.end_time = time.time()
-            final_memory_step.duration = memory_step.end_time - step_start_time
-            self.memory.steps.append(final_memory_step)
-            for callback in self.step_callbacks:
-                # For compatibility with old callbacks that don't take the agent as an argument
-                if len(inspect.signature(callback).parameters) == 1:
-                    callback(final_memory_step)
-                else:
-                    callback(final_memory_step, agent=self)
-            yield final_memory_step
-
-        yield handle_agent_output_types(final_answer)
-
-    def planning_step(self, task, is_first_step: bool, step: int) -> None:
-        """
-        Used periodically by the agent to plan the next steps to reach the objective.
-
-        Args:
-            task (`str`): Task to perform.
-            is_first_step (`bool`): If this step is not the first one, the plan should be an update over a previous plan.
-            step (`int`): The number of the current step, used as an indication for the LLM.
-        """
-        if is_first_step:
-            input_messages = [
-                {
-                    "role": MessageRole.USER,
-                    "content": [
-                        {
-                            "type": "text",
-                            "text": populate_template(
-                                self.prompt_templates["planning"]["initial_facts"], variables={"task": task}
-                            ),
-                        }
-                    ],
-                },
-            ]
-
-            chat_message_facts: ChatMessage = self.model(input_messages)
-            answer_facts = chat_message_facts.content
-
-            message_prompt_plan = {
-                "role": MessageRole.USER,
-                "content": [
-                    {
-                        "type": "text",
-                        "text": populate_template(
-                            self.prompt_templates["planning"]["initial_plan"],
-                            variables={
-                                "task": task,
-                                "tools": self.tools,
-                                "managed_agents": self.managed_agents,
-                                "answer_facts": answer_facts,
-                            },
-                        ),
-                    }
-                ],
-            }
-            chat_message_plan: ChatMessage = self.model(
-                [message_prompt_plan],
-                stop_sequences=["<end_plan>"],
-            )
-            answer_plan = chat_message_plan.content
-
-            final_plan_redaction = textwrap.dedent(
-                f"""Here is the plan of action that I will follow to solve the task:
-                ```
-                {answer_plan}
-                ```"""
-            )
-            final_facts_redaction = textwrap.dedent(
-                f"""Here are the facts that I know so far:
-                ```
-                {answer_facts}
-                ```""".strip()
-            )
-            self.memory.steps.append(
-                PlanningStep(
-                    model_input_messages=input_messages,
-                    plan=final_plan_redaction,
-                    facts=final_facts_redaction,
-                    model_output_message_plan=chat_message_plan,
-                    model_output_message_facts=chat_message_facts,
-                )
-            )
-            self.logger.log(
-                Rule("[bold]Initial plan", style="orange"),
-                Text(final_plan_redaction),
-                level=LogLevel.INFO,
-            )
-        else:  # update plan
-            # Do not take the system prompt message from the memory
-            # summary_mode=False: Do not take previous plan steps to avoid influencing the new plan
-            memory_messages = self.write_memory_to_messages()[1:]
-
-            # Redact updated facts
-            facts_update_pre_messages = {
-                "role": MessageRole.SYSTEM,
-                "content": [{"type": "text", "text": self.prompt_templates["planning"]["update_facts_pre_messages"]}],
-            }
-            facts_update_post_messages = {
-                "role": MessageRole.USER,
-                "content": [{"type": "text", "text": self.prompt_templates["planning"]["update_facts_post_messages"]}],
-            }
-            input_messages = [facts_update_pre_messages] + memory_messages + [facts_update_post_messages]
-            chat_message_facts: ChatMessage = self.model(input_messages)
-            facts_update = chat_message_facts.content
-
-            # Redact updated plan
-            update_plan_pre_messages = {
-                "role": MessageRole.SYSTEM,
-                "content": [
-                    {
-                        "type": "text",
-                        "text": populate_template(
-                            self.prompt_templates["planning"]["update_plan_pre_messages"], variables={"task": task}
-                        ),
-                    }
-                ],
-            }
-            update_plan_post_messages = {
-                "role": MessageRole.USER,
-                "content": [
-                    {
-                        "type": "text",
-                        "text": populate_template(
-                            self.prompt_templates["planning"]["update_plan_post_messages"],
-                            variables={
-                                "task": task,
-                                "tools": self.tools,
-                                "managed_agents": self.managed_agents,
-                                "facts_update": facts_update,
-                                "remaining_steps": (self.max_steps - step),
-                            },
-                        ),
-                    }
-                ],
-            }
-            chat_message_plan: ChatMessage = self.model(
-                [update_plan_pre_messages] + memory_messages + [update_plan_post_messages],
-                stop_sequences=["<end_plan>"],
-            )
-
-            # Log final facts and plan
-            final_plan_redaction = textwrap.dedent(
-                f"""I still need to solve the task I was given:
-                ```
-                {task}
-                ```
-
-                Here is my new/updated plan of action to solve the task:
-                ```
-                {chat_message_plan.content}
-                ```"""
-            )
-
-            final_facts_redaction = textwrap.dedent(
-                f"""Here is the updated list of the facts that I know:
-                ```
-                {facts_update}
-                ```"""
-            )
-            self.memory.steps.append(
-                PlanningStep(
-                    model_input_messages=input_messages,
-                    plan=final_plan_redaction,
-                    facts=final_facts_redaction,
-                    model_output_message_plan=chat_message_plan,
-                    model_output_message_facts=chat_message_facts,
-                )
-            )
-            self.logger.log(
-                Rule("[bold]Updated plan", style="orange"),
-                Text(final_plan_redaction),
-                level=LogLevel.INFO,
-            )
-
     def replay(self, detailed: bool = False):
         """Prints a pretty replay of the agent's steps.
 
@@ -1262,7 +988,6 @@
                 repo_type="space",
             )
 
->>>>>>> 1f8f9870
 
 class ToolCallingAgent(MultiStepAgent):
     """
