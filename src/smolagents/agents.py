#!/usr/bin/env python
# coding=utf-8

# Copyright 2024 The HuggingFace Inc. team. All rights reserved.
#
# Licensed under the Apache License, Version 2.0 (the "License");
# you may not use this file except in compliance with the License.
# You may obtain a copy of the License at
#
#     http://www.apache.org/licenses/LICENSE-2.0
#
# Unless required by applicable law or agreed to in writing, software
# distributed under the License is distributed on an "AS IS" BASIS,
# WITHOUT WARRANTIES OR CONDITIONS OF ANY KIND, either express or implied.
# See the License for the specific language governing permissions and
# limitations under the License.
import importlib
import json
import os
import re
import tempfile
import textwrap
import time
import warnings
from abc import ABC, abstractmethod
from collections.abc import Callable, Generator
from concurrent.futures import ThreadPoolExecutor, as_completed
from dataclasses import dataclass
from logging import getLogger
from pathlib import Path
from typing import TYPE_CHECKING, Any, Literal, Type, TypeAlias, TypedDict, Union

import jinja2
import yaml
from huggingface_hub import create_repo, metadata_update, snapshot_download, upload_folder
from jinja2 import StrictUndefined, Template
from rich.console import Group
from rich.live import Live
from rich.markdown import Markdown
from rich.panel import Panel
from rich.rule import Rule
from rich.text import Text


if TYPE_CHECKING:
    import PIL.Image

from .agent_types import AgentAudio, AgentImage, handle_agent_output_types
from .default_tools import TOOL_MAPPING, FinalAnswerTool
from .local_python_executor import BASE_BUILTIN_MODULES, LocalPythonExecutor, PythonExecutor, fix_final_answer_code
from .memory import (
    ActionStep,
    AgentMemory,
    CallbackRegistry,
    FinalAnswerStep,
    MemoryStep,
    PlanningStep,
    SystemPromptStep,
    TaskStep,
    Timing,
    TokenUsage,
    ToolCall,
)
from .models import (
    CODEAGENT_RESPONSE_FORMAT,
    ChatMessage,
    ChatMessageStreamDelta,
    ChatMessageToolCall,
    MessageRole,
    Model,
    agglomerate_stream_deltas,
    parse_json_if_needed,
)
from .monitoring import (
    YELLOW_HEX,
    AgentLogger,
    LogLevel,
    Monitor,
)
from .remote_executors import DockerExecutor, E2BExecutor, WasmExecutor
from .tools import Tool, validate_tool_arguments
from .utils import (
    AGENT_GRADIO_APP_TEMPLATE,
    AgentError,
    AgentExecutionError,
    AgentGenerationError,
    AgentMaxStepsError,
    AgentParsingError,
    AgentToolCallError,
    AgentToolExecutionError,
    extract_code_from_text,
    is_valid_name,
    make_init_file,
    parse_code_blobs,
    truncate_content,
)


logger = getLogger(__name__)


def get_variable_names(self, template: str) -> set[str]:
    pattern = re.compile(r"\{\{([^{}]+)\}\}")
    return {match.group(1).strip() for match in pattern.finditer(template)}


def populate_template(template: str, variables: dict[str, Any]) -> str:
    compiled_template = Template(template, undefined=StrictUndefined)
    try:
        return compiled_template.render(**variables)
    except Exception as e:
        raise Exception(f"Error during jinja template rendering: {type(e).__name__}: {e}")


@dataclass
class ActionOutput:
    output: Any
    is_final_answer: bool


@dataclass
class ToolOutput:
    id: str
    output: Any
    is_final_answer: bool
    observation: str
    tool_call: ToolCall


class PlanningPromptTemplate(TypedDict):
    """
    Prompt templates for the planning step.

    Args:
        plan (`str`): Initial plan prompt.
        update_plan_pre_messages (`str`): Update plan pre-messages prompt.
        update_plan_post_messages (`str`): Update plan post-messages prompt.
    """

    initial_plan: str
    update_plan_pre_messages: str
    update_plan_post_messages: str


class ManagedAgentPromptTemplate(TypedDict):
    """
    Prompt templates for the managed agent.

    Args:
        task (`str`): Task prompt.
        report (`str`): Report prompt.
    """

    task: str
    report: str


class FinalAnswerPromptTemplate(TypedDict):
    """
    Prompt templates for the final answer.

    Args:
        pre_messages (`str`): Pre-messages prompt.
        post_messages (`str`): Post-messages prompt.
    """

    pre_messages: str
    post_messages: str


class PromptTemplates(TypedDict):
    """
    Prompt templates for the agent.

    Args:
        system_prompt (`str`): System prompt.
        planning ([`~agents.PlanningPromptTemplate`]): Planning prompt templates.
        managed_agent ([`~agents.ManagedAgentPromptTemplate`]): Managed agent prompt templates.
        final_answer ([`~agents.FinalAnswerPromptTemplate`]): Final answer prompt templates.
    """

    system_prompt: str
    planning: PlanningPromptTemplate
    managed_agent: ManagedAgentPromptTemplate
    final_answer: FinalAnswerPromptTemplate


EMPTY_PROMPT_TEMPLATES = PromptTemplates(
    system_prompt="",
    planning=PlanningPromptTemplate(
        initial_plan="",
        update_plan_pre_messages="",
        update_plan_post_messages="",
    ),
    managed_agent=ManagedAgentPromptTemplate(task="", report=""),
    final_answer=FinalAnswerPromptTemplate(pre_messages="", post_messages=""),
)


@dataclass
class RunResult:
    """Holds extended information about an agent run.

    Attributes:
        output (Any | None): The final output of the agent run, if available.
        state (Literal["success", "max_steps_error"]): The final state of the agent after the run.
        messages (list[dict]): The agent's memory, as a list of messages.
        token_usage (TokenUsage | None): Count of tokens used during the run.
        timing (Timing): Timing details of the agent run: start time, end time, duration.
    """

    output: Any | None
    state: Literal["success", "max_steps_error"]
    messages: list[dict]
    token_usage: TokenUsage | None
    timing: Timing


StreamEvent: TypeAlias = Union[
    ChatMessageStreamDelta,
    ChatMessageToolCall,
    ActionOutput,
    ToolCall,
    ToolOutput,
    PlanningStep,
    ActionStep,
    FinalAnswerStep,
]


class MultiStepAgent(ABC):
    """
    Agent class that solves the given task step by step, using the ReAct framework:
    While the objective is not reached, the agent will perform a cycle of action (given by the LLM) and observation (obtained from the environment).

    Args:
        tools (`list[Tool]`): [`Tool`]s that the agent can use.
        model (`Callable[[list[dict[str, str]]], ChatMessage]`): Model that will generate the agent's actions.
        prompt_templates ([`~agents.PromptTemplates`], *optional*): Prompt templates.
        instructions (`str`, *optional*): Custom instructions for the agent, will be inserted in the system prompt.
        max_steps (`int`, default `20`): Maximum number of steps the agent can take to solve the task.
        add_base_tools (`bool`, default `False`): Whether to add the base tools to the agent's tools.
        verbosity_level (`LogLevel`, default `LogLevel.INFO`): Level of verbosity of the agent's logs.
        grammar (`dict[str, str]`, *optional*): Grammar used to parse the LLM output.
            <Deprecated version="1.17.0">
            Parameter `grammar` is deprecated and will be removed in version 1.20.
            </Deprecated>
        managed_agents (`list`, *optional*): Managed agents that the agent can call.
        step_callbacks (`list[Callable]` | `dict[Type[MemoryStep], Callable]`, *optional*): Callbacks that will be called at each step.
        planning_interval (`int`, *optional*): Interval at which the agent will run a planning step.
        name (`str`, *optional*): Necessary for a managed agent only - the name by which this agent can be called.
        description (`str`, *optional*): Necessary for a managed agent only - the description of this agent.
        provide_run_summary (`bool`, *optional*): Whether to provide a run summary when called as a managed agent.
        final_answer_checks (`list[Callable]`, *optional*): List of validation functions to run before accepting a final answer.
            Each function should:
            - Take the final answer and the agent's memory as arguments.
            - Return a boolean indicating whether the final answer is valid.
        max_images (`int`, *optional*): Maximum number of images to retain in the agent's memory. If None, there is no limit.
    """

    def __init__(
        self,
        tools: list[Tool],
        model: Model,
        prompt_templates: PromptTemplates | None = None,
        instructions: str | None = None,
        max_steps: int = 20,
        add_base_tools: bool = False,
        verbosity_level: LogLevel = LogLevel.INFO,
        grammar: dict[str, str] | None = None,
        managed_agents: list | None = None,
        step_callbacks: list[Callable] | dict[Type[MemoryStep], Callable] | None = None,
        planning_interval: int | None = None,
        name: str | None = None,
        description: str | None = None,
        provide_run_summary: bool = False,
        final_answer_checks: list[Callable] | None = None,
        return_full_result: bool = False,
        logger: AgentLogger | None = None,
        max_images: int | None = None,
    ):
        self.agent_name = self.__class__.__name__
        self.model = model
        self.prompt_templates = prompt_templates or EMPTY_PROMPT_TEMPLATES
        if prompt_templates is not None:
            missing_keys = set(EMPTY_PROMPT_TEMPLATES.keys()) - set(prompt_templates.keys())
            assert not missing_keys, (
                f"Some prompt templates are missing from your custom `prompt_templates`: {missing_keys}"
            )
            for key, value in EMPTY_PROMPT_TEMPLATES.items():
                if isinstance(value, dict):
                    for subkey in value.keys():
                        assert key in prompt_templates.keys() and (subkey in prompt_templates[key].keys()), (
                            f"Some prompt templates are missing from your custom `prompt_templates`: {subkey} under {key}"
                        )

        self.max_steps = max_steps
        self.step_number = 0
        if grammar is not None:
            warnings.warn(
                "Parameter 'grammar' is deprecated and will be removed in version 1.20.",
                FutureWarning,
            )
        self.grammar = grammar
        self.planning_interval = planning_interval
        self.state: dict[str, Any] = {}
        self.name = self._validate_name(name)
        self.description = description
        self.provide_run_summary = provide_run_summary
        self.final_answer_checks = final_answer_checks if final_answer_checks is not None else []
        self.return_full_result = return_full_result
<<<<<<< HEAD
        self.max_images = max_images

=======
        self.instructions = instructions
>>>>>>> a6541fb3
        self._setup_managed_agents(managed_agents)
        self._setup_tools(tools, add_base_tools)
        self._validate_tools_and_managed_agents(tools, managed_agents)

        self.task: str | None = None
        self.memory = AgentMemory(self.system_prompt)

        if logger is None:
            self.logger = AgentLogger(level=verbosity_level)
        else:
            self.logger = logger

        self.monitor = Monitor(self.model, self.logger)
        self._setup_step_callbacks(step_callbacks)
        self.stream_outputs = False

    @property
    def system_prompt(self) -> str:
        return self.initialize_system_prompt()

    @system_prompt.setter
    def system_prompt(self, value: str):
        raise AttributeError(
            """The 'system_prompt' property is read-only. Use 'self.prompt_templates["system_prompt"]' instead."""
        )

    def _validate_name(self, name: str | None) -> str | None:
        if name is not None and not is_valid_name(name):
            raise ValueError(f"Agent name '{name}' must be a valid Python identifier and not a reserved keyword.")
        return name

    def _setup_managed_agents(self, managed_agents: list | None = None) -> None:
        """Setup managed agents with proper logging."""
        self.managed_agents = {}
        if managed_agents:
            assert all(agent.name and agent.description for agent in managed_agents), (
                "All managed agents need both a name and a description!"
            )
            self.managed_agents = {agent.name: agent for agent in managed_agents}
            # Ensure managed agents can be called as tools by the model: set their inputs and output_type
            for agent in self.managed_agents.values():
                agent.inputs = {
                    "task": {"type": "string", "description": "Long detailed description of the task."},
                    "additional_args": {
                        "type": "object",
                        "description": "Dictionary of extra inputs to pass to the managed agent, e.g. images, dataframes, or any other contextual data it may need.",
                    },
                }
                agent.output_type = "string"

    def _setup_tools(self, tools, add_base_tools):
        assert all(isinstance(tool, Tool) for tool in tools), "All elements must be instance of Tool (or a subclass)"
        self.tools = {tool.name: tool for tool in tools}
        if add_base_tools:
            self.tools.update(
                {
                    name: cls()
                    for name, cls in TOOL_MAPPING.items()
                    if name != "python_interpreter" or self.__class__.__name__ == "ToolCallingAgent"
                }
            )
        self.tools.setdefault("final_answer", FinalAnswerTool())

    def _validate_tools_and_managed_agents(self, tools, managed_agents):
        tool_and_managed_agent_names = [tool.name for tool in tools]
        if managed_agents is not None:
            tool_and_managed_agent_names += [agent.name for agent in managed_agents]
        if self.name:
            tool_and_managed_agent_names.append(self.name)
        if len(tool_and_managed_agent_names) != len(set(tool_and_managed_agent_names)):
            raise ValueError(
                "Each tool or managed_agent should have a unique name! You passed these duplicate names: "
                f"{[name for name in tool_and_managed_agent_names if tool_and_managed_agent_names.count(name) > 1]}"
            )

    def _setup_step_callbacks(self, step_callbacks):
        # Initialize step callbacks registry
        self.step_callbacks = CallbackRegistry()
        if step_callbacks:
            # Register callbacks list only for ActionStep for backward compatibility
            if isinstance(step_callbacks, list):
                for callback in step_callbacks:
                    self.step_callbacks.register(ActionStep, callback)
            # Register callbacks dict for specific step classes
            elif isinstance(step_callbacks, dict):
                for step_cls, callback in step_callbacks.items():
                    self.step_callbacks.register(step_cls, callback)
            else:
                raise ValueError("step_callbacks must be a list or a dict")
        # Register monitor update_metrics only for ActionStep for backward compatibility
        self.step_callbacks.register(ActionStep, self.monitor.update_metrics)

    def run(
        self,
        task: str,
        stream: bool = False,
        reset: bool = True,
        images: list["PIL.Image.Image"] | None = None,
        additional_args: dict | None = None,
        max_steps: int | None = None,
    ):
        """
        Run the agent for the given task.

        Args:
            task (`str`): Task to perform.
            stream (`bool`): Whether to run in streaming mode.
                If `True`, returns a generator that yields each step as it is executed. You must iterate over this generator to process the individual steps (e.g., using a for loop or `next()`).
                If `False`, executes all steps internally and returns only the final answer after completion.
            reset (`bool`): Whether to reset the conversation or keep it going from previous run.
            images (`list[PIL.Image.Image]`, *optional*): Image(s) objects.
            additional_args (`dict`, *optional*): Any other variables that you want to pass to the agent run, for instance images or dataframes. Give them clear names!
            max_steps (`int`, *optional*): Maximum number of steps the agent can take to solve the task. if not provided, will use the agent's default value.

        Example:
        ```py
        from smolagents import CodeAgent
        agent = CodeAgent(tools=[])
        agent.run("What is the result of 2 power 3.7384?")
        ```
        """
        max_steps = max_steps or self.max_steps
        self.task = task
        self.interrupt_switch = False
        if additional_args is not None:
            self.state.update(additional_args)
            self.task += f"""
You have been provided with these additional arguments, that you can access using the keys as variables in your python code:
{str(additional_args)}."""

        self.memory.system_prompt = SystemPromptStep(system_prompt=self.system_prompt)
        if reset:
            self.memory.reset()
            self.monitor.reset()

        self.logger.log_task(
            content=self.task.strip(),
            subtitle=f"{type(self.model).__name__} - {(self.model.model_id if hasattr(self.model, 'model_id') else '')}",
            level=LogLevel.INFO,
            title=self.name if hasattr(self, "name") else None,
        )
        self.memory.steps.append(TaskStep(task=self.task, task_images=images))

        if getattr(self, "python_executor", None):
            self.python_executor.send_variables(variables=self.state)
            self.python_executor.send_tools({**self.tools, **self.managed_agents})

        if stream:
            # The steps are returned as they are executed through a generator to iterate on.
            return self._run_stream(task=self.task, max_steps=max_steps, images=images)
        run_start_time = time.time()
        # Outputs are returned only at the end. We only look at the last step.

        steps = list(self._run_stream(task=self.task, max_steps=max_steps, images=images))
        assert isinstance(steps[-1], FinalAnswerStep)
        output = steps[-1].output

        if self.return_full_result:
            total_input_tokens = 0
            total_output_tokens = 0
            correct_token_usage = True
            for step in self.memory.steps:
                if isinstance(step, (ActionStep, PlanningStep)):
                    if step.token_usage is None:
                        correct_token_usage = False
                        break
                    else:
                        total_input_tokens += step.token_usage.input_tokens
                        total_output_tokens += step.token_usage.output_tokens
            if correct_token_usage:
                token_usage = TokenUsage(input_tokens=total_input_tokens, output_tokens=total_output_tokens)
            else:
                token_usage = None

            if self.memory.steps and isinstance(getattr(self.memory.steps[-1], "error", None), AgentMaxStepsError):
                state = "max_steps_error"
            else:
                state = "success"

            messages = self.memory.get_full_steps()

            return RunResult(
                output=output,
                token_usage=token_usage,
                messages=messages,
                timing=Timing(start_time=run_start_time, end_time=time.time()),
                state=state,
            )

        return output

    def _run_stream(
        self, task: str, max_steps: int, images: list["PIL.Image.Image"] | None = None
    ) -> Generator[ActionStep | PlanningStep | FinalAnswerStep | ChatMessageStreamDelta]:
        self.step_number = 1
        returned_final_answer = False
        while not returned_final_answer and self.step_number <= max_steps:
            if self.interrupt_switch:
                raise AgentError("Agent interrupted.", self.logger)

            # Run a planning step if scheduled
            if self.planning_interval is not None and (
                self.step_number == 1 or (self.step_number - 1) % self.planning_interval == 0
            ):
                planning_start_time = time.time()
                planning_step = None
                for element in self._generate_planning_step(
                    task, is_first_step=len(self.memory.steps) == 1, step=self.step_number
                ):  # Don't use the attribute step_number here, because there can be steps from previous runs
                    yield element
                    planning_step = element
                assert isinstance(planning_step, PlanningStep)  # Last yielded element should be a PlanningStep
<<<<<<< HEAD
                self.memory.steps.append(planning_step)
=======

>>>>>>> a6541fb3
                planning_end_time = time.time()
                planning_step.timing = Timing(
                    start_time=planning_start_time,
                    end_time=planning_end_time,
                )
                self._finalize_step(planning_step)
                self.memory.append(planning_step)

            # Start action step!
            action_step_start_time = time.time()
            action_step = ActionStep(
                step_number=self.step_number,
                timing=Timing(start_time=action_step_start_time),
                observations_images=images,
            )
            self.logger.log_rule(f"Step {self.step_number}", level=LogLevel.INFO)
            try:
                for output in self._step_stream(action_step):
                    # Yield all
                    yield output

                    if isinstance(output, ActionOutput) and output.is_final_answer:
                        final_answer = output.output
                        self.logger.log(
                            Text(f"Final answer: {final_answer}", style=f"bold {YELLOW_HEX}"),
                            level=LogLevel.INFO,
                        )

                        if self.final_answer_checks:
                            self._validate_final_answer(final_answer)
                        returned_final_answer = True
                        action_step.is_final_answer = True

            except AgentGenerationError as e:
                # Agent generation errors are not caused by a Model error but an implementation error: so we should raise them and exit.
                raise e
            except AgentError as e:
                # Other AgentError types are caused by the Model, so we should log them and iterate.
                action_step.error = e
            finally:
                self._finalize_step(action_step)
                self.memory.steps.append(action_step)
                yield action_step
                self.step_number += 1

        if not returned_final_answer and self.step_number == max_steps + 1:
            final_answer = self._handle_max_steps_reached(task, images)
            yield action_step
        yield FinalAnswerStep(handle_agent_output_types(final_answer))

    def _validate_final_answer(self, final_answer: Any):
        for check_function in self.final_answer_checks:
            try:
                assert check_function(final_answer, self.memory)
            except Exception as e:
                raise AgentError(f"Check {check_function.__name__} failed with error: {e}", self.logger)

    def _finalize_step(self, memory_step: ActionStep | PlanningStep):
        memory_step.timing.end_time = time.time()
        self.step_callbacks.callback(memory_step, agent=self)

    def _handle_max_steps_reached(self, task: str, images: list["PIL.Image.Image"]) -> Any:
        action_step_start_time = time.time()
        final_answer = self.provide_final_answer(task, images)
        final_memory_step = ActionStep(
            step_number=self.step_number,
            error=AgentMaxStepsError("Reached max steps.", self.logger),
            timing=Timing(start_time=action_step_start_time, end_time=time.time()),
            token_usage=final_answer.token_usage,
        )
        final_memory_step.action_output = final_answer.content
        self._finalize_step(final_memory_step)
        self.memory.steps.append(final_memory_step)
        return final_answer.content

    def _generate_planning_step(
        self, task, is_first_step: bool, step: int
    ) -> Generator[ChatMessageStreamDelta | PlanningStep]:
        start_time = time.time()
        if is_first_step:
            input_messages = [
                ChatMessage(
                    role=MessageRole.USER,
                    content=[
                        {
                            "type": "text",
                            "text": populate_template(
                                self.prompt_templates["planning"]["initial_plan"],
                                variables={"task": task, "tools": self.tools, "managed_agents": self.managed_agents},
                            ),
                        }
                    ],
                )
            ]
            if self.stream_outputs and hasattr(self.model, "generate_stream"):
                plan_message_content = ""
                output_stream = self.model.generate_stream(input_messages, stop_sequences=["<end_plan>"])  # type: ignore
                input_tokens, output_tokens = 0, 0
                with Live("", console=self.logger.console, vertical_overflow="visible") as live:
                    for event in output_stream:
                        if event.content is not None:
                            plan_message_content += event.content
                            live.update(Markdown(plan_message_content))
                            if event.token_usage:
                                output_tokens += event.token_usage.output_tokens
                                input_tokens = event.token_usage.input_tokens
                        yield event
            else:
                plan_message = self.model.generate(input_messages, stop_sequences=["<end_plan>"])
                plan_message_content = plan_message.content
                input_tokens, output_tokens = (
                    (
                        plan_message.token_usage.input_tokens,
                        plan_message.token_usage.output_tokens,
                    )
                    if plan_message.token_usage
                    else (None, None)
                )
            plan = textwrap.dedent(
                f"""Here are the facts I know and the plan of action that I will follow to solve the task:\n```\n{plan_message_content}\n```"""
            )
        else:
            # Summary mode removes the system prompt and previous planning messages output by the model.
            # Removing previous planning messages avoids influencing too much the new plan.
            memory_messages = self.write_memory_to_messages(summary_mode=True)
            plan_update_pre = ChatMessage(
                role=MessageRole.SYSTEM,
                content=[
                    {
                        "type": "text",
                        "text": populate_template(
                            self.prompt_templates["planning"]["update_plan_pre_messages"], variables={"task": task}
                        ),
                    }
                ],
            )
            plan_update_post = ChatMessage(
                role=MessageRole.USER,
                content=[
                    {
                        "type": "text",
                        "text": populate_template(
                            self.prompt_templates["planning"]["update_plan_post_messages"],
                            variables={
                                "task": task,
                                "tools": self.tools,
                                "managed_agents": self.managed_agents,
                                "remaining_steps": (self.max_steps - step),
                            },
                        ),
                    }
                ],
            )
            input_messages = [plan_update_pre] + memory_messages + [plan_update_post]
            if self.stream_outputs and hasattr(self.model, "generate_stream"):
                plan_message_content = ""
                input_tokens, output_tokens = 0, 0
                with Live("", console=self.logger.console, vertical_overflow="visible") as live:
                    for event in self.model.generate_stream(
                        input_messages,
                        stop_sequences=["<end_plan>"],
                    ):  # type: ignore
                        if event.content is not None:
                            plan_message_content += event.content
                            live.update(Markdown(plan_message_content))
                            if event.token_usage:
                                output_tokens += event.token_usage.output_tokens
                                input_tokens = event.token_usage.input_tokens
                        yield event
            else:
                plan_message = self.model.generate(input_messages, stop_sequences=["<end_plan>"])
                plan_message_content = plan_message.content
                if plan_message.token_usage is not None:
                    input_tokens, output_tokens = (
                        plan_message.token_usage.input_tokens,
                        plan_message.token_usage.output_tokens,
                    )
            plan = textwrap.dedent(
                f"""I still need to solve the task I was given:\n```\n{self.task}\n```\n\nHere are the facts I know and my new/updated plan of action to solve the task:\n```\n{plan_message_content}\n```"""
            )
        log_headline = "Initial plan" if is_first_step else "Updated plan"
        self.logger.log(Rule(f"[bold]{log_headline}", style="orange"), Text(plan), level=LogLevel.INFO)
        yield PlanningStep(
            model_input_messages=input_messages,
            plan=plan,
            model_output_message=ChatMessage(role=MessageRole.ASSISTANT, content=plan_message_content),
            token_usage=TokenUsage(input_tokens=input_tokens, output_tokens=output_tokens),
            timing=Timing(start_time=start_time, end_time=time.time()),
        )

    @property
    def logs(self):
        logger.warning(
            "The 'logs' attribute is deprecated and will soon be removed. Please use 'self.memory.steps' instead."
        )
        return [self.memory.system_prompt] + self.memory.steps

    @abstractmethod
    def initialize_system_prompt(self) -> str:
        """To be implemented in child classes"""
        ...

    def interrupt(self):
        """Interrupts the agent execution."""
        self.interrupt_switch = True

    def write_memory_to_messages(
        self,
        summary_mode: bool = False,
    ) -> list[ChatMessage]:
        """
        Reads past llm_outputs, actions, and observations or errors from the memory into a series of messages
        that can be used as input to the LLM. Adds a number of keywords (such as PLAN, error, etc) to help
        the LLM.
        """
        messages = self.memory.system_prompt.to_messages(summary_mode=summary_mode)
        for memory_step in self.memory.steps:
            messages.extend(memory_step.to_messages(summary_mode=summary_mode))
        return messages

    def _step_stream(
        self, memory_step: ActionStep
    ) -> Generator[ChatMessageStreamDelta | ToolCall | ToolOutput | ActionOutput]:
        """
        Perform one step in the ReAct framework: the agent thinks, acts, and observes the result.
        Yields ChatMessageStreamDelta during the run if streaming is enabled.
        At the end, yields either None if the step is not final, or the final answer.
        """
        raise NotImplementedError("This method should be implemented in child classes")

    def step(self, memory_step: ActionStep) -> Any:
        """
        Perform one step in the ReAct framework: the agent thinks, acts, and observes the result.
        Returns either None if the step is not final, or the final answer.
        """
        return list(self._step_stream(memory_step))[-1]

    def extract_action(self, model_output: str, split_token: str) -> tuple[str, str]:
        """
        Parse action from the LLM output

        Args:
            model_output (`str`): Output of the LLM
            split_token (`str`): Separator for the action. Should match the example in the system prompt.
        """
        try:
            split = model_output.split(split_token)
            rationale, action = (
                split[-2],
                split[-1],
            )  # NOTE: using indexes starting from the end solves for when you have more than one split_token in the output
        except Exception:
            raise AgentParsingError(
                f"No '{split_token}' token provided in your output.\nYour output:\n{model_output}\n. Be sure to include an action, prefaced with '{split_token}'!",
                self.logger,
            )
        return rationale.strip(), action.strip()

    def provide_final_answer(self, task: str, images: list["PIL.Image.Image"] | None = None) -> ChatMessage:
        """
        Provide the final answer to the task, based on the logs of the agent's interactions.

        Args:
            task (`str`): Task to perform.
            images (`list[PIL.Image.Image]`, *optional*): Image(s) objects.

        Returns:
            `str`: Final answer to the task.
        """
        messages = [
            ChatMessage(
                role=MessageRole.SYSTEM,
                content=[
                    {
                        "type": "text",
                        "text": self.prompt_templates["final_answer"]["pre_messages"],
                    }
                ],
            )
        ]
        if images:
            messages[0].content += [{"type": "image", "image": image} for image in images]
        messages += self.write_memory_to_messages()[1:]
        messages.append(
            ChatMessage(
                role=MessageRole.USER,
                content=[
                    {
                        "type": "text",
                        "text": populate_template(
                            self.prompt_templates["final_answer"]["post_messages"], variables={"task": task}
                        ),
                    }
                ],
            )
        )
        try:
            chat_message: ChatMessage = self.model.generate(messages)
            return chat_message
        except Exception as e:
            return ChatMessage(role=MessageRole.ASSISTANT, content=f"Error in generating final LLM output:\n{e}")

    def visualize(self):
        """Creates a rich tree visualization of the agent's structure."""
        self.logger.visualize_agent_tree(self)

    def replay(self, detailed: bool = False):
        """Prints a pretty replay of the agent's steps.

        Args:
            detailed (bool, optional): If True, also displays the memory at each step. Defaults to False.
                Careful: will increase log length exponentially. Use only for debugging.
        """
        self.memory.replay(self.logger, detailed=detailed)

    def __call__(self, task: str, **kwargs):
        """Adds additional prompting for the managed agent, runs it, and wraps the output.
        This method is called only by a managed agent.
        """
        full_task = populate_template(
            self.prompt_templates["managed_agent"]["task"],
            variables=dict(name=self.name, task=task),
        )
        result = self.run(full_task, **kwargs)
        if isinstance(result, RunResult):
            report = result.output
        else:
            report = result
        answer = populate_template(
            self.prompt_templates["managed_agent"]["report"], variables=dict(name=self.name, final_answer=report)
        )
        if self.provide_run_summary:
            answer += "\n\nFor more detail, find below a summary of this agent's work:\n<summary_of_work>\n"
            for message in self.write_memory_to_messages(summary_mode=True):
                content = message["content"]
                answer += "\n" + truncate_content(str(content)) + "\n---"
            answer += "\n</summary_of_work>"
        return answer

    def save(self, output_dir: str | Path, relative_path: str | None = None):
        """
        Saves the relevant code files for your agent. This will copy the code of your agent in `output_dir` as well as autogenerate:

        - a `tools` folder containing the logic for each of the tools under `tools/{tool_name}.py`.
        - a `managed_agents` folder containing the logic for each of the managed agents.
        - an `agent.json` file containing a dictionary representing your agent.
        - a `prompt.yaml` file containing the prompt templates used by your agent.
        - an `app.py` file providing a UI for your agent when it is exported to a Space with `agent.push_to_hub()`
        - a `requirements.txt` containing the names of the modules used by your tool (as detected when inspecting its
          code)

        Args:
            output_dir (`str` or `Path`): The folder in which you want to save your agent.
        """
        make_init_file(output_dir)

        # Recursively save managed agents
        if self.managed_agents:
            make_init_file(os.path.join(output_dir, "managed_agents"))
            for agent_name, agent in self.managed_agents.items():
                agent_suffix = f"managed_agents.{agent_name}"
                if relative_path:
                    agent_suffix = relative_path + "." + agent_suffix
                agent.save(os.path.join(output_dir, "managed_agents", agent_name), relative_path=agent_suffix)

        class_name = self.__class__.__name__

        # Save tools to different .py files
        for tool in self.tools.values():
            make_init_file(os.path.join(output_dir, "tools"))
            tool.save(os.path.join(output_dir, "tools"), tool_file_name=tool.name, make_gradio_app=False)

        # Save prompts to yaml
        yaml_prompts = yaml.safe_dump(
            self.prompt_templates,
            default_style="|",  # This forces block literals for all strings
            default_flow_style=False,
            width=float("inf"),
            sort_keys=False,
            allow_unicode=True,
            indent=2,
        )

        with open(os.path.join(output_dir, "prompts.yaml"), "w", encoding="utf-8") as f:
            f.write(yaml_prompts)

        # Save agent dictionary to json
        agent_dict = self.to_dict()
        agent_dict["tools"] = [tool.name for tool in self.tools.values()]
        agent_dict["managed_agents"] = {agent.name: agent.__class__.__name__ for agent in self.managed_agents.values()}
        with open(os.path.join(output_dir, "agent.json"), "w", encoding="utf-8") as f:
            json.dump(agent_dict, f, indent=4)

        # Save requirements
        with open(os.path.join(output_dir, "requirements.txt"), "w", encoding="utf-8") as f:
            f.writelines(f"{r}\n" for r in agent_dict["requirements"])

        # Make agent.py file with Gradio UI
        agent_name = f"agent_{self.name}" if getattr(self, "name", None) else "agent"
        managed_agent_relative_path = relative_path + "." if relative_path is not None else ""
        app_template = AGENT_GRADIO_APP_TEMPLATE
        template_env = jinja2.Environment(loader=jinja2.BaseLoader(), undefined=jinja2.StrictUndefined)
        template_env.filters["repr"] = repr
        template_env.filters["camelcase"] = lambda value: "".join(word.capitalize() for word in value.split("_"))
        template = template_env.from_string(app_template)

        # Render the app.py file from Jinja2 template
        app_text = template.render(
            {
                "agent_name": agent_name,
                "class_name": class_name,
                "agent_dict": agent_dict,
                "tools": self.tools,
                "managed_agents": self.managed_agents,
                "managed_agent_relative_path": managed_agent_relative_path,
            }
        )

        with open(os.path.join(output_dir, "app.py"), "w", encoding="utf-8") as f:
            f.write(app_text + "\n")  # Append newline at the end

    def to_dict(self) -> dict[str, Any]:
        """Convert the agent to a dictionary representation.

        Returns:
            `dict`: Dictionary representation of the agent.
        """
        # TODO: handle serializing step_callbacks and final_answer_checks
        for attr in ["final_answer_checks", "step_callbacks"]:
            if getattr(self, attr, None):
                self.logger.log(f"This agent has {attr}: they will be ignored by this method.", LogLevel.INFO)

        tool_dicts = [tool.to_dict() for tool in self.tools.values()]
        tool_requirements = {req for tool in self.tools.values() for req in tool.to_dict()["requirements"]}
        managed_agents_requirements = {
            req for managed_agent in self.managed_agents.values() for req in managed_agent.to_dict()["requirements"]
        }
        requirements = tool_requirements | managed_agents_requirements
        if hasattr(self, "authorized_imports"):
            requirements.update(
                {package.split(".")[0] for package in self.authorized_imports if package not in BASE_BUILTIN_MODULES}
            )

        agent_dict = {
            "class": self.__class__.__name__,
            "tools": tool_dicts,
            "model": {
                "class": self.model.__class__.__name__,
                "data": self.model.to_dict(),
            },
            "managed_agents": [managed_agent.to_dict() for managed_agent in self.managed_agents.values()],
            "prompt_templates": self.prompt_templates,
            "max_steps": self.max_steps,
            "verbosity_level": int(self.logger.level),
            "grammar": self.grammar,
            "planning_interval": self.planning_interval,
            "name": self.name,
            "description": self.description,
            "requirements": sorted(requirements),
        }
        return agent_dict

    @classmethod
    def from_dict(cls, agent_dict: dict[str, Any], **kwargs) -> "MultiStepAgent":
        """Create agent from a dictionary representation.

        Args:
            agent_dict (`dict[str, Any]`): Dictionary representation of the agent.
            **kwargs: Additional keyword arguments that will override agent_dict values.

        Returns:
            `MultiStepAgent`: Instance of the agent class.
        """
        # Load model
        model_info = agent_dict["model"]
        model_class = getattr(importlib.import_module("smolagents.models"), model_info["class"])
        model = model_class.from_dict(model_info["data"])
        # Load tools
        tools = []
        for tool_info in agent_dict["tools"]:
            tools.append(Tool.from_code(tool_info["code"]))
        # Load managed agents
        managed_agents = []
        for managed_agent_name, managed_agent_class_name in agent_dict["managed_agents"].items():
            managed_agent_class = getattr(importlib.import_module("smolagents.agents"), managed_agent_class_name)
            managed_agents.append(managed_agent_class.from_dict(agent_dict["managed_agents"][managed_agent_name]))
        # Extract base agent parameters
        agent_args = {
            "model": model,
            "tools": tools,
            "prompt_templates": agent_dict.get("prompt_templates"),
            "max_steps": agent_dict.get("max_steps"),
            "verbosity_level": agent_dict.get("verbosity_level"),
            "grammar": agent_dict.get("grammar"),
            "planning_interval": agent_dict.get("planning_interval"),
            "name": agent_dict.get("name"),
            "description": agent_dict.get("description"),
        }
        # Filter out None values to use defaults from __init__
        agent_args = {k: v for k, v in agent_args.items() if v is not None}
        # Update with any additional kwargs
        agent_args.update(kwargs)
        # Create agent instance
        return cls(**agent_args)

    @classmethod
    def from_hub(
        cls,
        repo_id: str,
        token: str | None = None,
        trust_remote_code: bool = False,
        **kwargs,
    ):
        """
        Loads an agent defined on the Hub.

        <Tip warning={true}>

        Loading a tool from the Hub means that you'll download the tool and execute it locally.
        ALWAYS inspect the tool you're downloading before loading it within your runtime, as you would do when
        installing a package using pip/npm/apt.

        </Tip>

        Args:
            repo_id (`str`):
                The name of the repo on the Hub where your tool is defined.
            token (`str`, *optional*):
                The token to identify you on hf.co. If unset, will use the token generated when running
                `huggingface-cli login` (stored in `~/.huggingface`).
            trust_remote_code(`bool`, *optional*, defaults to False):
                This flags marks that you understand the risk of running remote code and that you trust this tool.
                If not setting this to True, loading the tool from Hub will fail.
            kwargs (additional keyword arguments, *optional*):
                Additional keyword arguments that will be split in two: all arguments relevant to the Hub (such as
                `cache_dir`, `revision`, `subfolder`) will be used when downloading the files for your agent, and the
                others will be passed along to its init.
        """
        if not trust_remote_code:
            raise ValueError(
                "Loading an agent from Hub requires to acknowledge you trust its code: to do so, pass `trust_remote_code=True`."
            )

        # Get the agent's Hub folder.
        download_kwargs = {"token": token, "repo_type": "space"} | {
            key: kwargs.pop(key)
            for key in [
                "cache_dir",
                "force_download",
                "proxies",
                "revision",
                "local_files_only",
            ]
            if key in kwargs
        }

        download_folder = Path(snapshot_download(repo_id=repo_id, **download_kwargs))
        return cls.from_folder(download_folder, **kwargs)

    @classmethod
    def from_folder(cls, folder: str | Path, **kwargs):
        """Loads an agent from a local folder.

        Args:
            folder (`str` or `Path`): The folder where the agent is saved.
            **kwargs: Additional keyword arguments that will be passed to the agent's init.
        """
        # Load agent.json
        folder = Path(folder)
        agent_dict = json.loads((folder / "agent.json").read_text())

        # Load managed agents from their respective folders, recursively
        managed_agents = []
        for managed_agent_name, managed_agent_class_name in agent_dict["managed_agents"].items():
            agent_cls = getattr(importlib.import_module("smolagents.agents"), managed_agent_class_name)
            managed_agents.append(agent_cls.from_folder(folder / "managed_agents" / managed_agent_name))
        agent_dict["managed_agents"] = {}

        # Load tools
        tools = []
        for tool_name in agent_dict["tools"]:
            tool_code = (folder / "tools" / f"{tool_name}.py").read_text()
            tools.append({"name": tool_name, "code": tool_code})
        agent_dict["tools"] = tools

        # Add managed agents to kwargs to override the empty list in from_dict
        if managed_agents:
            kwargs["managed_agents"] = managed_agents

        return cls.from_dict(agent_dict, **kwargs)

    def push_to_hub(
        self,
        repo_id: str,
        commit_message: str = "Upload agent",
        private: bool | None = None,
        token: bool | str | None = None,
        create_pr: bool = False,
    ) -> str:
        """
        Upload the agent to the Hub.

        Parameters:
            repo_id (`str`):
                The name of the repository you want to push to. It should contain your organization name when
                pushing to a given organization.
            commit_message (`str`, *optional*, defaults to `"Upload agent"`):
                Message to commit while pushing.
            private (`bool`, *optional*, defaults to `None`):
                Whether to make the repo private. If `None`, the repo will be public unless the organization's default is private. This value is ignored if the repo already exists.
            token (`bool` or `str`, *optional*):
                The token to use as HTTP bearer authorization for remote files. If unset, will use the token generated
                when running `huggingface-cli login` (stored in `~/.huggingface`).
            create_pr (`bool`, *optional*, defaults to `False`):
                Whether to create a PR with the uploaded files or directly commit.
        """
        repo_url = create_repo(
            repo_id=repo_id,
            token=token,
            private=private,
            exist_ok=True,
            repo_type="space",
            space_sdk="gradio",
        )
        repo_id = repo_url.repo_id
        metadata_update(
            repo_id,
            {"tags": ["smolagents", "agent"]},
            repo_type="space",
            token=token,
            overwrite=True,
        )

        with tempfile.TemporaryDirectory() as work_dir:
            self.save(work_dir)
            logger.info(f"Uploading the following files to {repo_id}: {','.join(os.listdir(work_dir))}")
            return upload_folder(
                repo_id=repo_id,
                commit_message=commit_message,
                folder_path=work_dir,
                token=token,
                create_pr=create_pr,
                repo_type="space",
            )


class ToolCallingAgent(MultiStepAgent):
    """
    This agent uses JSON-like tool calls, using method `model.get_tool_call` to leverage the LLM engine's tool calling capabilities.

    Args:
        tools (`list[Tool]`): [`Tool`]s that the agent can use.
        model (`Model`): Model that will generate the agent's actions.
        prompt_templates ([`~agents.PromptTemplates`], *optional*): Prompt templates.
        planning_interval (`int`, *optional*): Interval at which the agent will run a planning step.
        stream_outputs (`bool`, *optional*, default `False`): Whether to stream outputs during execution.
        max_tool_threads (`int`, *optional*): Maximum number of threads for parallel tool calls.
            Higher values increase concurrency but resource usage as well.
            Defaults to `ThreadPoolExecutor`'s default.
        max_images (`int`, *optional*): Maximum number of images to retain in the agent's memory. If None, there is no limit.
        **kwargs: Additional keyword arguments.
    """

    def __init__(
        self,
        tools: list[Tool],
        model: Model,
        prompt_templates: PromptTemplates | None = None,
        planning_interval: int | None = None,
        stream_outputs: bool = False,
        max_tool_threads: int | None = None,
        max_images: int | None = None,
        **kwargs,
    ):
        prompt_templates = prompt_templates or yaml.safe_load(
            importlib.resources.files("smolagents.prompts").joinpath("toolcalling_agent.yaml").read_text()
        )
        super().__init__(
            tools=tools,
            model=model,
            prompt_templates=prompt_templates,
            planning_interval=planning_interval,
            max_images=max_images,
            **kwargs,
        )
        # Streaming setup
        self.stream_outputs = stream_outputs
        if self.stream_outputs and not hasattr(self.model, "generate_stream"):
            raise ValueError(
                "`stream_outputs` is set to True, but the model class implements no `generate_stream` method."
            )
        # Tool calling setup
        self.max_tool_threads = max_tool_threads

    @property
    def tools_and_managed_agents(self):
        """Returns a combined list of tools and managed agents."""
        return list(self.tools.values()) + list(self.managed_agents.values())

    def initialize_system_prompt(self) -> str:
        system_prompt = populate_template(
            self.prompt_templates["system_prompt"],
            variables={
                "tools": self.tools,
                "managed_agents": self.managed_agents,
                "custom_instructions": self.instructions,
            },
        )
        return system_prompt

    def _step_stream(
        self, memory_step: ActionStep
    ) -> Generator[ChatMessageStreamDelta | ToolCall | ToolOutput | ActionOutput]:
        """
        Perform one step in the ReAct framework: the agent thinks, acts, and observes the result.
        Yields ChatMessageStreamDelta during the run if streaming is enabled.
        At the end, yields either None if the step is not final, or the final answer.
        """
        memory_messages = self.write_memory_to_messages()

        input_messages = memory_messages.copy()

        # Add new step in logs
        memory_step.model_input_messages = input_messages

        try:
            if self.stream_outputs and hasattr(self.model, "generate_stream"):
                output_stream = self.model.generate_stream(
                    input_messages,
                    stop_sequences=["Observation:", "Calling tools:"],
                    tools_to_call_from=self.tools_and_managed_agents,
                )

                chat_message_stream_deltas: list[ChatMessageStreamDelta] = []
                with Live("", console=self.logger.console, vertical_overflow="visible") as live:
                    for event in output_stream:
                        chat_message_stream_deltas.append(event)
                        live.update(
                            Markdown(agglomerate_stream_deltas(chat_message_stream_deltas).render_as_markdown())
                        )
                        yield event
                chat_message = agglomerate_stream_deltas(chat_message_stream_deltas)
            else:
                chat_message: ChatMessage = self.model.generate(
                    input_messages,
                    stop_sequences=["Observation:", "Calling tools:"],
                    tools_to_call_from=self.tools_and_managed_agents,
                )
                if chat_message.content is None and chat_message.raw is not None:
                    log_content = str(chat_message.raw)
                else:
                    log_content = str(chat_message.content) or ""

                self.logger.log_markdown(
                    content=log_content,
                    title="Output message of the LLM:",
                    level=LogLevel.DEBUG,
                )

            # Record model output
            memory_step.model_output_message = chat_message
            memory_step.model_output = chat_message.content
            memory_step.token_usage = chat_message.token_usage
        except Exception as e:
            raise AgentGenerationError(f"Error while generating output:\n{e}", self.logger) from e

        if chat_message.tool_calls is None or len(chat_message.tool_calls) == 0:
            try:
                chat_message = self.model.parse_tool_calls(chat_message)
            except Exception as e:
                raise AgentParsingError(f"Error while parsing tool call from model output: {e}", self.logger)
        else:
            for tool_call in chat_message.tool_calls:
                tool_call.function.arguments = parse_json_if_needed(tool_call.function.arguments)
        final_answer, got_final_answer = None, False
        for output in self.process_tool_calls(chat_message, memory_step):
            yield output
            if isinstance(output, ToolOutput):
                if output.is_final_answer:
                    if got_final_answer:
                        raise AgentToolExecutionError(
                            "You returned multiple final answers. Please return only one single final answer!",
                            self.logger,
                        )
                    final_answer = output.output
                    got_final_answer = True

                    # Manage state variables
                    if isinstance(final_answer, str) and final_answer in self.state.keys():
                        final_answer = self.state[final_answer]
        yield ActionOutput(
            output=final_answer,
            is_final_answer=got_final_answer,
        )

    def process_tool_calls(
        self, chat_message: ChatMessage, memory_step: ActionStep
    ) -> Generator[ToolCall | ToolOutput]:
        """Process tool calls from the model output and update agent memory.

        Args:
            chat_message (`ChatMessage`): Chat message containing tool calls from the model.
            memory_step (`ActionStep)`: Memory ActionStep to update with results.

        Yields:
            `ToolCall | ToolOutput`: The tool call or tool output.
        """
        parallel_calls: dict[str, ToolCall] = {}
        assert chat_message.tool_calls is not None
        for chat_tool_call in chat_message.tool_calls:
            tool_call = ToolCall(
                name=chat_tool_call.function.name, arguments=chat_tool_call.function.arguments, id=chat_tool_call.id
            )
            yield tool_call
            parallel_calls[tool_call.id] = tool_call

        # Helper function to process a single tool call
        def process_single_tool_call(tool_call: ToolCall) -> ToolOutput:
            tool_name = tool_call.name
            tool_arguments = tool_call.arguments or {}
            self.logger.log(
                Panel(Text(f"Calling tool: '{tool_name}' with arguments: {tool_arguments}")),
                level=LogLevel.INFO,
            )
            tool_call_result = self.execute_tool_call(tool_name, tool_arguments)
            tool_call_result_type = type(tool_call_result)
            if tool_call_result_type in [AgentImage, AgentAudio]:
                if tool_call_result_type == AgentImage:
                    observation_name = "image.png"
                elif tool_call_result_type == AgentAudio:
                    observation_name = "audio.mp3"
                # TODO: tool_call_result naming could allow for different names of same type
                self.state[observation_name] = tool_call_result
                observation = f"Stored '{observation_name}' in memory."
            else:
                observation = str(tool_call_result).strip()
            self.logger.log(
                f"Observations: {observation.replace('[', '|')}",  # escape potential rich-tag-like components
                level=LogLevel.INFO,
            )
            is_final_answer = tool_name == "final_answer"

            return ToolOutput(
                id=tool_call.id,
                output=tool_call_result,
                is_final_answer=is_final_answer,
                observation=observation,
                tool_call=tool_call,
            )

        # Process tool calls in parallel
        outputs = {}
        if len(parallel_calls) == 1:
            # If there's only one call, process it directly
            tool_call = list(parallel_calls.values())[0]
            tool_output = process_single_tool_call(tool_call)
            outputs[tool_output.id] = tool_output
            yield tool_output
        else:
            # If multiple tool calls, process them in parallel
            with ThreadPoolExecutor(self.max_tool_threads) as executor:
                futures = [
                    executor.submit(process_single_tool_call, tool_call) for tool_call in parallel_calls.values()
                ]
                for future in as_completed(futures):
                    tool_output = future.result()
                    outputs[tool_output.id] = tool_output
                    yield tool_output

        memory_step.tool_calls = [parallel_calls[k] for k in sorted(parallel_calls.keys())]
        memory_step.model_output = memory_step.model_output or ""
        memory_step.observations = memory_step.observations or ""
        for tool_output in [outputs[k] for k in sorted(outputs.keys())]:
            message = f"Tool call {tool_output.id}: calling '{tool_output.tool_call.name}' with arguments: {tool_output.tool_call.arguments}\n"
            memory_step.model_output += message
            memory_step.observations += tool_output.observation + "\n"
        memory_step.model_output = memory_step.model_output.rstrip("\n")
        memory_step.observations = (
            memory_step.observations.rstrip("\n") if memory_step.observations else memory_step.observations
        )

    def _substitute_state_variables(self, arguments: dict[str, str] | str) -> dict[str, Any] | str:
        """Replace string values in arguments with their corresponding state values if they exist."""
        if isinstance(arguments, dict):
            return {
                key: self.state.get(value, value) if isinstance(value, str) else value
                for key, value in arguments.items()
            }
        return arguments

    def execute_tool_call(self, tool_name: str, arguments: dict[str, str] | str) -> Any:
        """
        Execute a tool or managed agent with the provided arguments.

        The arguments are replaced with the actual values from the state if they refer to state variables.

        Args:
            tool_name (`str`): Name of the tool or managed agent to execute.
            arguments (dict[str, str] | str): Arguments passed to the tool call.
        """
        # Check if the tool exists
        available_tools = {**self.tools, **self.managed_agents}
        if tool_name not in available_tools:
            raise AgentToolExecutionError(
                f"Unknown tool {tool_name}, should be one of: {', '.join(available_tools)}.", self.logger
            )

        # Get the tool and substitute state variables in arguments
        tool = available_tools[tool_name]
        arguments = self._substitute_state_variables(arguments)
        is_managed_agent = tool_name in self.managed_agents

        error_msg = validate_tool_arguments(tool, arguments)
        if error_msg:
            raise AgentToolCallError(error_msg, self.logger)

        try:
            # Call tool with appropriate arguments
            if isinstance(arguments, dict):
                return tool(**arguments) if is_managed_agent else tool(**arguments, sanitize_inputs_outputs=True)
            else:
                return tool(arguments) if is_managed_agent else tool(arguments, sanitize_inputs_outputs=True)

        except Exception as e:
            # Handle execution errors
            if is_managed_agent:
                error_msg = (
                    f"Error executing request to team member '{tool_name}' with arguments {str(arguments)}: {e}\n"
                    "Please try again or request to another team member"
                )
            else:
                error_msg = (
                    f"Error executing tool '{tool_name}' with arguments {str(arguments)}: {type(e).__name__}: {e}\n"
                    "Please try again or use another tool"
                )
            raise AgentToolExecutionError(error_msg, self.logger) from e


class CodeAgent(MultiStepAgent):
    """
    In this agent, the tool calls will be formulated by the LLM in code format, then parsed and executed.

    Args:
        tools (`list[Tool]`): [`Tool`]s that the agent can use.
        model (`Model`): Model that will generate the agent's actions.
        prompt_templates ([`~agents.PromptTemplates`], *optional*): Prompt templates.
        additional_authorized_imports (`list[str]`, *optional*): Additional authorized imports for the agent.
        planning_interval (`int`, *optional*): Interval at which the agent will run a planning step.
        executor_type (`Literal["local", "e2b", "docker", "wasm"]`, default `"local"`): Type of code executor.
        executor_kwargs (`dict`, *optional*): Additional arguments to pass to initialize the executor.
        max_print_outputs_length (`int`, *optional*): Maximum length of the print outputs.
        stream_outputs (`bool`, *optional*, default `False`): Whether to stream outputs during execution.
        use_structured_outputs_internally (`bool`, default `False`): Whether to use structured generation at each action step: improves performance for many models.

            <Added version="1.17.0"/>
        grammar (`dict[str, str]`, *optional*): Grammar used to parse the LLM output.
            <Deprecated version="1.17.0">
            Parameter `grammar` is deprecated and will be removed in version 1.20.
            </Deprecated>
<<<<<<< HEAD
        max_images (`int`, *optional*): Maximum number of images to retain in the agent's memory. If None, there is no limit.
=======
        max_images (`int`, *optional*): Maximum number of images to retain in the agent's memory. If `-1`, there is no limit.
        code_block_tags (`tuple[str, str]` | `Literal["markdown"]`, *optional*): Opening and closing tags for code blocks (regex strings). Pass a custom tuple, or pass 'markdown' to use ("```(?:python|py)", "\\n```"), leave empty to use ("<code>", "</code>").
>>>>>>> a6541fb3
        **kwargs: Additional keyword arguments.
    """

    def __init__(
        self,
        tools: list[Tool],
        model: Model,
        prompt_templates: PromptTemplates | None = None,
        additional_authorized_imports: list[str] | None = None,
        planning_interval: int | None = None,
        executor_type: Literal["local", "e2b", "docker", "wasm"] = "local",
        executor_kwargs: dict[str, Any] | None = None,
        max_print_outputs_length: int | None = None,
        stream_outputs: bool = False,
        use_structured_outputs_internally: bool = False,
        grammar: dict[str, str] | None = None,
<<<<<<< HEAD
        max_images: int | None = None,
=======
        max_images: int = -1,
        code_block_tags: str | tuple[str, str] | None = None,
>>>>>>> a6541fb3
        **kwargs,
    ):
        self.additional_authorized_imports = additional_authorized_imports if additional_authorized_imports else []
        self.authorized_imports = sorted(set(BASE_BUILTIN_MODULES) | set(self.additional_authorized_imports))
        self.max_print_outputs_length = max_print_outputs_length
        self._use_structured_outputs_internally = use_structured_outputs_internally
        if use_structured_outputs_internally:
            prompt_templates = prompt_templates or yaml.safe_load(
                importlib.resources.files("smolagents.prompts").joinpath("structured_code_agent.yaml").read_text()
            )
        else:
            prompt_templates = prompt_templates or yaml.safe_load(
                importlib.resources.files("smolagents.prompts").joinpath("code_agent.yaml").read_text()
            )
        if grammar and use_structured_outputs_internally:
            raise ValueError("You cannot use 'grammar' and 'use_structured_outputs_internally' at the same time.")

        if isinstance(code_block_tags, str) and not code_block_tags == "markdown":
            raise ValueError("Only 'markdown' is supported for a string argument to `code_block_tags`.")
        self.code_block_tags = (
            code_block_tags
            if isinstance(code_block_tags, tuple)
            else ("```python", "```")
            if code_block_tags == "markdown"
            else ("<code>", "</code>")
        )

        super().__init__(
            tools=tools,
            model=model,
            prompt_templates=prompt_templates,
            grammar=grammar,
            planning_interval=planning_interval,
            max_images=max_images,
            **kwargs,
        )
        self.stream_outputs = stream_outputs
        if self.stream_outputs and not hasattr(self.model, "generate_stream"):
            raise ValueError(
                "`stream_outputs` is set to True, but the model class implements no `generate_stream` method."
            )
        if "*" in self.additional_authorized_imports:
            self.logger.log(
                "Caution: you set an authorization for all imports, meaning your agent can decide to import any package it deems necessary. This might raise issues if the package is not installed in your environment.",
                level=LogLevel.INFO,
            )
        if executor_type not in {"local", "e2b", "docker", "wasm"}:
            raise ValueError(f"Unsupported executor type: {executor_type}")
        self.executor_type = executor_type
        self.executor_kwargs: dict[str, Any] = executor_kwargs or {}
        self.python_executor = self.create_python_executor()

    def __enter__(self):
        return self

    def __exit__(self, exc_type, exc_value, traceback):
        self.cleanup()

    def cleanup(self):
        """Clean up resources used by the agent, such as the remote Python executor."""
        if hasattr(self.python_executor, "cleanup"):
            self.python_executor.cleanup()

    def create_python_executor(self) -> PythonExecutor:
        if self.executor_type == "local":
            return LocalPythonExecutor(
                self.additional_authorized_imports,
                **{"max_print_outputs_length": self.max_print_outputs_length} | self.executor_kwargs,
            )
        else:
            if self.managed_agents:
                raise Exception("Managed agents are not yet supported with remote code execution.")
            remote_executors = {
                "e2b": E2BExecutor,
                "docker": DockerExecutor,
                "wasm": WasmExecutor,
            }
            return remote_executors[self.executor_type](
                self.additional_authorized_imports, self.logger, **self.executor_kwargs
            )

    def initialize_system_prompt(self) -> str:
        system_prompt = populate_template(
            self.prompt_templates["system_prompt"],
            variables={
                "tools": self.tools,
                "managed_agents": self.managed_agents,
                "authorized_imports": (
                    "You can import from any package you want."
                    if "*" in self.authorized_imports
                    else str(self.authorized_imports)
                ),
                "custom_instructions": self.instructions,
                "code_block_opening_tag": self.code_block_tags[0],
                "code_block_closing_tag": self.code_block_tags[1],
            },
        )
        return system_prompt

    def _step_stream(
        self, memory_step: ActionStep
    ) -> Generator[ChatMessageStreamDelta | ToolCall | ToolOutput | ActionOutput]:
        """
        Perform one step in the ReAct framework: the agent thinks, acts, and observes the result.
        Yields ChatMessageStreamDelta during the run if streaming is enabled.
        At the end, yields either None if the step is not final, or the final answer.
        """
        memory_messages = self.write_memory_to_messages()

        input_messages = memory_messages.copy()
        ### Generate model output ###
        memory_step.model_input_messages = input_messages
        stop_sequences = ["Observation:", "Calling tools:"]
        if self.code_block_tags[1] not in self.code_block_tags[0]:
            # If the closing tag is contained in the opening tag, adding it as a stop sequence would cut short any code generation
            stop_sequences.append(self.code_block_tags[1])
        try:
            additional_args: dict[str, Any] = {}
            if self.grammar:
                additional_args["grammar"] = self.grammar
            if self._use_structured_outputs_internally:
                additional_args["response_format"] = CODEAGENT_RESPONSE_FORMAT
            if self.stream_outputs:
                output_stream = self.model.generate_stream(
                    input_messages,
                    stop_sequences=stop_sequences,
                    **additional_args,
                )
                chat_message_stream_deltas: list[ChatMessageStreamDelta] = []
                with Live("", console=self.logger.console, vertical_overflow="visible") as live:
                    for event in output_stream:
                        chat_message_stream_deltas.append(event)
                        live.update(
                            Markdown(agglomerate_stream_deltas(chat_message_stream_deltas).render_as_markdown())
                        )
                        yield event
                chat_message = agglomerate_stream_deltas(chat_message_stream_deltas)
                memory_step.model_output_message = chat_message
                output_text = chat_message.content
            else:
                chat_message: ChatMessage = self.model.generate(
                    input_messages,
                    stop_sequences=stop_sequences,
                    **additional_args,
                )
                memory_step.model_output_message = chat_message
                output_text = chat_message.content
                self.logger.log_markdown(
                    content=output_text,
                    title="Output message of the LLM:",
                    level=LogLevel.DEBUG,
                )

            # This adds the end code sequence to the history.
            # This will nudge ulterior LLM calls to finish with this end code sequence, thus efficiently stopping generation.
            if output_text and not output_text.strip().endswith(self.code_block_tags[1]):
                output_text += self.code_block_tags[1]
                memory_step.model_output_message.content = output_text

            memory_step.token_usage = chat_message.token_usage
            memory_step.model_output = output_text
        except Exception as e:
            raise AgentGenerationError(f"Error in generating model output:\n{e}", self.logger) from e

        ### Parse output ###
        try:
            if self._use_structured_outputs_internally:
                code_action = json.loads(output_text)["code"]
                code_action = extract_code_from_text(code_action, self.code_block_tags) or code_action
            else:
                code_action = parse_code_blobs(output_text, self.code_block_tags)
            code_action = fix_final_answer_code(code_action)
            memory_step.code_action = code_action
        except Exception as e:
            error_msg = f"Error in code parsing:\n{e}\nMake sure to provide correct code blobs."
            raise AgentParsingError(error_msg, self.logger)

        tool_call = ToolCall(
            name="python_interpreter",
            arguments=code_action,
            id=f"call_{len(self.memory.steps)}",
        )
        yield tool_call
        memory_step.tool_calls = [tool_call]

        ### Execute action ###
        self.logger.log_code(title="Executing parsed code:", content=code_action, level=LogLevel.INFO)
        try:
            code_output = self.python_executor(code_action)
            execution_outputs_console = []
            if len(code_output.logs) > 0:
                execution_outputs_console += [
                    Text("Execution logs:", style="bold"),
                    Text(code_output.logs),
                ]
            observation = "Execution logs:\n" + code_output.logs
        except Exception as e:
            if hasattr(self.python_executor, "state") and "_print_outputs" in self.python_executor.state:
                execution_logs = str(self.python_executor.state["_print_outputs"])
                if len(execution_logs) > 0:
                    execution_outputs_console = [
                        Text("Execution logs:", style="bold"),
                        Text(execution_logs),
                    ]
                    memory_step.observations = "Execution logs:\n" + execution_logs
                    self.logger.log(Group(*execution_outputs_console), level=LogLevel.INFO)
            error_msg = str(e)
            if "Import of " in error_msg and " is not allowed" in error_msg:
                self.logger.log(
                    "[bold red]Warning to user: Code execution failed due to an unauthorized import - Consider passing said import under `additional_authorized_imports` when initializing your CodeAgent.",
                    level=LogLevel.INFO,
                )
            raise AgentExecutionError(error_msg, self.logger)

        truncated_output = truncate_content(str(code_output.output))
        observation += "Last output from code snippet:\n" + truncated_output
        memory_step.observations = observation

        if not code_output.is_final_answer:
            execution_outputs_console += [
                Text(
                    f"Out: {truncated_output}",
                ),
            ]
        self.logger.log(Group(*execution_outputs_console), level=LogLevel.INFO)
        memory_step.action_output = code_output.output
        yield ActionOutput(output=code_output.output, is_final_answer=code_output.is_final_answer)

    def to_dict(self) -> dict[str, Any]:
        """Convert the agent to a dictionary representation.

        Returns:
            `dict`: Dictionary representation of the agent.
        """
        agent_dict = super().to_dict()
        agent_dict["authorized_imports"] = self.authorized_imports
        agent_dict["executor_type"] = self.executor_type
        agent_dict["executor_kwargs"] = self.executor_kwargs
        agent_dict["max_print_outputs_length"] = self.max_print_outputs_length
        return agent_dict

    @classmethod
    def from_dict(cls, agent_dict: dict[str, Any], **kwargs) -> "CodeAgent":
        """Create CodeAgent from a dictionary representation.

        Args:
            agent_dict (`dict[str, Any]`): Dictionary representation of the agent.
            **kwargs: Additional keyword arguments that will override agent_dict values.

        Returns:
            `CodeAgent`: Instance of the CodeAgent class.
        """
        # Add CodeAgent-specific parameters to kwargs
        code_agent_kwargs = {
            "additional_authorized_imports": agent_dict.get("authorized_imports"),
            "executor_type": agent_dict.get("executor_type"),
            "executor_kwargs": agent_dict.get("executor_kwargs"),
            "max_print_outputs_length": agent_dict.get("max_print_outputs_length"),
            "code_block_tags": agent_dict.get("code_block_tags"),
        }
        # Filter out None values
        code_agent_kwargs = {k: v for k, v in code_agent_kwargs.items() if v is not None}
        # Update with any additional kwargs
        code_agent_kwargs.update(kwargs)
        # Call the parent class's from_dict method
        return super().from_dict(agent_dict, **code_agent_kwargs)<|MERGE_RESOLUTION|>--- conflicted
+++ resolved
@@ -255,7 +255,7 @@
             Each function should:
             - Take the final answer and the agent's memory as arguments.
             - Return a boolean indicating whether the final answer is valid.
-        max_images (`int`, *optional*): Maximum number of images to retain in the agent's memory. If None, there is no limit.
+        max_images (`int`, *optional*): Maximum number of images to retain in the agent's memory. If `-1`, there is no limit.
     """
 
     def __init__(
@@ -277,7 +277,7 @@
         final_answer_checks: list[Callable] | None = None,
         return_full_result: bool = False,
         logger: AgentLogger | None = None,
-        max_images: int | None = None,
+        max_images: int = -1,
     ):
         self.agent_name = self.__class__.__name__
         self.model = model
@@ -309,18 +309,13 @@
         self.provide_run_summary = provide_run_summary
         self.final_answer_checks = final_answer_checks if final_answer_checks is not None else []
         self.return_full_result = return_full_result
-<<<<<<< HEAD
-        self.max_images = max_images
-
-=======
         self.instructions = instructions
->>>>>>> a6541fb3
         self._setup_managed_agents(managed_agents)
         self._setup_tools(tools, add_base_tools)
         self._validate_tools_and_managed_agents(tools, managed_agents)
 
         self.task: str | None = None
-        self.memory = AgentMemory(self.system_prompt)
+        self.memory = AgentMemory(self.system_prompt, max_images=max_images)
 
         if logger is None:
             self.logger = AgentLogger(level=verbosity_level)
@@ -456,7 +451,7 @@
             level=LogLevel.INFO,
             title=self.name if hasattr(self, "name") else None,
         )
-        self.memory.steps.append(TaskStep(task=self.task, task_images=images))
+        self.memory.append(TaskStep(task=self.task, task_images=images))
 
         if getattr(self, "python_executor", None):
             self.python_executor.send_variables(variables=self.state)
@@ -527,11 +522,7 @@
                     yield element
                     planning_step = element
                 assert isinstance(planning_step, PlanningStep)  # Last yielded element should be a PlanningStep
-<<<<<<< HEAD
-                self.memory.steps.append(planning_step)
-=======
-
->>>>>>> a6541fb3
+
                 planning_end_time = time.time()
                 planning_step.timing = Timing(
                     start_time=planning_start_time,
@@ -573,7 +564,7 @@
                 action_step.error = e
             finally:
                 self._finalize_step(action_step)
-                self.memory.steps.append(action_step)
+                self.memory.append(action_step)
                 yield action_step
                 self.step_number += 1
 
@@ -604,7 +595,7 @@
         )
         final_memory_step.action_output = final_answer.content
         self._finalize_step(final_memory_step)
-        self.memory.steps.append(final_memory_step)
+        self.memory.append(final_memory_step)
         return final_answer.content
 
     def _generate_planning_step(
@@ -1191,7 +1182,7 @@
         max_tool_threads (`int`, *optional*): Maximum number of threads for parallel tool calls.
             Higher values increase concurrency but resource usage as well.
             Defaults to `ThreadPoolExecutor`'s default.
-        max_images (`int`, *optional*): Maximum number of images to retain in the agent's memory. If None, there is no limit.
+        max_images (`int`, *optional*): Maximum number of images to retain in the agent's memory. If `-1`, there is no limit.
         **kwargs: Additional keyword arguments.
     """
 
@@ -1203,7 +1194,7 @@
         planning_interval: int | None = None,
         stream_outputs: bool = False,
         max_tool_threads: int | None = None,
-        max_images: int | None = None,
+        max_images: int = -1,
         **kwargs,
     ):
         prompt_templates = prompt_templates or yaml.safe_load(
@@ -1491,12 +1482,8 @@
             <Deprecated version="1.17.0">
             Parameter `grammar` is deprecated and will be removed in version 1.20.
             </Deprecated>
-<<<<<<< HEAD
-        max_images (`int`, *optional*): Maximum number of images to retain in the agent's memory. If None, there is no limit.
-=======
         max_images (`int`, *optional*): Maximum number of images to retain in the agent's memory. If `-1`, there is no limit.
         code_block_tags (`tuple[str, str]` | `Literal["markdown"]`, *optional*): Opening and closing tags for code blocks (regex strings). Pass a custom tuple, or pass 'markdown' to use ("```(?:python|py)", "\\n```"), leave empty to use ("<code>", "</code>").
->>>>>>> a6541fb3
         **kwargs: Additional keyword arguments.
     """
 
@@ -1513,12 +1500,8 @@
         stream_outputs: bool = False,
         use_structured_outputs_internally: bool = False,
         grammar: dict[str, str] | None = None,
-<<<<<<< HEAD
-        max_images: int | None = None,
-=======
         max_images: int = -1,
         code_block_tags: str | tuple[str, str] | None = None,
->>>>>>> a6541fb3
         **kwargs,
     ):
         self.additional_authorized_imports = additional_authorized_imports if additional_authorized_imports else []
