--- conflicted
+++ resolved
@@ -345,12 +345,8 @@
         self.monitor = Monitor(self.model, self.logger)
         self._setup_step_callbacks(step_callbacks)
         self.stream_outputs = False
-<<<<<<< HEAD
-=======
-
         self.interrupt_switch = False
         
->>>>>>> cb3bbb1b
         # Initialize Langfuse trace if available
         self.trace = None
         if hasattr(langfuse, "trace"):
@@ -358,10 +354,6 @@
                 self.trace = langfuse.trace(name=f"Agent_{agent_id}_trace")
             except Exception:
                 self.trace = None
-<<<<<<< HEAD
-=======
-
->>>>>>> cb3bbb1b
 
     def send_message(self, target_id: int, message: Any) -> None:
         """Send a message to the target agent's queue."""
