#!/usr/bin/env python
# coding=utf-8

# Copyright 2024 The HuggingFace Inc. team. All rights reserved.
#
# Licensed under the Apache License, Version 2.0 (the "License");
# you may not use this file except in compliance with the License.
# You may obtain a copy of the License at
#
#     http://www.apache.org/licenses/LICENSE-2.0
#
# Unless required by applicable law or agreed to in writing, software
# distributed under the License is distributed on an "AS IS" BASIS,
# WITHOUT WARRANTIES OR CONDITIONS OF ANY KIND, either express or implied.
# See the License for the specific language governing permissions and
# limitations under the License.
import importlib
import json
import os
import re
import tempfile
import textwrap
import time
import warnings
from abc import ABC, abstractmethod
from collections.abc import Callable, Generator
from concurrent.futures import ThreadPoolExecutor, as_completed
from dataclasses import dataclass
from logging import getLogger
from pathlib import Path
from typing import TYPE_CHECKING, Any, Literal, Type, TypeAlias, TypedDict, Union

import jinja2
import yaml
from huggingface_hub import create_repo, metadata_update, snapshot_download, upload_folder
from jinja2 import StrictUndefined, Template
from rich.console import Group
from rich.live import Live
from rich.markdown import Markdown
from rich.panel import Panel
from rich.rule import Rule
from rich.text import Text


if TYPE_CHECKING:
    import PIL.Image

from .agent_types import AgentAudio, AgentImage, handle_agent_output_types
from .default_tools import TOOL_MAPPING, FinalAnswerTool
from .local_python_executor import BASE_BUILTIN_MODULES, LocalPythonExecutor, PythonExecutor, fix_final_answer_code
from .memory import (
    ActionStep,
    AgentMemory,
    CallbackRegistry,
    FinalAnswerStep,
    MemoryStep,
    PlanningStep,
    SystemPromptStep,
    TaskStep,
    Timing,
    TokenUsage,
    ToolCall,
)
from .models import (
    CODEAGENT_RESPONSE_FORMAT,
    ChatMessage,
    ChatMessageStreamDelta,
    ChatMessageToolCall,
    MessageRole,
    Model,
    agglomerate_stream_deltas,
    parse_json_if_needed,
)
from .monitoring import (
    YELLOW_HEX,
    AgentLogger,
    LogLevel,
    Monitor,
)
from .remote_executors import DockerExecutor, E2BExecutor, WasmExecutor
from .tools import Tool, validate_tool_arguments
from .utils import (
    AGENT_GRADIO_APP_TEMPLATE,
    AgentError,
    AgentExecutionError,
    AgentGenerationError,
    AgentMaxStepsError,
    AgentParsingError,
    AgentToolCallError,
    AgentToolExecutionError,
    extract_code_from_text,
    is_valid_name,
    make_init_file,
    parse_code_blobs,
    truncate_content,
)


logger = getLogger(__name__)


def get_variable_names(self, template: str) -> set[str]:
    pattern = re.compile(r"\{\{([^{}]+)\}\}")
    return {match.group(1).strip() for match in pattern.finditer(template)}


def populate_template(template: str, variables: dict[str, Any]) -> str:
    compiled_template = Template(template, undefined=StrictUndefined)
    try:
        return compiled_template.render(**variables)
    except Exception as e:
        raise Exception(f"Error during jinja template rendering: {type(e).__name__}: {e}")


@dataclass
class ActionOutput:
    output: Any
    is_final_answer: bool


@dataclass
class ToolOutput:
    id: str
    output: Any
    is_final_answer: bool
    observation: str
    tool_call: ToolCall


class PlanningPromptTemplate(TypedDict):
    """
    Prompt templates for the planning step.

    Args:
        plan (`str`): Initial plan prompt.
        update_plan_pre_messages (`str`): Update plan pre-messages prompt.
        update_plan_post_messages (`str`): Update plan post-messages prompt.
    """

    initial_plan: str
    update_plan_pre_messages: str
    update_plan_post_messages: str


class ManagedAgentPromptTemplate(TypedDict):
    """
    Prompt templates for the managed agent.

    Args:
        task (`str`): Task prompt.
        report (`str`): Report prompt.
    """

    task: str
    report: str


class FinalAnswerPromptTemplate(TypedDict):
    """
    Prompt templates for the final answer.

    Args:
        pre_messages (`str`): Pre-messages prompt.
        post_messages (`str`): Post-messages prompt.
    """

    pre_messages: str
    post_messages: str


class PromptTemplates(TypedDict):
    """
    Prompt templates for the agent.

    Args:
        system_prompt (`str`): System prompt.
        planning ([`~agents.PlanningPromptTemplate`]): Planning prompt templates.
        managed_agent ([`~agents.ManagedAgentPromptTemplate`]): Managed agent prompt templates.
        final_answer ([`~agents.FinalAnswerPromptTemplate`]): Final answer prompt templates.
    """

    system_prompt: str
    planning: PlanningPromptTemplate
    managed_agent: ManagedAgentPromptTemplate
    final_answer: FinalAnswerPromptTemplate


EMPTY_PROMPT_TEMPLATES = PromptTemplates(
    system_prompt="",
    planning=PlanningPromptTemplate(
        initial_plan="",
        update_plan_pre_messages="",
        update_plan_post_messages="",
    ),
    managed_agent=ManagedAgentPromptTemplate(task="", report=""),
    final_answer=FinalAnswerPromptTemplate(pre_messages="", post_messages=""),
)


@dataclass
class RunResult:
    """Holds extended information about an agent run.

    Attributes:
        output (Any | None): The final output of the agent run, if available.
        state (Literal["success", "max_steps_error"]): The final state of the agent after the run.
        messages (list[dict]): The agent's memory, as a list of messages.
        token_usage (TokenUsage | None): Count of tokens used during the run.
        timing (Timing): Timing details of the agent run: start time, end time, duration.
    """

    output: Any | None
    state: Literal["success", "max_steps_error"]
    messages: list[dict]
    token_usage: TokenUsage | None
    timing: Timing


StreamEvent: TypeAlias = Union[
    ChatMessageStreamDelta,
    ChatMessageToolCall,
    ActionOutput,
    ToolCall,
    ToolOutput,
    PlanningStep,
    ActionStep,
    FinalAnswerStep,
]


class MultiStepAgent(ABC):
    """
    Agent class that solves the given task step by step, using the ReAct framework:
    While the objective is not reached, the agent will perform a cycle of action (given by the LLM) and observation (obtained from the environment).

    Args:
        tools (`list[Tool]`): [`Tool`]s that the agent can use.
        model (`Callable[[list[dict[str, str]]], ChatMessage]`): Model that will generate the agent's actions.
        prompt_templates ([`~agents.PromptTemplates`], *optional*): Prompt templates.
        instructions (`str`, *optional*): Custom instructions for the agent, will be inserted in the system prompt.
        max_steps (`int`, default `20`): Maximum number of steps the agent can take to solve the task.
        add_base_tools (`bool`, default `False`): Whether to add the base tools to the agent's tools.
        verbosity_level (`LogLevel`, default `LogLevel.INFO`): Level of verbosity of the agent's logs.
        grammar (`dict[str, str]`, *optional*): Grammar used to parse the LLM output.
            <Deprecated version="1.17.0">
            Parameter `grammar` is deprecated and will be removed in version 1.20.
            </Deprecated>
        managed_agents (`list`, *optional*): Managed agents that the agent can call.
        step_callbacks (`list[Callable]` | `dict[Type[MemoryStep], Callable | list[Callable]]`, *optional*): Callbacks that will be called at each step.
        planning_interval (`int`, *optional*): Interval at which the agent will run a planning step.
        name (`str`, *optional*): Necessary for a managed agent only - the name by which this agent can be called.
        description (`str`, *optional*): Necessary for a managed agent only - the description of this agent.
        provide_run_summary (`bool`, *optional*): Whether to provide a run summary when called as a managed agent.
        final_answer_checks (`list[Callable]`, *optional*): List of validation functions to run before accepting a final answer.
            Each function should:
            - Take the final answer and the agent's memory as arguments.
            - Return a boolean indicating whether the final answer is valid.
    """

    def __init__(
        self,
        tools: list[Tool],
        model: Model,
        prompt_templates: PromptTemplates | None = None,
        instructions: str | None = None,
        max_steps: int = 20,
        add_base_tools: bool = False,
        verbosity_level: LogLevel = LogLevel.INFO,
        grammar: dict[str, str] | None = None,
        managed_agents: list | None = None,
        step_callbacks: list[Callable] | dict[Type[MemoryStep], Callable | list[Callable]] | None = None,
        planning_interval: int | None = None,
        name: str | None = None,
        description: str | None = None,
        provide_run_summary: bool = False,
        final_answer_checks: list[Callable] | None = None,
        return_full_result: bool = False,
        logger: AgentLogger | None = None,
    ):
        self.agent_name = self.__class__.__name__
        self.model = model
        self.prompt_templates = prompt_templates or EMPTY_PROMPT_TEMPLATES
        if prompt_templates is not None:
            missing_keys = set(EMPTY_PROMPT_TEMPLATES.keys()) - set(prompt_templates.keys())
            assert not missing_keys, (
                f"Some prompt templates are missing from your custom `prompt_templates`: {missing_keys}"
            )
            for key, value in EMPTY_PROMPT_TEMPLATES.items():
                if isinstance(value, dict):
                    for subkey in value.keys():
                        assert key in prompt_templates.keys() and (subkey in prompt_templates[key].keys()), (
                            f"Some prompt templates are missing from your custom `prompt_templates`: {subkey} under {key}"
                        )

        self.max_steps = max_steps
        self.step_number = 0
        if grammar is not None:
            warnings.warn(
                "Parameter 'grammar' is deprecated and will be removed in version 1.20.",
                FutureWarning,
            )
        self.grammar = grammar
        self.planning_interval = planning_interval
        self.state: dict[str, Any] = {}
        self.name = self._validate_name(name)
        self.description = description
        self.provide_run_summary = provide_run_summary
        self.final_answer_checks = final_answer_checks if final_answer_checks is not None else []
        self.return_full_result = return_full_result
        self.instructions = instructions
        self._setup_managed_agents(managed_agents)
        self._setup_tools(tools, add_base_tools)
        self._validate_tools_and_managed_agents(tools, managed_agents)

        self.task: str | None = None
        self.memory = AgentMemory(self.system_prompt)

        if logger is None:
            self.logger = AgentLogger(level=verbosity_level)
        else:
            self.logger = logger

        self.monitor = Monitor(self.model, self.logger)
        self._setup_step_callbacks(step_callbacks)
        self.stream_outputs = False

    @property
    def system_prompt(self) -> str:
        return self.initialize_system_prompt()

    @system_prompt.setter
    def system_prompt(self, value: str):
        raise AttributeError(
            """The 'system_prompt' property is read-only. Use 'self.prompt_templates["system_prompt"]' instead."""
        )

    def _validate_name(self, name: str | None) -> str | None:
        if name is not None and not is_valid_name(name):
            raise ValueError(f"Agent name '{name}' must be a valid Python identifier and not a reserved keyword.")
        return name

    def _setup_managed_agents(self, managed_agents: list | None = None) -> None:
        """Setup managed agents with proper logging."""
        self.managed_agents = {}
        if managed_agents:
            assert all(agent.name and agent.description for agent in managed_agents), (
                "All managed agents need both a name and a description!"
            )
            self.managed_agents = {agent.name: agent for agent in managed_agents}
            # Ensure managed agents can be called as tools by the model: set their inputs and output_type
            for agent in self.managed_agents.values():
                agent.inputs = {
                    "task": {"type": "string", "description": "Long detailed description of the task."},
                    "additional_args": {
                        "type": "object",
                        "description": "Dictionary of extra inputs to pass to the managed agent, e.g. images, dataframes, or any other contextual data it may need.",
                    },
                }
                agent.output_type = "string"

    def _setup_tools(self, tools, add_base_tools):
        assert all(isinstance(tool, Tool) for tool in tools), "All elements must be instance of Tool (or a subclass)"
        self.tools = {tool.name: tool for tool in tools}
        if add_base_tools:
            self.tools.update(
                {
                    name: cls()
                    for name, cls in TOOL_MAPPING.items()
                    if name != "python_interpreter" or self.__class__.__name__ == "ToolCallingAgent"
                }
            )
        self.tools.setdefault("final_answer", FinalAnswerTool())

    def _validate_tools_and_managed_agents(self, tools, managed_agents):
        tool_and_managed_agent_names = [tool.name for tool in tools]
        if managed_agents is not None:
            tool_and_managed_agent_names += [agent.name for agent in managed_agents]
        if self.name:
            tool_and_managed_agent_names.append(self.name)
        if len(tool_and_managed_agent_names) != len(set(tool_and_managed_agent_names)):
            raise ValueError(
                "Each tool or managed_agent should have a unique name! You passed these duplicate names: "
                f"{[name for name in tool_and_managed_agent_names if tool_and_managed_agent_names.count(name) > 1]}"
            )

    def _setup_step_callbacks(self, step_callbacks):
        # Initialize step callbacks registry
        self.step_callbacks = CallbackRegistry()
        if step_callbacks:
            # Register callbacks list only for ActionStep for backward compatibility
            if isinstance(step_callbacks, list):
                for callback in step_callbacks:
                    self.step_callbacks.register(ActionStep, callback)
            # Register callbacks dict for specific step classes
            elif isinstance(step_callbacks, dict):
                for step_cls, callbacks in step_callbacks.items():
                    if not isinstance(callbacks, list):
                        callbacks = [callbacks]
                    for callback in callbacks:
                        self.step_callbacks.register(step_cls, callback)
            else:
                raise ValueError("step_callbacks must be a list or a dict")
        # Register monitor update_metrics only for ActionStep for backward compatibility
        self.step_callbacks.register(ActionStep, self.monitor.update_metrics)

    def run(
        self,
        task: str,
        stream: bool = False,
        reset: bool = True,
        images: list["PIL.Image.Image"] | None = None,
        additional_args: dict | None = None,
        max_steps: int | None = None,
    ):
        """
        Run the agent for the given task.

        Args:
            task (`str`): Task to perform.
            stream (`bool`): Whether to run in streaming mode.
                If `True`, returns a generator that yields each step as it is executed. You must iterate over this generator to process the individual steps (e.g., using a for loop or `next()`).
                If `False`, executes all steps internally and returns only the final answer after completion.
            reset (`bool`): Whether to reset the conversation or keep it going from previous run.
            images (`list[PIL.Image.Image]`, *optional*): Image(s) objects.
            additional_args (`dict`, *optional*): Any other variables that you want to pass to the agent run, for instance images or dataframes. Give them clear names!
            max_steps (`int`, *optional*): Maximum number of steps the agent can take to solve the task. if not provided, will use the agent's default value.

        Example:
        ```py
        from smolagents import CodeAgent
        agent = CodeAgent(tools=[])
        agent.run("What is the result of 2 power 3.7384?")
        ```
        """
        max_steps = max_steps or self.max_steps
        self.task = task
        self.interrupt_switch = False
        if additional_args is not None:
            self.state.update(additional_args)
            self.task += f"""
You have been provided with these additional arguments, that you can access using the keys as variables in your python code:
{str(additional_args)}."""

        self.memory.system_prompt = SystemPromptStep(system_prompt=self.system_prompt)
        if reset:
            self.memory.reset()
            self.monitor.reset()

        self.logger.log_task(
            content=self.task.strip(),
            subtitle=f"{type(self.model).__name__} - {(self.model.model_id if hasattr(self.model, 'model_id') else '')}",
            level=LogLevel.INFO,
            title=self.name if hasattr(self, "name") else None,
        )
        self.memory.steps.append(TaskStep(task=self.task, task_images=images))

        if getattr(self, "python_executor", None):
            self.python_executor.send_variables(variables=self.state)
            self.python_executor.send_tools({**self.tools, **self.managed_agents})

        if stream:
            # The steps are returned as they are executed through a generator to iterate on.
            return self._run_stream(task=self.task, max_steps=max_steps, images=images)
        run_start_time = time.time()
        # Outputs are returned only at the end. We only look at the last step.

        steps = list(self._run_stream(task=self.task, max_steps=max_steps, images=images))
        assert isinstance(steps[-1], FinalAnswerStep)
        output = steps[-1].output

        if self.return_full_result:
            total_input_tokens = 0
            total_output_tokens = 0
            correct_token_usage = True
            for step in self.memory.steps:
                if isinstance(step, (ActionStep, PlanningStep)):
                    if step.token_usage is None:
                        correct_token_usage = False
                        break
                    else:
                        total_input_tokens += step.token_usage.input_tokens
                        total_output_tokens += step.token_usage.output_tokens
            if correct_token_usage:
                token_usage = TokenUsage(input_tokens=total_input_tokens, output_tokens=total_output_tokens)
            else:
                token_usage = None

            if self.memory.steps and isinstance(getattr(self.memory.steps[-1], "error", None), AgentMaxStepsError):
                state = "max_steps_error"
            else:
                state = "success"

            messages = self.memory.get_full_steps()

            return RunResult(
                output=output,
                token_usage=token_usage,
                messages=messages,
                timing=Timing(start_time=run_start_time, end_time=time.time()),
                state=state,
            )

        return output

    def _run_stream(
        self, task: str, max_steps: int, images: list["PIL.Image.Image"] | None = None
    ) -> Generator[ActionStep | PlanningStep | FinalAnswerStep | ChatMessageStreamDelta]:
        self.step_number = 1
        returned_final_answer = False
        while not returned_final_answer and self.step_number <= max_steps:
            if self.interrupt_switch:
                raise AgentError("Agent interrupted.", self.logger)

            # Run a planning step if scheduled
            if self.planning_interval is not None and (
                self.step_number == 1 or (self.step_number - 1) % self.planning_interval == 0
            ):
                planning_start_time = time.time()
                planning_step = None
                for element in self._generate_planning_step(
                    task, is_first_step=len(self.memory.steps) == 1, step=self.step_number
                ):  # Don't use the attribute step_number here, because there can be steps from previous runs
                    yield element
                    planning_step = element
                assert isinstance(planning_step, PlanningStep)  # Last yielded element should be a PlanningStep
                planning_end_time = time.time()
                planning_step.timing = Timing(
                    start_time=planning_start_time,
                    end_time=planning_end_time,
                )
                self._finalize_step(planning_step)
                self.memory.steps.append(planning_step)

            # Start action step!
            action_step_start_time = time.time()
            action_step = ActionStep(
                step_number=self.step_number,
                timing=Timing(start_time=action_step_start_time),
                observations_images=images,
            )
            self.logger.log_rule(f"Step {self.step_number}", level=LogLevel.INFO)
            try:
                for output in self._step_stream(action_step):
                    # Yield all
                    yield output

                    if isinstance(output, ActionOutput) and output.is_final_answer:
                        final_answer = output.output
                        self.logger.log(
                            Text(f"Final answer: {final_answer}", style=f"bold {YELLOW_HEX}"),
                            level=LogLevel.INFO,
                        )

                        if self.final_answer_checks:
                            self._validate_final_answer(final_answer)
                        returned_final_answer = True
                        action_step.is_final_answer = True

            except AgentGenerationError as e:
                # Agent generation errors are not caused by a Model error but an implementation error: so we should raise them and exit.
                raise e
            except AgentError as e:
                # Other AgentError types are caused by the Model, so we should log them and iterate.
                action_step.error = e
            finally:
                self._finalize_step(action_step)
                self.memory.steps.append(action_step)
                yield action_step
                self.step_number += 1

        if not returned_final_answer and self.step_number == max_steps + 1:
            final_answer = self._handle_max_steps_reached(task, images)
            yield action_step
        yield FinalAnswerStep(handle_agent_output_types(final_answer))

    def _validate_final_answer(self, final_answer: Any):
        for check_function in self.final_answer_checks:
            try:
                assert check_function(final_answer, self.memory)
            except Exception as e:
                raise AgentError(f"Check {check_function.__name__} failed with error: {e}", self.logger)

    def _finalize_step(self, memory_step: ActionStep | PlanningStep):
        memory_step.timing.end_time = time.time()
        self.step_callbacks.callback(memory_step, agent=self)

    def _handle_max_steps_reached(self, task: str, images: list["PIL.Image.Image"]) -> Any:
        action_step_start_time = time.time()
        final_answer = self.provide_final_answer(task, images)
        final_memory_step = ActionStep(
            step_number=self.step_number,
            error=AgentMaxStepsError("Reached max steps.", self.logger),
            timing=Timing(start_time=action_step_start_time, end_time=time.time()),
            token_usage=final_answer.token_usage,
        )
        final_memory_step.action_output = final_answer.content
        self._finalize_step(final_memory_step)
        self.memory.steps.append(final_memory_step)
        return final_answer.content

    def _generate_planning_step(
        self, task, is_first_step: bool, step: int
    ) -> Generator[ChatMessageStreamDelta | PlanningStep]:
        start_time = time.time()
        if is_first_step:
            input_messages = [
                ChatMessage(
                    role=MessageRole.USER,
                    content=[
                        {
                            "type": "text",
                            "text": populate_template(
                                self.prompt_templates["planning"]["initial_plan"],
                                variables={"task": task, "tools": self.tools, "managed_agents": self.managed_agents},
                            ),
                        }
                    ],
                )
            ]
            if self.stream_outputs and hasattr(self.model, "generate_stream"):
                plan_message_content = ""
                output_stream = self.model.generate_stream(input_messages, stop_sequences=["<end_plan>"])  # type: ignore
                input_tokens, output_tokens = 0, 0
                with Live("", console=self.logger.console, vertical_overflow="visible") as live:
                    for event in output_stream:
                        if event.content is not None:
                            plan_message_content += event.content
                            live.update(Markdown(plan_message_content))
                            if event.token_usage:
                                output_tokens += event.token_usage.output_tokens
                                input_tokens = event.token_usage.input_tokens
                        yield event
            else:
                plan_message = self.model.generate(input_messages, stop_sequences=["<end_plan>"])
                plan_message_content = plan_message.content
                input_tokens, output_tokens = (
                    (
                        plan_message.token_usage.input_tokens,
                        plan_message.token_usage.output_tokens,
                    )
                    if plan_message.token_usage
                    else (None, None)
                )
            plan = textwrap.dedent(
                f"""Here are the facts I know and the plan of action that I will follow to solve the task:\n```\n{plan_message_content}\n```"""
            )
        else:
            # Summary mode removes the system prompt and previous planning messages output by the model.
            # Removing previous planning messages avoids influencing too much the new plan.
            memory_messages = self.write_memory_to_messages(summary_mode=True)
            plan_update_pre = ChatMessage(
                role=MessageRole.SYSTEM,
                content=[
                    {
                        "type": "text",
                        "text": populate_template(
                            self.prompt_templates["planning"]["update_plan_pre_messages"], variables={"task": task}
                        ),
                    }
                ],
            )
            plan_update_post = ChatMessage(
                role=MessageRole.USER,
                content=[
                    {
                        "type": "text",
                        "text": populate_template(
                            self.prompt_templates["planning"]["update_plan_post_messages"],
                            variables={
                                "task": task,
                                "tools": self.tools,
                                "managed_agents": self.managed_agents,
                                "remaining_steps": (self.max_steps - step),
                            },
                        ),
                    }
                ],
            )
            input_messages = [plan_update_pre] + memory_messages + [plan_update_post]
            if self.stream_outputs and hasattr(self.model, "generate_stream"):
                plan_message_content = ""
                input_tokens, output_tokens = 0, 0
                with Live("", console=self.logger.console, vertical_overflow="visible") as live:
                    for event in self.model.generate_stream(
                        input_messages,
                        stop_sequences=["<end_plan>"],
                    ):  # type: ignore
                        if event.content is not None:
                            plan_message_content += event.content
                            live.update(Markdown(plan_message_content))
                            if event.token_usage:
                                output_tokens += event.token_usage.output_tokens
                                input_tokens = event.token_usage.input_tokens
                        yield event
            else:
                plan_message = self.model.generate(input_messages, stop_sequences=["<end_plan>"])
                plan_message_content = plan_message.content
                if plan_message.token_usage is not None:
                    input_tokens, output_tokens = (
                        plan_message.token_usage.input_tokens,
                        plan_message.token_usage.output_tokens,
                    )
            plan = textwrap.dedent(
                f"""I still need to solve the task I was given:\n```\n{self.task}\n```\n\nHere are the facts I know and my new/updated plan of action to solve the task:\n```\n{plan_message_content}\n```"""
            )
        log_headline = "Initial plan" if is_first_step else "Updated plan"
        self.logger.log(Rule(f"[bold]{log_headline}", style="orange"), Text(plan), level=LogLevel.INFO)
        yield PlanningStep(
            model_input_messages=input_messages,
            plan=plan,
            model_output_message=ChatMessage(role=MessageRole.ASSISTANT, content=plan_message_content),
            token_usage=TokenUsage(input_tokens=input_tokens, output_tokens=output_tokens),
            timing=Timing(start_time=start_time, end_time=time.time()),
        )

    @property
    def logs(self):
        logger.warning(
            "The 'logs' attribute is deprecated and will soon be removed. Please use 'self.memory.steps' instead."
        )
        return [self.memory.system_prompt] + self.memory.steps

    @abstractmethod
    def initialize_system_prompt(self) -> str:
        """To be implemented in child classes"""
        ...

    def interrupt(self):
        """Interrupts the agent execution."""
        self.interrupt_switch = True

    def write_memory_to_messages(
        self,
        summary_mode: bool = False,
    ) -> list[ChatMessage]:
        """
        Reads past llm_outputs, actions, and observations or errors from the memory into a series of messages
        that can be used as input to the LLM. Adds a number of keywords (such as PLAN, error, etc) to help
        the LLM.
        """
        messages = self.memory.system_prompt.to_messages(summary_mode=summary_mode)
        for memory_step in self.memory.steps:
            messages.extend(memory_step.to_messages(summary_mode=summary_mode))
        return messages

    def _step_stream(
        self, memory_step: ActionStep
    ) -> Generator[ChatMessageStreamDelta | ToolCall | ToolOutput | ActionOutput]:
        """
        Perform one step in the ReAct framework: the agent thinks, acts, and observes the result.
        Yields ChatMessageStreamDelta during the run if streaming is enabled.
        At the end, yields either None if the step is not final, or the final answer.
        """
        raise NotImplementedError("This method should be implemented in child classes")

    def step(self, memory_step: ActionStep) -> Any:
        """
        Perform one step in the ReAct framework: the agent thinks, acts, and observes the result.
        Returns either None if the step is not final, or the final answer.
        """
        return list(self._step_stream(memory_step))[-1]

    def extract_action(self, model_output: str, split_token: str) -> tuple[str, str]:
        """
        Parse action from the LLM output

        Args:
            model_output (`str`): Output of the LLM
            split_token (`str`): Separator for the action. Should match the example in the system prompt.
        """
        try:
            split = model_output.split(split_token)
            rationale, action = (
                split[-2],
                split[-1],
            )  # NOTE: using indexes starting from the end solves for when you have more than one split_token in the output
        except Exception:
            raise AgentParsingError(
                f"No '{split_token}' token provided in your output.\nYour output:\n{model_output}\n. Be sure to include an action, prefaced with '{split_token}'!",
                self.logger,
            )
        return rationale.strip(), action.strip()

    def provide_final_answer(self, task: str, images: list["PIL.Image.Image"] | None = None) -> ChatMessage:
        """
        Provide the final answer to the task, based on the logs of the agent's interactions.

        Args:
            task (`str`): Task to perform.
            images (`list[PIL.Image.Image]`, *optional*): Image(s) objects.

        Returns:
            `str`: Final answer to the task.
        """
        messages = [
            ChatMessage(
                role=MessageRole.SYSTEM,
                content=[
                    {
                        "type": "text",
                        "text": self.prompt_templates["final_answer"]["pre_messages"],
                    }
                ],
            )
        ]
        if images:
            messages[0].content += [{"type": "image", "image": image} for image in images]
        messages += self.write_memory_to_messages()[1:]
        messages.append(
            ChatMessage(
                role=MessageRole.USER,
                content=[
                    {
                        "type": "text",
                        "text": populate_template(
                            self.prompt_templates["final_answer"]["post_messages"], variables={"task": task}
                        ),
                    }
                ],
            )
        )
        try:
            chat_message: ChatMessage = self.model.generate(messages)
            return chat_message
        except Exception as e:
            return ChatMessage(
                role=MessageRole.ASSISTANT,
                content=[{"type": "text", "text": f"Error in generating final LLM output: {e}"}],
            )

    def visualize(self):
        """Creates a rich tree visualization of the agent's structure."""
        self.logger.visualize_agent_tree(self)

    def replay(self, detailed: bool = False):
        """Prints a pretty replay of the agent's steps.

        Args:
            detailed (bool, optional): If True, also displays the memory at each step. Defaults to False.
                Careful: will increase log length exponentially. Use only for debugging.
        """
        self.memory.replay(self.logger, detailed=detailed)

    def __call__(self, task: str, **kwargs):
        """Adds additional prompting for the managed agent, runs it, and wraps the output.
        This method is called only by a managed agent.
        """
        full_task = populate_template(
            self.prompt_templates["managed_agent"]["task"],
            variables=dict(name=self.name, task=task),
        )
        result = self.run(full_task, **kwargs)
        if isinstance(result, RunResult):
            report = result.output
        else:
            report = result
        answer = populate_template(
            self.prompt_templates["managed_agent"]["report"], variables=dict(name=self.name, final_answer=report)
        )
        if self.provide_run_summary:
            answer += "\n\nFor more detail, find below a summary of this agent's work:\n<summary_of_work>\n"
            for message in self.write_memory_to_messages(summary_mode=True):
                content = message.content
                answer += "\n" + truncate_content(str(content)) + "\n---"
            answer += "\n</summary_of_work>"
        return answer

    def save(self, output_dir: str | Path, relative_path: str | None = None):
        """
        Saves the relevant code files for your agent. This will copy the code of your agent in `output_dir` as well as autogenerate:

        - a `tools` folder containing the logic for each of the tools under `tools/{tool_name}.py`.
        - a `managed_agents` folder containing the logic for each of the managed agents.
        - an `agent.json` file containing a dictionary representing your agent.
        - a `prompt.yaml` file containing the prompt templates used by your agent.
        - an `app.py` file providing a UI for your agent when it is exported to a Space with `agent.push_to_hub()`
        - a `requirements.txt` containing the names of the modules used by your tool (as detected when inspecting its
          code)

        Args:
            output_dir (`str` or `Path`): The folder in which you want to save your agent.
        """
        make_init_file(output_dir)

        # Recursively save managed agents
        if self.managed_agents:
            make_init_file(os.path.join(output_dir, "managed_agents"))
            for agent_name, agent in self.managed_agents.items():
                agent_suffix = f"managed_agents.{agent_name}"
                if relative_path:
                    agent_suffix = relative_path + "." + agent_suffix
                agent.save(os.path.join(output_dir, "managed_agents", agent_name), relative_path=agent_suffix)

        class_name = self.__class__.__name__

        # Save tools to different .py files
        for tool in self.tools.values():
            make_init_file(os.path.join(output_dir, "tools"))
            tool.save(os.path.join(output_dir, "tools"), tool_file_name=tool.name, make_gradio_app=False)

        # Save prompts to yaml
        yaml_prompts = yaml.safe_dump(
            self.prompt_templates,
            default_style="|",  # This forces block literals for all strings
            default_flow_style=False,
            width=float("inf"),
            sort_keys=False,
            allow_unicode=True,
            indent=2,
        )

        with open(os.path.join(output_dir, "prompts.yaml"), "w", encoding="utf-8") as f:
            f.write(yaml_prompts)

        # Save agent dictionary to json
        agent_dict = self.to_dict()
        agent_dict["tools"] = [tool.name for tool in self.tools.values()]
        agent_dict["managed_agents"] = {agent.name: agent.__class__.__name__ for agent in self.managed_agents.values()}
        with open(os.path.join(output_dir, "agent.json"), "w", encoding="utf-8") as f:
            json.dump(agent_dict, f, indent=4)

        # Save requirements
        with open(os.path.join(output_dir, "requirements.txt"), "w", encoding="utf-8") as f:
            f.writelines(f"{r}\n" for r in agent_dict["requirements"])

        # Make agent.py file with Gradio UI
        agent_name = f"agent_{self.name}" if getattr(self, "name", None) else "agent"
        managed_agent_relative_path = relative_path + "." if relative_path is not None else ""
        app_template = AGENT_GRADIO_APP_TEMPLATE
        template_env = jinja2.Environment(loader=jinja2.BaseLoader(), undefined=jinja2.StrictUndefined)
        template_env.filters["repr"] = repr
        template_env.filters["camelcase"] = lambda value: "".join(word.capitalize() for word in value.split("_"))
        template = template_env.from_string(app_template)

        # Render the app.py file from Jinja2 template
        app_text = template.render(
            {
                "agent_name": agent_name,
                "class_name": class_name,
                "agent_dict": agent_dict,
                "tools": self.tools,
                "managed_agents": self.managed_agents,
                "managed_agent_relative_path": managed_agent_relative_path,
            }
        )

        with open(os.path.join(output_dir, "app.py"), "w", encoding="utf-8") as f:
            f.write(app_text + "\n")  # Append newline at the end

    def to_dict(self) -> dict[str, Any]:
        """Convert the agent to a dictionary representation.

        Returns:
            `dict`: Dictionary representation of the agent.
        """
        # TODO: handle serializing step_callbacks and final_answer_checks
        for attr in ["final_answer_checks", "step_callbacks"]:
            if getattr(self, attr, None):
                self.logger.log(f"This agent has {attr}: they will be ignored by this method.", LogLevel.INFO)

        tool_dicts = [tool.to_dict() for tool in self.tools.values()]
        tool_requirements = {req for tool in self.tools.values() for req in tool.to_dict()["requirements"]}
        managed_agents_requirements = {
            req for managed_agent in self.managed_agents.values() for req in managed_agent.to_dict()["requirements"]
        }
        requirements = tool_requirements | managed_agents_requirements
        if hasattr(self, "authorized_imports"):
            requirements.update(
                {package.split(".")[0] for package in self.authorized_imports if package not in BASE_BUILTIN_MODULES}
            )

        agent_dict = {
            "class": self.__class__.__name__,
            "tools": tool_dicts,
            "model": {
                "class": self.model.__class__.__name__,
                "data": self.model.to_dict(),
            },
            "managed_agents": [managed_agent.to_dict() for managed_agent in self.managed_agents.values()],
            "prompt_templates": self.prompt_templates,
            "max_steps": self.max_steps,
            "verbosity_level": int(self.logger.level),
            "grammar": self.grammar,
            "planning_interval": self.planning_interval,
            "name": self.name,
            "description": self.description,
            "requirements": sorted(requirements),
        }
        return agent_dict

    @classmethod
    def from_dict(cls, agent_dict: dict[str, Any], **kwargs) -> "MultiStepAgent":
        """Create agent from a dictionary representation.

        Args:
            agent_dict (`dict[str, Any]`): Dictionary representation of the agent.
            **kwargs: Additional keyword arguments that will override agent_dict values.

        Returns:
            `MultiStepAgent`: Instance of the agent class.
        """
        # Load model
        model_info = agent_dict["model"]
        model_class = getattr(importlib.import_module("smolagents.models"), model_info["class"])
        model = model_class.from_dict(model_info["data"])
        # Load tools
        tools = []
        for tool_info in agent_dict["tools"]:
            tools.append(Tool.from_code(tool_info["code"]))
        # Load managed agents
        managed_agents = []
        for managed_agent_name, managed_agent_class_name in agent_dict["managed_agents"].items():
            managed_agent_class = getattr(importlib.import_module("smolagents.agents"), managed_agent_class_name)
            managed_agents.append(managed_agent_class.from_dict(agent_dict["managed_agents"][managed_agent_name]))
        # Extract base agent parameters
        agent_args = {
            "model": model,
            "tools": tools,
            "prompt_templates": agent_dict.get("prompt_templates"),
            "max_steps": agent_dict.get("max_steps"),
            "verbosity_level": agent_dict.get("verbosity_level"),
            "grammar": agent_dict.get("grammar"),
            "planning_interval": agent_dict.get("planning_interval"),
            "name": agent_dict.get("name"),
            "description": agent_dict.get("description"),
        }
        # Filter out None values to use defaults from __init__
        agent_args = {k: v for k, v in agent_args.items() if v is not None}
        # Update with any additional kwargs
        agent_args.update(kwargs)
        # Create agent instance
        return cls(**agent_args)

    @classmethod
    def from_hub(
        cls,
        repo_id: str,
        token: str | None = None,
        trust_remote_code: bool = False,
        **kwargs,
    ):
        """
        Loads an agent defined on the Hub.

        <Tip warning={true}>

        Loading a tool from the Hub means that you'll download the tool and execute it locally.
        ALWAYS inspect the tool you're downloading before loading it within your runtime, as you would do when
        installing a package using pip/npm/apt.

        </Tip>

        Args:
            repo_id (`str`):
                The name of the repo on the Hub where your tool is defined.
            token (`str`, *optional*):
                The token to identify you on hf.co. If unset, will use the token generated when running
                `huggingface-cli login` (stored in `~/.huggingface`).
            trust_remote_code(`bool`, *optional*, defaults to False):
                This flags marks that you understand the risk of running remote code and that you trust this tool.
                If not setting this to True, loading the tool from Hub will fail.
            kwargs (additional keyword arguments, *optional*):
                Additional keyword arguments that will be split in two: all arguments relevant to the Hub (such as
                `cache_dir`, `revision`, `subfolder`) will be used when downloading the files for your agent, and the
                others will be passed along to its init.
        """
        if not trust_remote_code:
            raise ValueError(
                "Loading an agent from Hub requires to acknowledge you trust its code: to do so, pass `trust_remote_code=True`."
            )

        # Get the agent's Hub folder.
        download_kwargs = {"token": token, "repo_type": "space"} | {
            key: kwargs.pop(key)
            for key in [
                "cache_dir",
                "force_download",
                "proxies",
                "revision",
                "local_files_only",
            ]
            if key in kwargs
        }

        download_folder = Path(snapshot_download(repo_id=repo_id, **download_kwargs))
        return cls.from_folder(download_folder, **kwargs)

    @classmethod
    def from_folder(cls, folder: str | Path, **kwargs):
        """Loads an agent from a local folder.

        Args:
            folder (`str` or `Path`): The folder where the agent is saved.
            **kwargs: Additional keyword arguments that will be passed to the agent's init.
        """
        # Load agent.json
        folder = Path(folder)
        agent_dict = json.loads((folder / "agent.json").read_text())

        # Load managed agents from their respective folders, recursively
        managed_agents = []
        for managed_agent_name, managed_agent_class_name in agent_dict["managed_agents"].items():
            agent_cls = getattr(importlib.import_module("smolagents.agents"), managed_agent_class_name)
            managed_agents.append(agent_cls.from_folder(folder / "managed_agents" / managed_agent_name))
        agent_dict["managed_agents"] = {}

        # Load tools
        tools = []
        for tool_name in agent_dict["tools"]:
            tool_code = (folder / "tools" / f"{tool_name}.py").read_text()
            tools.append({"name": tool_name, "code": tool_code})
        agent_dict["tools"] = tools

        # Add managed agents to kwargs to override the empty list in from_dict
        if managed_agents:
            kwargs["managed_agents"] = managed_agents

        return cls.from_dict(agent_dict, **kwargs)

    def push_to_hub(
        self,
        repo_id: str,
        commit_message: str = "Upload agent",
        private: bool | None = None,
        token: bool | str | None = None,
        create_pr: bool = False,
    ) -> str:
        """
        Upload the agent to the Hub.

        Parameters:
            repo_id (`str`):
                The name of the repository you want to push to. It should contain your organization name when
                pushing to a given organization.
            commit_message (`str`, *optional*, defaults to `"Upload agent"`):
                Message to commit while pushing.
            private (`bool`, *optional*, defaults to `None`):
                Whether to make the repo private. If `None`, the repo will be public unless the organization's default is private. This value is ignored if the repo already exists.
            token (`bool` or `str`, *optional*):
                The token to use as HTTP bearer authorization for remote files. If unset, will use the token generated
                when running `huggingface-cli login` (stored in `~/.huggingface`).
            create_pr (`bool`, *optional*, defaults to `False`):
                Whether to create a PR with the uploaded files or directly commit.
        """
        repo_url = create_repo(
            repo_id=repo_id,
            token=token,
            private=private,
            exist_ok=True,
            repo_type="space",
            space_sdk="gradio",
        )
        repo_id = repo_url.repo_id
        metadata_update(
            repo_id,
            {"tags": ["smolagents", "agent"]},
            repo_type="space",
            token=token,
            overwrite=True,
        )

        with tempfile.TemporaryDirectory() as work_dir:
            self.save(work_dir)
            logger.info(f"Uploading the following files to {repo_id}: {','.join(os.listdir(work_dir))}")
            return upload_folder(
                repo_id=repo_id,
                commit_message=commit_message,
                folder_path=work_dir,
                token=token,
                create_pr=create_pr,
                repo_type="space",
            )


class ToolCallingAgent(MultiStepAgent):
    """
    This agent uses JSON-like tool calls, using method `model.get_tool_call` to leverage the LLM engine's tool calling capabilities.

    Args:
        tools (`list[Tool]`): [`Tool`]s that the agent can use.
        model (`Model`): Model that will generate the agent's actions.
        prompt_templates ([`~agents.PromptTemplates`], *optional*): Prompt templates.
        planning_interval (`int`, *optional*): Interval at which the agent will run a planning step.
        stream_outputs (`bool`, *optional*, default `False`): Whether to stream outputs during execution.
        max_tool_threads (`int`, *optional*): Maximum number of threads for parallel tool calls.
            Higher values increase concurrency but resource usage as well.
            Defaults to `ThreadPoolExecutor`'s default.
        **kwargs: Additional keyword arguments.
    """

    def __init__(
        self,
        tools: list[Tool],
        model: Model,
        prompt_templates: PromptTemplates | None = None,
        planning_interval: int | None = None,
        stream_outputs: bool = False,
        max_tool_threads: int | None = None,
        **kwargs,
    ):
        prompt_templates = prompt_templates or yaml.safe_load(
            importlib.resources.files("smolagents.prompts").joinpath("toolcalling_agent.yaml").read_text()
        )
        super().__init__(
            tools=tools,
            model=model,
            prompt_templates=prompt_templates,
            planning_interval=planning_interval,
            **kwargs,
        )
        # Streaming setup
        self.stream_outputs = stream_outputs
        if self.stream_outputs and not hasattr(self.model, "generate_stream"):
            raise ValueError(
                "`stream_outputs` is set to True, but the model class implements no `generate_stream` method."
            )
        # Tool calling setup
        self.max_tool_threads = max_tool_threads

    @property
    def tools_and_managed_agents(self):
        """Returns a combined list of tools and managed agents."""
        return list(self.tools.values()) + list(self.managed_agents.values())

    def initialize_system_prompt(self) -> str:
        system_prompt = populate_template(
            self.prompt_templates["system_prompt"],
            variables={
                "tools": self.tools,
                "managed_agents": self.managed_agents,
                "custom_instructions": self.instructions,
            },
        )
        return system_prompt

    def _step_stream(
        self, memory_step: ActionStep
    ) -> Generator[ChatMessageStreamDelta | ToolCall | ToolOutput | ActionOutput]:
        """
        Perform one step in the ReAct framework: the agent thinks, acts, and observes the result.
        Yields ChatMessageStreamDelta during the run if streaming is enabled.
        At the end, yields either None if the step is not final, or the final answer.
        """
        memory_messages = self.write_memory_to_messages()

        input_messages = memory_messages.copy()

        # Add new step in logs
        memory_step.model_input_messages = input_messages

        try:
            if self.stream_outputs and hasattr(self.model, "generate_stream"):
                output_stream = self.model.generate_stream(
                    input_messages,
                    stop_sequences=["Observation:", "Calling tools:"],
                    tools_to_call_from=self.tools_and_managed_agents,
                )

                chat_message_stream_deltas: list[ChatMessageStreamDelta] = []
                with Live("", console=self.logger.console, vertical_overflow="visible") as live:
                    for event in output_stream:
                        chat_message_stream_deltas.append(event)
                        live.update(
                            Markdown(agglomerate_stream_deltas(chat_message_stream_deltas).render_as_markdown())
                        )
                        yield event
                chat_message = agglomerate_stream_deltas(chat_message_stream_deltas)
            else:
                chat_message: ChatMessage = self.model.generate(
                    input_messages,
                    stop_sequences=["Observation:", "Calling tools:"],
                    tools_to_call_from=self.tools_and_managed_agents,
                )
                if chat_message.content is None and chat_message.raw is not None:
                    log_content = str(chat_message.raw)
                else:
                    log_content = str(chat_message.content) or ""

                self.logger.log_markdown(
                    content=log_content,
                    title="Output message of the LLM:",
                    level=LogLevel.DEBUG,
                )

            # Record model output
            memory_step.model_output_message = chat_message
            memory_step.model_output = chat_message.content
            memory_step.token_usage = chat_message.token_usage
        except Exception as e:
            raise AgentGenerationError(f"Error while generating output:\n{e}", self.logger) from e

        if chat_message.tool_calls is None or len(chat_message.tool_calls) == 0:
            try:
                chat_message = self.model.parse_tool_calls(chat_message)
            except Exception as e:
                raise AgentParsingError(f"Error while parsing tool call from model output: {e}", self.logger)
        else:
            for tool_call in chat_message.tool_calls:
                tool_call.function.arguments = parse_json_if_needed(tool_call.function.arguments)
        final_answer, got_final_answer = None, False
        for output in self.process_tool_calls(chat_message, memory_step):
            yield output
            if isinstance(output, ToolOutput):
                if output.is_final_answer:
                    if got_final_answer:
                        raise AgentToolExecutionError(
                            "You returned multiple final answers. Please return only one single final answer!",
                            self.logger,
                        )
                    final_answer = output.output
                    got_final_answer = True

                    # Manage state variables
                    if isinstance(final_answer, str) and final_answer in self.state.keys():
                        final_answer = self.state[final_answer]
        yield ActionOutput(
            output=final_answer,
            is_final_answer=got_final_answer,
        )

    def process_tool_calls(
        self, chat_message: ChatMessage, memory_step: ActionStep
    ) -> Generator[ToolCall | ToolOutput]:
        """Process tool calls from the model output and update agent memory.

        Args:
            chat_message (`ChatMessage`): Chat message containing tool calls from the model.
            memory_step (`ActionStep)`: Memory ActionStep to update with results.

        Yields:
            `ToolCall | ToolOutput`: The tool call or tool output.
        """
        parallel_calls: dict[str, ToolCall] = {}
        assert chat_message.tool_calls is not None
        for chat_tool_call in chat_message.tool_calls:
            tool_call = ToolCall(
                name=chat_tool_call.function.name, arguments=chat_tool_call.function.arguments, id=chat_tool_call.id
            )
            yield tool_call
            parallel_calls[tool_call.id] = tool_call

        # Helper function to process a single tool call
        def process_single_tool_call(tool_call: ToolCall) -> ToolOutput:
            tool_name = tool_call.name
            tool_arguments = tool_call.arguments or {}
            self.logger.log(
                Panel(Text(f"Calling tool: '{tool_name}' with arguments: {tool_arguments}")),
                level=LogLevel.INFO,
            )
            tool_call_result = self.execute_tool_call(tool_name, tool_arguments)
            tool_call_result_type = type(tool_call_result)
            if tool_call_result_type in [AgentImage, AgentAudio]:
                if tool_call_result_type == AgentImage:
                    observation_name = "image.png"
                elif tool_call_result_type == AgentAudio:
                    observation_name = "audio.mp3"
                # TODO: tool_call_result naming could allow for different names of same type
                self.state[observation_name] = tool_call_result
                observation = f"Stored '{observation_name}' in memory."
            else:
                observation = str(tool_call_result).strip()
            self.logger.log(
                f"Observations: {observation.replace('[', '|')}",  # escape potential rich-tag-like components
                level=LogLevel.INFO,
            )
            is_final_answer = tool_name == "final_answer"

            return ToolOutput(
                id=tool_call.id,
                output=tool_call_result,
                is_final_answer=is_final_answer,
                observation=observation,
                tool_call=tool_call,
            )

        # Process tool calls in parallel
        outputs = {}
        if len(parallel_calls) == 1:
            # If there's only one call, process it directly
            tool_call = list(parallel_calls.values())[0]
            tool_output = process_single_tool_call(tool_call)
            outputs[tool_output.id] = tool_output
            yield tool_output
        else:
            # If multiple tool calls, process them in parallel
            with ThreadPoolExecutor(self.max_tool_threads) as executor:
                futures = [
                    executor.submit(process_single_tool_call, tool_call) for tool_call in parallel_calls.values()
                ]
                for future in as_completed(futures):
                    tool_output = future.result()
                    outputs[tool_output.id] = tool_output
                    yield tool_output

        memory_step.tool_calls = [parallel_calls[k] for k in sorted(parallel_calls.keys())]
        memory_step.model_output = memory_step.model_output or ""
        memory_step.observations = memory_step.observations or ""
        for tool_output in [outputs[k] for k in sorted(outputs.keys())]:
            message = f"Tool call {tool_output.id}: calling '{tool_output.tool_call.name}' with arguments: {tool_output.tool_call.arguments}\n"
            memory_step.model_output += message
            memory_step.observations += tool_output.observation + "\n"
        memory_step.model_output = memory_step.model_output.rstrip("\n")
        memory_step.observations = (
            memory_step.observations.rstrip("\n") if memory_step.observations else memory_step.observations
        )

    def _substitute_state_variables(self, arguments: dict[str, str] | str) -> dict[str, Any] | str:
        """Replace string values in arguments with their corresponding state values if they exist."""
        if isinstance(arguments, dict):
            return {
                key: self.state.get(value, value) if isinstance(value, str) else value
                for key, value in arguments.items()
            }
        return arguments

    def execute_tool_call(self, tool_name: str, arguments: dict[str, str] | str) -> Any:
        """
        Execute a tool or managed agent with the provided arguments.

        The arguments are replaced with the actual values from the state if they refer to state variables.

        Args:
            tool_name (`str`): Name of the tool or managed agent to execute.
            arguments (dict[str, str] | str): Arguments passed to the tool call.
        """
        # Check if the tool exists
        available_tools = {**self.tools, **self.managed_agents}
        if tool_name not in available_tools:
            raise AgentToolExecutionError(
                f"Unknown tool {tool_name}, should be one of: {', '.join(available_tools)}.", self.logger
            )

        # Get the tool and substitute state variables in arguments
        tool = available_tools[tool_name]
        arguments = self._substitute_state_variables(arguments)
        is_managed_agent = tool_name in self.managed_agents

        error_msg = validate_tool_arguments(tool, arguments)
        if error_msg:
            raise AgentToolCallError(error_msg, self.logger)

        try:
            # Call tool with appropriate arguments
            if isinstance(arguments, dict):
                return tool(**arguments) if is_managed_agent else tool(**arguments, sanitize_inputs_outputs=True)
            else:
                return tool(arguments) if is_managed_agent else tool(arguments, sanitize_inputs_outputs=True)

        except Exception as e:
            # Handle execution errors
            if is_managed_agent:
                error_msg = (
                    f"Error executing request to team member '{tool_name}' with arguments {str(arguments)}: {e}\n"
                    "Please try again or request to another team member"
                )
            else:
                error_msg = (
                    f"Error executing tool '{tool_name}' with arguments {str(arguments)}: {type(e).__name__}: {e}\n"
                    "Please try again or use another tool"
                )
            raise AgentToolExecutionError(error_msg, self.logger) from e


class CodeAgent(MultiStepAgent):
    """
    In this agent, the tool calls will be formulated by the LLM in code format, then parsed and executed.

    Args:
        tools (`list[Tool]`): [`Tool`]s that the agent can use.
        model (`Model`): Model that will generate the agent's actions.
        prompt_templates ([`~agents.PromptTemplates`], *optional*): Prompt templates.
        additional_authorized_imports (`list[str]`, *optional*): Additional authorized imports for the agent.
        planning_interval (`int`, *optional*): Interval at which the agent will run a planning step.
        executor_type (`Literal["local", "e2b", "docker", "wasm"]`, default `"local"`): Type of code executor.
        executor_kwargs (`dict`, *optional*): Additional arguments to pass to initialize the executor.
        max_print_outputs_length (`int`, *optional*): Maximum length of the print outputs.
        stream_outputs (`bool`, *optional*, default `False`): Whether to stream outputs during execution.
        use_structured_outputs_internally (`bool`, default `False`): Whether to use structured generation at each action step: improves performance for many models.

            <Added version="1.17.0"/>
        grammar (`dict[str, str]`, *optional*): Grammar used to parse the LLM output.
            <Deprecated version="1.17.0">
            Parameter `grammar` is deprecated and will be removed in version 1.20.
            </Deprecated>
        code_block_tags (`tuple[str, str]` | `Literal["markdown"]`, *optional*): Opening and closing tags for code blocks (regex strings). Pass a custom tuple, or pass 'markdown' to use ("```(?:python|py)", "\\n```"), leave empty to use ("<code>", "</code>").
        **kwargs: Additional keyword arguments.
    """

    def __init__(
        self,
        tools: list[Tool],
        model: Model,
        prompt_templates: PromptTemplates | None = None,
        additional_authorized_imports: list[str] | None = None,
        planning_interval: int | None = None,
        executor_type: Literal["local", "e2b", "docker", "wasm"] = "local",
        executor_kwargs: dict[str, Any] | None = None,
        max_print_outputs_length: int | None = None,
        stream_outputs: bool = False,
        use_structured_outputs_internally: bool = False,
        grammar: dict[str, str] | None = None,
        code_block_tags: str | tuple[str, str] | None = None,
        **kwargs,
    ):
        self.additional_authorized_imports = additional_authorized_imports if additional_authorized_imports else []
        self.authorized_imports = sorted(set(BASE_BUILTIN_MODULES) | set(self.additional_authorized_imports))
        self.max_print_outputs_length = max_print_outputs_length
        self._use_structured_outputs_internally = use_structured_outputs_internally
        if use_structured_outputs_internally:
            prompt_templates = prompt_templates or yaml.safe_load(
                importlib.resources.files("smolagents.prompts").joinpath("structured_code_agent.yaml").read_text()
            )
        else:
            prompt_templates = prompt_templates or yaml.safe_load(
                importlib.resources.files("smolagents.prompts").joinpath("code_agent.yaml").read_text()
            )
        if grammar and use_structured_outputs_internally:
            raise ValueError("You cannot use 'grammar' and 'use_structured_outputs_internally' at the same time.")

        if isinstance(code_block_tags, str) and not code_block_tags == "markdown":
            raise ValueError("Only 'markdown' is supported for a string argument to `code_block_tags`.")
        self.code_block_tags = (
            code_block_tags
            if isinstance(code_block_tags, tuple)
            else ("```python", "```")
            if code_block_tags == "markdown"
            else ("<code>", "</code>")
        )

        super().__init__(
            tools=tools,
            model=model,
            prompt_templates=prompt_templates,
            grammar=grammar,
            planning_interval=planning_interval,
            **kwargs,
        )
        self.stream_outputs = stream_outputs
        if self.stream_outputs and not hasattr(self.model, "generate_stream"):
            raise ValueError(
                "`stream_outputs` is set to True, but the model class implements no `generate_stream` method."
            )
        if "*" in self.additional_authorized_imports:
            self.logger.log(
                "Caution: you set an authorization for all imports, meaning your agent can decide to import any package it deems necessary. This might raise issues if the package is not installed in your environment.",
                level=LogLevel.INFO,
            )
        if executor_type not in {"local", "e2b", "docker", "wasm"}:
            raise ValueError(f"Unsupported executor type: {executor_type}")
        self.executor_type = executor_type
        self.executor_kwargs: dict[str, Any] = executor_kwargs or {}
        self.python_executor = self.create_python_executor()

    def __enter__(self):
        return self

    def __exit__(self, exc_type, exc_value, traceback):
        self.cleanup()

    def cleanup(self):
        """Clean up resources used by the agent, such as the remote Python executor."""
        if hasattr(self.python_executor, "cleanup"):
            self.python_executor.cleanup()

    def create_python_executor(self) -> PythonExecutor:
        if self.executor_type == "local":
            return LocalPythonExecutor(
                self.additional_authorized_imports,
                **{"max_print_outputs_length": self.max_print_outputs_length} | self.executor_kwargs,
            )
        else:
            if self.managed_agents:
                raise Exception("Managed agents are not yet supported with remote code execution.")
            remote_executors = {
                "e2b": E2BExecutor,
                "docker": DockerExecutor,
                "wasm": WasmExecutor,
            }
            return remote_executors[self.executor_type](
                self.additional_authorized_imports, self.logger, **self.executor_kwargs
            )

    def initialize_system_prompt(self) -> str:
        system_prompt = populate_template(
            self.prompt_templates["system_prompt"],
            variables={
                "tools": self.tools,
                "managed_agents": self.managed_agents,
                "authorized_imports": (
                    "You can import from any package you want."
                    if "*" in self.authorized_imports
                    else str(self.authorized_imports)
                ),
                "custom_instructions": self.instructions,
                "code_block_opening_tag": self.code_block_tags[0],
                "code_block_closing_tag": self.code_block_tags[1],
            },
        )
        return system_prompt

    def _step_stream(
        self, memory_step: ActionStep
    ) -> Generator[ChatMessageStreamDelta | ToolCall | ToolOutput | ActionOutput]:
        """
        Perform one step in the ReAct framework: the agent thinks, acts, and observes the result.
        Yields ChatMessageStreamDelta during the run if streaming is enabled.
        At the end, yields either None if the step is not final, or the final answer.
        """
        memory_messages = self.write_memory_to_messages()

        input_messages = memory_messages.copy()
        ### Generate model output ###
        memory_step.model_input_messages = input_messages
        stop_sequences = ["Observation:", "Calling tools:"]
        if self.code_block_tags[1] not in self.code_block_tags[0]:
            # If the closing tag is contained in the opening tag, adding it as a stop sequence would cut short any code generation
            stop_sequences.append(self.code_block_tags[1])
        try:
            additional_args: dict[str, Any] = {}
            if self.grammar:
                additional_args["grammar"] = self.grammar
            if self._use_structured_outputs_internally:
                additional_args["response_format"] = CODEAGENT_RESPONSE_FORMAT
            if self.stream_outputs:
                output_stream = self.model.generate_stream(
                    input_messages,
                    stop_sequences=stop_sequences,
                    **additional_args,
                )
                chat_message_stream_deltas: list[ChatMessageStreamDelta] = []
                with Live("", console=self.logger.console, vertical_overflow="visible") as live:
                    for event in output_stream:
                        chat_message_stream_deltas.append(event)
                        live.update(
                            Markdown(agglomerate_stream_deltas(chat_message_stream_deltas).render_as_markdown())
                        )
                        yield event
                chat_message = agglomerate_stream_deltas(chat_message_stream_deltas)
                memory_step.model_output_message = chat_message
                output_text = chat_message.content
            else:
                chat_message: ChatMessage = self.model.generate(
                    input_messages,
                    stop_sequences=stop_sequences,
                    **additional_args,
                )
                memory_step.model_output_message = chat_message
                output_text = chat_message.content
                self.logger.log_markdown(
                    content=output_text,
                    title="Output message of the LLM:",
                    level=LogLevel.DEBUG,
                )

            # This adds the end code sequence to the history.
            # This will nudge ulterior LLM calls to finish with this end code sequence, thus efficiently stopping generation.
            if output_text and not output_text.strip().endswith(self.code_block_tags[1]):
                output_text += self.code_block_tags[1]
                memory_step.model_output_message.content = output_text

            memory_step.token_usage = chat_message.token_usage
            memory_step.model_output = output_text
        except Exception as e:
            raise AgentGenerationError(f"Error in generating model output:\n{e}", self.logger) from e

        ### Parse output ###
        try:
            if self._use_structured_outputs_internally:
                code_action = json.loads(output_text)["code"]
                code_action = extract_code_from_text(code_action, self.code_block_tags) or code_action
            else:
                code_action = parse_code_blobs(output_text, self.code_block_tags)
            code_action = fix_final_answer_code(code_action)
            memory_step.code_action = code_action
        except Exception as e:
            error_msg = f"Error in code parsing:\n{e}\nMake sure to provide correct code blobs."
            raise AgentParsingError(error_msg, self.logger)

        tool_call = ToolCall(
            name="python_interpreter",
            arguments=code_action,
            id=f"call_{len(self.memory.steps)}",
        )
        yield tool_call
        memory_step.tool_calls = [tool_call]

        ### Execute action ###
        self.logger.log_code(title="Executing parsed code:", content=code_action, level=LogLevel.INFO)
        try:
            code_output = self.python_executor(code_action)
            execution_outputs_console = []
            if len(code_output.logs) > 0:
                execution_outputs_console += [
                    Text("Execution logs:", style="bold"),
                    Text(code_output.logs),
                ]
<<<<<<< HEAD
            observation = "Execution logs:\n" + execution_logs
            if isinstance(output, AgentImage):
                memory_step.observations_images = [output]
                output = output.to_string()

=======
            observation = "Execution logs:\n" + code_output.logs
>>>>>>> 76944e5f
        except Exception as e:
            if hasattr(self.python_executor, "state") and "_print_outputs" in self.python_executor.state:
                execution_logs = str(self.python_executor.state["_print_outputs"])
                if len(execution_logs) > 0:
                    execution_outputs_console = [
                        Text("Execution logs:", style="bold"),
                        Text(execution_logs),
                    ]
                    memory_step.observations = "Execution logs:\n" + execution_logs
                    self.logger.log(Group(*execution_outputs_console), level=LogLevel.INFO)
            error_msg = str(e)
            if "Import of " in error_msg and " is not allowed" in error_msg:
                self.logger.log(
                    "[bold red]Warning to user: Code execution failed due to an unauthorized import - Consider passing said import under `additional_authorized_imports` when initializing your CodeAgent.",
                    level=LogLevel.INFO,
                )
            raise AgentExecutionError(error_msg, self.logger)

        truncated_output = truncate_content(str(code_output.output))
        observation += "Last output from code snippet:\n" + truncated_output
        memory_step.observations = observation

        if not code_output.is_final_answer:
            execution_outputs_console += [
                Text(
                    f"Out: {truncated_output}",
                ),
            ]
        self.logger.log(Group(*execution_outputs_console), level=LogLevel.INFO)
        memory_step.action_output = code_output.output
        yield ActionOutput(output=code_output.output, is_final_answer=code_output.is_final_answer)

    def to_dict(self) -> dict[str, Any]:
        """Convert the agent to a dictionary representation.

        Returns:
            `dict`: Dictionary representation of the agent.
        """
        agent_dict = super().to_dict()
        agent_dict["authorized_imports"] = self.authorized_imports
        agent_dict["executor_type"] = self.executor_type
        agent_dict["executor_kwargs"] = self.executor_kwargs
        agent_dict["max_print_outputs_length"] = self.max_print_outputs_length
        return agent_dict

    @classmethod
    def from_dict(cls, agent_dict: dict[str, Any], **kwargs) -> "CodeAgent":
        """Create CodeAgent from a dictionary representation.

        Args:
            agent_dict (`dict[str, Any]`): Dictionary representation of the agent.
            **kwargs: Additional keyword arguments that will override agent_dict values.

        Returns:
            `CodeAgent`: Instance of the CodeAgent class.
        """
        # Add CodeAgent-specific parameters to kwargs
        code_agent_kwargs = {
            "additional_authorized_imports": agent_dict.get("authorized_imports"),
            "executor_type": agent_dict.get("executor_type"),
            "executor_kwargs": agent_dict.get("executor_kwargs"),
            "max_print_outputs_length": agent_dict.get("max_print_outputs_length"),
            "code_block_tags": agent_dict.get("code_block_tags"),
        }
        # Filter out None values
        code_agent_kwargs = {k: v for k, v in code_agent_kwargs.items() if v is not None}
        # Update with any additional kwargs
        code_agent_kwargs.update(kwargs)
        # Call the parent class's from_dict method
        return super().from_dict(agent_dict, **code_agent_kwargs)<|MERGE_RESOLUTION|>--- conflicted
+++ resolved
@@ -1694,15 +1694,12 @@
                     Text("Execution logs:", style="bold"),
                     Text(code_output.logs),
                 ]
-<<<<<<< HEAD
-            observation = "Execution logs:\n" + execution_logs
+            observation = "Execution logs:\n" + code_output.logs
+            output = code_output.output
             if isinstance(output, AgentImage):
                 memory_step.observations_images = [output]
                 output = output.to_string()
 
-=======
-            observation = "Execution logs:\n" + code_output.logs
->>>>>>> 76944e5f
         except Exception as e:
             if hasattr(self.python_executor, "state") and "_print_outputs" in self.python_executor.state:
                 execution_logs = str(self.python_executor.state["_print_outputs"])
@@ -1721,7 +1718,7 @@
                 )
             raise AgentExecutionError(error_msg, self.logger)
 
-        truncated_output = truncate_content(str(code_output.output))
+        truncated_output = truncate_content(str(output))
         observation += "Last output from code snippet:\n" + truncated_output
         memory_step.observations = observation
 
@@ -1732,7 +1729,7 @@
                 ),
             ]
         self.logger.log(Group(*execution_outputs_console), level=LogLevel.INFO)
-        memory_step.action_output = code_output.output
+        memory_step.action_output = output
         yield ActionOutput(output=code_output.output, is_final_answer=code_output.is_final_answer)
 
     def to_dict(self) -> dict[str, Any]:
