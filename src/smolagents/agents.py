#!/usr/bin/env python
# coding=utf-8

# Copyright 2024 The HuggingFace Inc. team. All rights reserved.
#
# Licensed under the Apache License, Version 2.0 (the "License");
# you may not use this file except in compliance with the License.
# You may obtain a copy of the License at
#
#     http://www.apache.org/licenses/LICENSE-2.0
#
# Unless required by applicable law or agreed to in writing, software
# distributed under the License is distributed on an "AS IS" BASIS,
# WITHOUT WARRANTIES OR CONDITIONS OF ANY KIND, either express or implied.
# See the License for the specific language governing permissions and
# limitations under the License.
import time
from dataclasses import dataclass
from enum import IntEnum
from typing import Any, Callable, Dict, List, Optional, Tuple, Union

from rich import box
from rich.console import Console, Group
from rich.panel import Panel
from rich.rule import Rule
from rich.syntax import Syntax
from rich.text import Text

from .default_tools import TOOL_MAPPING, FinalAnswerTool
from .e2b_executor import E2BExecutor
from .local_python_executor import (
    BASE_BUILTIN_MODULES,
    LocalPythonInterpreter,
    fix_final_answer_code,
)
from .models import (
    MessageRole,
    ChatMessage,
)
from .monitoring import Monitor
from .prompts import (
    CODE_SYSTEM_PROMPT,
    MANAGED_AGENT_PROMPT,
    PLAN_UPDATE_FINAL_PLAN_REDACTION,
    SYSTEM_PROMPT_FACTS,
    SYSTEM_PROMPT_FACTS_UPDATE,
    SYSTEM_PROMPT_PLAN,
    SYSTEM_PROMPT_PLAN_UPDATE,
    TOOL_CALLING_SYSTEM_PROMPT,
    USER_PROMPT_FACTS_UPDATE,
    USER_PROMPT_PLAN,
    USER_PROMPT_PLAN_UPDATE,
)
from .tools import (
    DEFAULT_TOOL_DESCRIPTION_TEMPLATE,
    Tool,
    get_tool_description_with_args,
)
from .types import AgentAudio, AgentImage, handle_agent_output_types
from .utils import (
    AgentError,
    AgentExecutionError,
    AgentGenerationError,
    AgentMaxStepsError,
    AgentParsingError,
    console,
    parse_code_blobs,
    parse_json_tool_call,
    truncate_content,
)


@dataclass
class ToolCall:
    name: str
    arguments: Any
    id: str


class AgentStepLog:
    pass


@dataclass
class ActionStep(AgentStepLog):
    agent_memory: List[Dict[str, str]] | None = None
    tool_calls: List[ToolCall] | None = None
    start_time: float | None = None
    end_time: float | None = None
    step: int | None = None
    error: AgentError | None = None
    duration: float | None = None
    llm_output: str | None = None
    observations: str | None = None
    action_output: Any = None


@dataclass
class PlanningStep(AgentStepLog):
    plan: str
    facts: str


@dataclass
class TaskStep(AgentStepLog):
    task: str


@dataclass
class SystemPromptStep(AgentStepLog):
    system_prompt: str


def get_tool_descriptions(tools: Dict[str, Tool], tool_description_template: str) -> str:
    return "\n".join([get_tool_description_with_args(tool, tool_description_template) for tool in tools.values()])


def format_prompt_with_tools(tools: Dict[str, Tool], prompt_template: str, tool_description_template: str) -> str:
    tool_descriptions = get_tool_descriptions(tools, tool_description_template)
    prompt = prompt_template.replace("{{tool_descriptions}}", tool_descriptions)
    if "{{tool_names}}" in prompt:
        prompt = prompt.replace(
            "{{tool_names}}",
            ", ".join([f"'{tool.name}'" for tool in tools.values()]),
        )
    return prompt


def show_agents_descriptions(managed_agents: Dict):
    managed_agents_descriptions = """
You can also give requests to team members.
Calling a team member works the same as for calling a tool: simply, the only argument you can give in the call is 'request', a long string explaining your request.
Given that this team member is a real human, you should be very verbose in your request.
Here is a list of the team members that you can call:"""
    for agent in managed_agents.values():
        managed_agents_descriptions += f"\n- {agent.name}: {agent.description}"
    return managed_agents_descriptions


def format_prompt_with_managed_agents_descriptions(
    prompt_template,
    managed_agents,
    agent_descriptions_placeholder: Optional[str] = None,
) -> str:
    if agent_descriptions_placeholder is None:
        agent_descriptions_placeholder = "{{managed_agents_descriptions}}"
    if agent_descriptions_placeholder not in prompt_template:
        raise ValueError(
            f"Provided prompt template does not contain the managed agents descriptions placeholder '{agent_descriptions_placeholder}'"
        )
    if len(managed_agents.keys()) > 0:
        return prompt_template.replace(agent_descriptions_placeholder, show_agents_descriptions(managed_agents))
    else:
        return prompt_template.replace(agent_descriptions_placeholder, "")


YELLOW_HEX = "#d4b702"


class LogLevel(IntEnum):
    ERROR = 0  # Only errors
    INFO = 1  # Normal output (default)
    DEBUG = 2  # Detailed output


class AgentLogger:
    def __init__(self, level: LogLevel = LogLevel.INFO):
        self.level = level
        self.console = Console()

    def log(self, *args, level: LogLevel = LogLevel.INFO, **kwargs):
        if level <= self.level:
            console.print(*args, **kwargs)


class MultiStepAgent:
    """
    Agent class that solves the given task step by step, using the ReAct framework:
    While the objective is not reached, the agent will perform a cycle of action (given by the LLM) and observation (obtained from the environment).
    """

    def __init__(
        self,
        tools: List[Tool],
        model: Callable[[List[Dict[str, str]]], ChatMessage],
        system_prompt: Optional[str] = None,
        tool_description_template: Optional[str] = None,
        max_steps: int = 6,
        tool_parser: Optional[Callable] = None,
        add_base_tools: bool = False,
        verbosity_level: int = 1,
        grammar: Optional[Dict[str, str]] = None,
        managed_agents: Optional[List] = None,
        step_callbacks: Optional[List[Callable]] = None,
        planning_interval: Optional[int] = None,
    ):
        if system_prompt is None:
            system_prompt = CODE_SYSTEM_PROMPT
        if tool_parser is None:
            tool_parser = parse_json_tool_call
        self.agent_name = self.__class__.__name__
        self.model = model
        self.system_prompt_template = system_prompt
        self.tool_description_template = (
            tool_description_template if tool_description_template else DEFAULT_TOOL_DESCRIPTION_TEMPLATE
        )
        self.max_steps = max_steps
        self.tool_parser = tool_parser
        self.grammar = grammar
        self.planning_interval = planning_interval
        self.state = {}

        self.managed_agents = {}
        if managed_agents is not None:
            self.managed_agents = {agent.name: agent for agent in managed_agents}

        self.tools = {tool.name: tool for tool in tools}
        if add_base_tools:
            for tool_name, tool_class in TOOL_MAPPING.items():
                if tool_name != "python_interpreter" or self.__class__.__name__ == "ToolCallingAgent":
                    self.tools[tool_name] = tool_class()
        self.tools["final_answer"] = FinalAnswerTool()

        self.system_prompt = self.initialize_system_prompt()
        self.input_messages = None
        self.logs = []
        self.task = None
        self.logger = AgentLogger(level=verbosity_level)
        self.monitor = Monitor(self.model, self.logger)
        self.step_callbacks = step_callbacks if step_callbacks is not None else []
        self.step_callbacks.append(self.monitor.update_metrics)

    def initialize_system_prompt(self):
        self.system_prompt = format_prompt_with_tools(
            self.tools,
            self.system_prompt_template,
            self.tool_description_template,
        )
        self.system_prompt = format_prompt_with_managed_agents_descriptions(self.system_prompt, self.managed_agents)

        return self.system_prompt

    def write_inner_memory_from_logs(self, summary_mode: Optional[bool] = False) -> List[Dict[str, str]]:
        """
        Reads past llm_outputs, actions, and observations or errors from the logs into a series of messages
        that can be used as input to the LLM.
        """
        memory = []
        for i, step_log in enumerate(self.logs):
            if isinstance(step_log, SystemPromptStep):
                if not summary_mode:
                    thought_message = {
                        "role": MessageRole.SYSTEM,
                        "content": step_log.system_prompt.strip(),
                    }
                    memory.append(thought_message)

            elif isinstance(step_log, PlanningStep):
                thought_message = {
                    "role": MessageRole.ASSISTANT,
                    "content": "[FACTS LIST]:\n" + step_log.facts.strip(),
                }
                memory.append(thought_message)

                if not summary_mode:
                    thought_message = {
                        "role": MessageRole.ASSISTANT,
                        "content": "[PLAN]:\n" + step_log.plan.strip(),
                    }
                    memory.append(thought_message)

            elif isinstance(step_log, TaskStep):
                task_message = {
                    "role": MessageRole.USER,
                    "content": "New task:\n" + step_log.task,
                }
                memory.append(task_message)

            elif isinstance(step_log, ActionStep):
                if step_log.llm_output is not None and not summary_mode:
                    thought_message = {
                        "role": MessageRole.ASSISTANT,
                        "content": step_log.llm_output.strip(),
                    }
                    memory.append(thought_message)

                if step_log.tool_calls is not None:
                    tool_call_message = {
                        "role": MessageRole.ASSISTANT,
                        "content": str(
                            [
                                {
                                    "id": tool_call.id,
                                    "type": "function",
                                    "function": {
                                        "name": tool_call.name,
                                        "arguments": tool_call.arguments,
                                    },
                                }
                                for tool_call in step_log.tool_calls
                            ]
                        ),
                    }
                    memory.append(tool_call_message)

                if step_log.tool_calls is None and step_log.error is not None:
                    message_content = (
                        "Error:\n"
                        + str(step_log.error)
                        + "\nNow let's retry: take care not to repeat previous errors! If you have retried several times, try a completely different approach.\n"
                    )
                    tool_response_message = {
                        "role": MessageRole.ASSISTANT,
                        "content": message_content,
                    }
                if step_log.tool_calls is not None and (
                    step_log.error is not None or step_log.observations is not None
                ):
                    if step_log.error is not None:
                        message_content = (
                            "Error:\n"
                            + str(step_log.error)
                            + "\nNow let's retry: take care not to repeat previous errors! If you have retried several times, try a completely different approach.\n"
                        )
                    elif step_log.observations is not None:
                        message_content = f"Observation:\n{step_log.observations}"
                    tool_response_message = {
                        "role": MessageRole.TOOL_RESPONSE,
                        "content": f"Call id: {(step_log.tool_calls[0].id if getattr(step_log.tool_calls[0], 'id') else 'call_0')}\n"
                        + message_content,
                    }
                    memory.append(tool_response_message)

        return memory

    def get_succinct_logs(self):
        return [{key: value for key, value in log.items() if key != "agent_memory"} for log in self.logs]

    def extract_action(self, llm_output: str, split_token: str) -> Tuple[str, str]:
        """
        Parse action from the LLM output

        Args:
            llm_output (`str`): Output of the LLM
            split_token (`str`): Separator for the action. Should match the example in the system prompt.
        """
        try:
            split = llm_output.split(split_token)
            rationale, action = (
                split[-2],
                split[-1],
            )  # NOTE: using indexes starting from the end solves for when you have more than one split_token in the output
        except Exception:
            raise AgentParsingError(
                f"No '{split_token}' token provided in your output.\nYour output:\n{llm_output}\n. Be sure to include an action, prefaced with '{split_token}'!"
            )
        return rationale.strip(), action.strip()

    def provide_final_answer(self, task) -> str:
        """
        This method provides a final answer to the task, based on the logs of the agent's interactions.
        """
        self.input_messages = [
            {
                "role": MessageRole.SYSTEM,
                "content": "An agent tried to answer a user query but it got stuck and failed to do so. You are tasked with providing an answer instead. Here is the agent's memory:",
            }
        ]
        self.input_messages += self.write_inner_memory_from_logs()[1:]
        self.input_messages += [
            {
                "role": MessageRole.USER,
                "content": f"Based on the above, please provide an answer to the following user request:\n{task}",
            }
        ]
        try:
            return self.model(self.input_messages).content
        except Exception as e:
            return f"Error in generating final LLM output:\n{e}"

    def execute_tool_call(self, tool_name: str, arguments: Union[Dict[str, str], str]) -> Any:
        """
        Execute tool with the provided input and returns the result.
        This method replaces arguments with the actual values from the state if they refer to state variables.

        Args:
            tool_name (`str`): Name of the Tool to execute (should be one from self.tools).
            arguments (Dict[str, str]): Arguments passed to the Tool.
        """
        available_tools = {**self.tools, **self.managed_agents}
        if tool_name not in available_tools:
            error_msg = f"Unknown tool {tool_name}, should be instead one of {list(available_tools.keys())}."
            raise AgentExecutionError(error_msg)

        try:
            if isinstance(arguments, str):
                if tool_name in self.managed_agents:
                    observation = available_tools[tool_name].__call__(arguments)
                else:
                    observation = available_tools[tool_name].__call__(arguments, sanitize_inputs_outputs=True)
            elif isinstance(arguments, dict):
                for key, value in arguments.items():
                    if isinstance(value, str) and value in self.state:
                        arguments[key] = self.state[value]
                if tool_name in self.managed_agents:
                    observation = available_tools[tool_name].__call__(**arguments)
                else:
                    observation = available_tools[tool_name].__call__(**arguments, sanitize_inputs_outputs=True)
            else:
                error_msg = f"Arguments passed to tool should be a dict or string: got a {type(arguments)}."
                raise AgentExecutionError(error_msg)
            return observation
        except Exception as e:
            if tool_name in self.tools:
                tool_description = get_tool_description_with_args(available_tools[tool_name])
                error_msg = (
                    f"Error in tool call execution: {e}\nYou should only use this tool with a correct input.\n"
                    f"As a reminder, this tool's description is the following:\n{tool_description}"
                )
                raise AgentExecutionError(error_msg)
            elif tool_name in self.managed_agents:
                error_msg = (
                    f"Error in calling team member: {e}\nYou should only ask this team member with a correct request.\n"
                    f"As a reminder, this team member's description is the following:\n{available_tools[tool_name]}"
                )
                raise AgentExecutionError(error_msg)

    def step(self, log_entry: ActionStep) -> Union[None, Any]:
        """To be implemented in children classes. Should return either None if the step is not final."""
        pass

    def run(
        self,
        task: str,
        stream: bool = False,
        reset: bool = True,
        single_step: bool = False,
        additional_args: Optional[Dict] = None,
    ):
        """
        Runs the agent for the given task.

        Args:
            task (`str`): The task to perform.
            stream (`bool`): Whether to run in a streaming way.
            reset (`bool`): Whether to reset the conversation or keep it going from previous run.
            single_step (`bool`): Whether to run the agent in one-shot fashion.
            additional_args (`dict`): Any other variables that you want to pass to the agent run, for instance images or dataframes. Give them clear names!

        Example:
        ```py
        from smolagents import CodeAgent
        agent = CodeAgent(tools=[])
        agent.run("What is the result of 2 power 3.7384?")
        ```
        """
        self.task = task
        if additional_args is not None:
            self.state.update(additional_args)
            self.task += f"""
You have been provided with these additional arguments, that you can access using the keys as variables in your python code:
{str(additional_args)}."""

        self.initialize_system_prompt()
        system_prompt_step = SystemPromptStep(system_prompt=self.system_prompt)

        if reset:
            self.logs = []
            self.logs.append(system_prompt_step)
            self.monitor.reset()
        else:
            if len(self.logs) > 0:
                self.logs[0] = system_prompt_step
            else:
                self.logs.append(system_prompt_step)

        self.logger.log(
            Panel(
                f"\n[bold]{self.task.strip()}\n",
                title="[bold]New run",
                subtitle=f"{type(self.model).__name__} - {(self.model.model_id if hasattr(self.model, 'model_id') else '')}",
                border_style=YELLOW_HEX,
                subtitle_align="left",
            ),
            level=LogLevel.INFO,
        )

        self.logs.append(TaskStep(task=self.task))

        if single_step:
            step_start_time = time.time()
            step_log = ActionStep(start_time=step_start_time)
            step_log.end_time = time.time()
            step_log.duration = step_log.end_time - step_start_time

            # Run the agent's step
            result = self.step(step_log)
            return result

        if stream:
            return self.stream_run(self.task)
        else:
            return self.direct_run(self.task)

    def stream_run(self, task: str):
        """
        Runs the agent in streaming mode, yielding steps as they are executed: should be launched only in the `run` method.
        """
        final_answer = None
        self.step_number = 0
        while final_answer is None and self.step_number < self.max_steps:
            step_start_time = time.time()
            step_log = ActionStep(step=self.step_number, start_time=step_start_time)
            try:
                if self.planning_interval is not None and self.step_number % self.planning_interval == 0:
                    self.planning_step(
                        task,
                        is_first_step=(self.step_number == 0),
                        step=self.step_number,
                    )
                self.logger.log(
                    Rule(
                        f"[bold]Step {self.step_number}",
                        characters="━",
                        style=YELLOW_HEX,
                    ),
                    level=LogLevel.INFO,
                )

                # Run one step!
                final_answer = self.step(step_log)
            except AgentError as e:
                step_log.error = e
            finally:
                step_log.end_time = time.time()
                step_log.duration = step_log.end_time - step_start_time
                self.logs.append(step_log)
                for callback in self.step_callbacks:
                    callback(step_log)
                self.step_number += 1
                yield step_log

        if final_answer is None and self.step_number == self.max_steps:
            error_message = "Reached max steps."
            final_step_log = ActionStep(error=AgentMaxStepsError(error_message))
            self.logs.append(final_step_log)
            final_answer = self.provide_final_answer(task)
            self.logger.log(Text(f"Final answer: {final_answer}"), level=LogLevel.INFO)
            final_step_log.action_output = final_answer
            final_step_log.end_time = time.time()
            final_step_log.duration = step_log.end_time - step_start_time
            for callback in self.step_callbacks:
                callback(final_step_log)
            yield final_step_log

        yield handle_agent_output_types(final_answer)

    def direct_run(self, task: str):
        """
        Runs the agent in direct mode, returning outputs only at the end: should be launched only in the `run` method.
        """
        final_answer = None
        self.step_number = 0
        while final_answer is None and self.step_number < self.max_steps:
            step_start_time = time.time()
            step_log = ActionStep(step=self.step_number, start_time=step_start_time)
            try:
                if self.planning_interval is not None and self.step_number % self.planning_interval == 0:
                    self.planning_step(
                        task,
                        is_first_step=(self.step_number == 0),
                        step=self.step_number,
                    )
                self.logger.log(
                    Rule(
                        f"[bold]Step {self.step_number}",
                        characters="━",
                        style=YELLOW_HEX,
                    ),
                    level=LogLevel.INFO,
                )

                # Run one step!
                final_answer = self.step(step_log)

            except AgentError as e:
                step_log.error = e
            finally:
                step_end_time = time.time()
                step_log.end_time = step_end_time
                step_log.duration = step_end_time - step_start_time
                self.logs.append(step_log)
                for callback in self.step_callbacks:
                    callback(step_log)
                self.step_number += 1

        if final_answer is None and self.step_number == self.max_steps:
            error_message = "Reached max steps."
            final_step_log = ActionStep(error=AgentMaxStepsError(error_message))
            self.logs.append(final_step_log)
            final_answer = self.provide_final_answer(task)
            self.logger.log(Text(f"Final answer: {final_answer}"), level=LogLevel.INFO)
            final_step_log.action_output = final_answer
            final_step_log.duration = 0
            for callback in self.step_callbacks:
                callback(final_step_log)

        return handle_agent_output_types(final_answer)

    def planning_step(self, task, is_first_step: bool, step: int):
        """
        Used periodically by the agent to plan the next steps to reach the objective.

        Args:
            task (`str`): The task to perform
            is_first_step (`bool`): If this step is not the first one, the plan should be an update over a previous plan.
            step (`int`): The number of the current step, used as an indication for the LLM.
        """
        if is_first_step:
            message_prompt_facts = {
                "role": MessageRole.SYSTEM,
                "content": SYSTEM_PROMPT_FACTS,
            }
            message_prompt_task = {
                "role": MessageRole.USER,
                "content": f"""Here is the task:
```
{task}
```
Now begin!""",
            }

            answer_facts = self.model([message_prompt_facts, message_prompt_task]).content

            message_system_prompt_plan = {
                "role": MessageRole.SYSTEM,
                "content": SYSTEM_PROMPT_PLAN,
            }
            message_user_prompt_plan = {
                "role": MessageRole.USER,
                "content": USER_PROMPT_PLAN.format(
                    task=task,
                    tool_descriptions=get_tool_descriptions(self.tools, self.tool_description_template),
                    managed_agents_descriptions=(show_agents_descriptions(self.managed_agents)),
                    answer_facts=answer_facts,
                ),
            }
            answer_plan = self.model(
                [message_system_prompt_plan, message_user_prompt_plan],
                stop_sequences=["<end_plan>"],
            ).content

            final_plan_redaction = f"""Here is the plan of action that I will follow to solve the task:
```
{answer_plan}
```"""
            final_facts_redaction = f"""Here are the facts that I know so far:
```
{answer_facts}
```""".strip()
            self.logs.append(PlanningStep(plan=final_plan_redaction, facts=final_facts_redaction))
            self.logger.log(
                Rule("[bold]Initial plan", style="orange"),
                Text(final_plan_redaction),
                level=LogLevel.INFO,
            )
        else:  # update plan
            agent_memory = self.write_inner_memory_from_logs(
                summary_mode=False
            )  # This will not log the plan but will log facts

            # Redact updated facts
            facts_update_system_prompt = {
                "role": MessageRole.SYSTEM,
                "content": SYSTEM_PROMPT_FACTS_UPDATE,
            }
            facts_update_message = {
                "role": MessageRole.USER,
                "content": USER_PROMPT_FACTS_UPDATE,
            }
            facts_update = self.model([facts_update_system_prompt] + agent_memory + [facts_update_message]).content

            # Redact updated plan
            plan_update_message = {
                "role": MessageRole.SYSTEM,
                "content": SYSTEM_PROMPT_PLAN_UPDATE.format(task=task),
            }
            plan_update_message_user = {
                "role": MessageRole.USER,
                "content": USER_PROMPT_PLAN_UPDATE.format(
                    task=task,
                    tool_descriptions=get_tool_descriptions(self.tools, self.tool_description_template),
                    managed_agents_descriptions=(show_agents_descriptions(self.managed_agents)),
                    facts_update=facts_update,
                    remaining_steps=(self.max_steps - step),
                ),
            }
            plan_update = self.model(
                [plan_update_message] + agent_memory + [plan_update_message_user],
                stop_sequences=["<end_plan>"],
            ).content

            # Log final facts and plan
            final_plan_redaction = PLAN_UPDATE_FINAL_PLAN_REDACTION.format(task=task, plan_update=plan_update)
            final_facts_redaction = f"""Here is the updated list of the facts that I know:
```
{facts_update}
```"""
            self.logs.append(PlanningStep(plan=final_plan_redaction, facts=final_facts_redaction))
            self.logger.log(
                Rule("[bold]Updated plan", style="orange"),
                Text(final_plan_redaction),
                level=LogLevel.INFO,
            )


class ToolCallingAgent(MultiStepAgent):
    """
    This agent uses JSON-like tool calls, using method `model.get_tool_call` to leverage the LLM engine's tool calling capabilities.
    """

    def __init__(
        self,
        tools: List[Tool],
        model: Callable[[List[Dict[str, str]]], ChatMessage],
        system_prompt: Optional[str] = None,
        planning_interval: Optional[int] = None,
        **kwargs,
    ):
        if system_prompt is None:
            system_prompt = TOOL_CALLING_SYSTEM_PROMPT
        super().__init__(
            tools=tools,
            model=model,
            system_prompt=system_prompt,
            planning_interval=planning_interval,
            **kwargs,
        )

    def step(self, log_entry: ActionStep) -> Union[None, Any]:
        """
        Perform one step in the ReAct framework: the agent thinks, acts, and observes the result.
        Returns None if the step is not final.
        """
        agent_memory = self.write_inner_memory_from_logs()

        self.input_messages = agent_memory

        # Add new step in logs
        log_entry.agent_memory = agent_memory.copy()

        try:
            model_message = self.model(
                self.input_messages,
                tools_to_call_from=list(self.tools.values()),
                stop_sequences=["Observation:"],
            )
            if model_message.tool_calls is None or len(model_message.tool_calls) == 0:
                raise Exception(
                    "Model did not call any tools. Call `final_answer` tool to return a final answer."
                )
            tool_call = model_message.tool_calls[0]
            tool_name, tool_call_id = tool_call.function.name, tool_call.id
            tool_arguments = tool_call.function.arguments

        except Exception as e:
            raise AgentGenerationError(f"Error in generating tool call with model:\n{e}")

        log_entry.tool_calls = [ToolCall(name=tool_name, arguments=tool_arguments, id=tool_call_id)]

        # Execute
        self.logger.log(
            Panel(Text(f"Calling tool: '{tool_name}' with arguments: {tool_arguments}")),
            level=LogLevel.INFO,
        )
        if tool_name == "final_answer":
            if isinstance(tool_arguments, dict):
                if "answer" in tool_arguments:
                    answer = tool_arguments["answer"]
                else:
                    answer = tool_arguments
            else:
                answer = tool_arguments
            if (
                isinstance(answer, str) and answer in self.state.keys()
            ):  # if the answer is a state variable, return the value
                final_answer = self.state[answer]
                self.logger.log(
                    f"[bold {YELLOW_HEX}]Final answer:[/bold {YELLOW_HEX}] Extracting key '{answer}' from state to return value '{final_answer}'.",
                    level=LogLevel.INFO,
                )
            else:
                final_answer = answer
                self.logger.log(
                    Text(f"Final answer: {final_answer}", style=f"bold {YELLOW_HEX}"),
                    level=LogLevel.INFO,
                )

            log_entry.action_output = final_answer
            return final_answer
        else:
            if tool_arguments is None:
                tool_arguments = {}
            observation = self.execute_tool_call(tool_name, tool_arguments)
            observation_type = type(observation)
            if observation_type in [AgentImage, AgentAudio]:
                if observation_type == AgentImage:
                    observation_name = "image.png"
                elif observation_type == AgentAudio:
                    observation_name = "audio.mp3"
                # TODO: observation naming could allow for different names of same type

                self.state[observation_name] = observation
                updated_information = f"Stored '{observation_name}' in memory."
            else:
                updated_information = str(observation).strip()
            self.logger.log(
                f"Observations: {updated_information.replace('[', '|')}",  # escape potential rich-tag-like components
                level=LogLevel.INFO,
            )
            log_entry.observations = updated_information
            return None


class CodeAgent(MultiStepAgent):
    """
    In this agent, the tool calls will be formulated by the LLM in code format, then parsed and executed.
    """

    def __init__(
        self,
        tools: List[Tool],
        model: Callable[[List[Dict[str, str]]], ChatMessage],
        system_prompt: Optional[str] = None,
        grammar: Optional[Dict[str, str]] = None,
        additional_authorized_imports: Optional[List[str]] = None,
        planning_interval: Optional[int] = None,
        use_e2b_executor: bool = False,
        max_print_outputs_length: Optional[int] = None,
        **kwargs,
    ):
        if system_prompt is None:
            system_prompt = CODE_SYSTEM_PROMPT

        self.additional_authorized_imports = additional_authorized_imports if additional_authorized_imports else []
        self.authorized_imports = list(set(BASE_BUILTIN_MODULES) | set(self.additional_authorized_imports))
        if "{{authorized_imports}}" not in system_prompt:
            raise AgentError("Tag '{{authorized_imports}}' should be provided in the prompt.")
        super().__init__(
            tools=tools,
            model=model,
            system_prompt=system_prompt,
            grammar=grammar,
            planning_interval=planning_interval,
            **kwargs,
        )
        if "*" in self.additional_authorized_imports:
            self.logger.log(
                "Caution: you set an authorization for all imports, meaning your agent can decide to import any package it deems necessary. This might raise issues if the package is not installed in your environment.",
                0,
            )

        if use_e2b_executor and len(self.managed_agents) > 0:
            raise Exception(
                f"You passed both {use_e2b_executor=} and some managed agents. Managed agents is not yet supported with remote code execution."
            )

        all_tools = {**self.tools, **self.managed_agents}
        if use_e2b_executor:
            self.python_executor = E2BExecutor(
                self.additional_authorized_imports,
                list(all_tools.values()),
                self.logger,
            )
        else:
            self.python_executor = LocalPythonInterpreter(
                self.additional_authorized_imports,
                all_tools,
                max_print_outputs_length=max_print_outputs_length,
            )

    def initialize_system_prompt(self):
        super().initialize_system_prompt()
        self.system_prompt = self.system_prompt.replace(
            "{{authorized_imports}}",
            "You can import from any package you want."
            if "*" in self.authorized_imports
            else str(self.authorized_imports),
        )
        return self.system_prompt

    def step(self, log_entry: ActionStep) -> Union[None, Any]:
        """
        Perform one step in the ReAct framework: the agent thinks, acts, and observes the result.
        Returns None if the step is not final.
        """
        agent_memory = self.write_inner_memory_from_logs()

        self.input_messages = agent_memory.copy()

        # Add new step in logs
        log_entry.agent_memory = agent_memory.copy()

        try:
            additional_args = {"grammar": self.grammar} if self.grammar is not None else {}
            llm_output = self.model(
                self.input_messages,
                stop_sequences=["<end_code>", "Observation:"],
                **additional_args,
            ).content
            log_entry.llm_output = llm_output
        except Exception as e:
            raise AgentGenerationError(f"Error in generating model output:\n{e}")

        self.logger.log(
            Group(
                Rule(
                    "[italic]Output message of the LLM:",
                    align="left",
                    style="orange",
                ),
                Syntax(
                    llm_output,
                    lexer="markdown",
                    theme="github-dark",
                    word_wrap=True,
                ),
            ),
            level=LogLevel.DEBUG,
        )

        # Parse
        try:
            code_action = fix_final_answer_code(parse_code_blobs(llm_output))
        except Exception as e:
            error_msg = f"Error in code parsing:\n{e}\nMake sure to provide correct code blobs."
            raise AgentParsingError(error_msg)

        log_entry.tool_calls = [
            ToolCall(
                name="python_interpreter",
                arguments=code_action,
                id=f"call_{len(self.logs)}",
            )
        ]

        # Execute
        self.logger.log(
            Panel(
                Syntax(
                    code_action,
                    lexer="python",
                    theme="monokai",
                    word_wrap=True,
                ),
                title="[bold]Executing this code:",
                title_align="left",
                box=box.HORIZONTALS,
            ),
            level=LogLevel.INFO,
        )
        observation = ""
        is_final_answer = False
        try:
            output, execution_logs, is_final_answer = self.python_executor(
                code_action,
                self.state,
            )
            execution_outputs_console = []
            if len(execution_logs) > 0:
                execution_outputs_console += [
                    Text("Execution logs:", style="bold"),
                    Text(execution_logs),
                ]
            observation += "Execution logs:\n" + execution_logs
        except Exception as e:
            if isinstance(e, SyntaxError):
                error_msg = (
                    f"Code execution failed on line {e.lineno} due to: {type(e).__name__}\n"
                    f"{e.text}"
                    f"{' ' * (e.offset or 0)}^\n"
                    f"Error: {str(e)}"
                )
            else:
                error_msg = str(e)
            if "Import of " in str(e) and " is not allowed" in str(e):
                self.logger.log(
                    "[bold red]Warning to user: Code execution failed due to an unauthorized import - Consider passing said import under `additional_authorized_imports` when initializing your CodeAgent.",
                    level=LogLevel.INFO,
                )
            raise AgentExecutionError(error_msg)

        truncated_output = truncate_content(str(output))
        observation += "Last output from code snippet:\n" + truncated_output
        log_entry.observations = observation

        execution_outputs_console += [
            Text(
                f"{('Out - Final answer' if is_final_answer else 'Out')}: {truncated_output}",
                style=(f"bold {YELLOW_HEX}" if is_final_answer else ""),
            ),
        ]
        self.logger.log(Group(*execution_outputs_console), level=LogLevel.INFO)
        log_entry.action_output = output
        return output if is_final_answer else None


class ManagedAgent:
    def __init__(
        self,
        agent,
        name,
        description,
        additional_prompting: Optional[str] = None,
        provide_run_summary: bool = False,
        managed_agent_prompt: Optional[str] = None,
    ):
        self.agent = agent
        self.name = name
        self.description = description
        self.additional_prompting = additional_prompting
        self.provide_run_summary = provide_run_summary
        self.managed_agent_prompt = managed_agent_prompt if managed_agent_prompt else MANAGED_AGENT_PROMPT

    def write_full_task(self, task):
        """Adds additional prompting for the managed agent, like 'add more detail in your answer'."""
        full_task = self.managed_agent_prompt.format(name=self.name, task=task)
        if self.additional_prompting:
<<<<<<< HEAD
            full_task = full_task.replace(
                "\n{additional_prompting}", self.additional_prompting
            ).strip()
=======
            full_task = full_task.replace("\n{{additional_prompting}}", self.additional_prompting).strip()
>>>>>>> 06a8c546
        else:
            full_task = full_task.replace("\n{additional_prompting}", "").strip()
        return full_task

    def __call__(self, request, **kwargs):
        full_task = self.write_full_task(request)
        output = self.agent.run(full_task, **kwargs)
        if self.provide_run_summary:
            answer = f"Here is the final answer from your managed agent '{self.name}':\n"
            answer += str(output)
            answer += f"\n\nFor more detail, find below a summary of this agent's work:\nSUMMARY OF WORK FROM AGENT '{self.name}':\n"
            for message in self.agent.write_inner_memory_from_logs(summary_mode=True):
                content = message["content"]
                answer += "\n" + truncate_content(str(content)) + "\n---"
            answer += f"\nEND OF SUMMARY OF WORK FROM AGENT '{self.name}'."
            return answer
        else:
            return output


__all__ = [
    "ManagedAgent",
    "MultiStepAgent",
    "CodeAgent",
    "ToolCallingAgent",
]<|MERGE_RESOLUTION|>--- conflicted
+++ resolved
@@ -1026,13 +1026,9 @@
         """Adds additional prompting for the managed agent, like 'add more detail in your answer'."""
         full_task = self.managed_agent_prompt.format(name=self.name, task=task)
         if self.additional_prompting:
-<<<<<<< HEAD
             full_task = full_task.replace(
                 "\n{additional_prompting}", self.additional_prompting
             ).strip()
-=======
-            full_task = full_task.replace("\n{{additional_prompting}}", self.additional_prompting).strip()
->>>>>>> 06a8c546
         else:
             full_task = full_task.replace("\n{additional_prompting}", "").strip()
         return full_task
