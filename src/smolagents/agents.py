#!/usr/bin/env python
# coding=utf-8

# Copyright 2024 The HuggingFace Inc. team. All rights reserved.
#
# Licensed under the Apache License, Version 2.0 (the "License");
# you may not use this file except in compliance with the License.
# You may obtain a copy of the License at
#
#     http://www.apache.org/licenses/LICENSE-2.0
#
# Unless required by applicable law or agreed to in writing, software
# distributed under the License is distributed on an "AS IS" BASIS,
# WITHOUT WARRANTIES OR CONDITIONS OF ANY KIND, either express or implied.
# See the License for the specific language governing permissions and
# limitations under the License.
import importlib.resources
import inspect
import re
import textwrap
import time
from collections import deque
from logging import getLogger
from typing import Any, Callable, Dict, Generator, List, Optional, Set, Tuple, Union

import yaml
from jinja2 import StrictUndefined, Template
from rich.console import Group
from rich.panel import Panel
from rich.rule import Rule
from rich.text import Text

from smolagents.agent_types import AgentAudio, AgentImage, handle_agent_output_types
from smolagents.memory import ActionStep, AgentMemory, PlanningStep, SystemPromptStep, TaskStep, ToolCall
from smolagents.monitoring import (
    YELLOW_HEX,
    AgentLogger,
    LogLevel,
)
from smolagents.utils import (
    AgentError,
    AgentExecutionError,
    AgentGenerationError,
    AgentMaxStepsError,
    AgentParsingError,
    parse_code_blobs,
    parse_json_tool_call,
    truncate_content,
)

from .agent_types import AgentType
from .default_tools import TOOL_MAPPING, FinalAnswerTool
from .e2b_executor import E2BExecutor
from .local_python_executor import (
    BASE_BUILTIN_MODULES,
    LocalPythonInterpreter,
    fix_final_answer_code,
)
from .models import (
    ChatMessage,
    MessageRole,
)
from .monitoring import Monitor
from .tools import Tool


logger = getLogger(__name__)


def get_variable_names(self, template: str) -> Set[str]:
    pattern = re.compile(r"\{\{([^{}]+)\}\}")
    return {match.group(1).strip() for match in pattern.finditer(template)}


def populate_template(template: str, variables: Dict[str, Any]) -> str:
    compiled_template = Template(template, undefined=StrictUndefined)
    try:
        return compiled_template.render(**variables)
    except Exception as e:
        raise Exception(f"Error during jinja template rendering: {type(e).__name__}: {e}")


class MultiStepAgent:
    """
    Agent class that solves the given task step by step, using the ReAct framework:
    While the objective is not reached, the agent will perform a cycle of action (given by the LLM) and observation (obtained from the environment).

    Args:
        tools (`list[Tool]`): [`Tool`]s that the agent can use.
        model (`Callable[[list[dict[str, str]]], ChatMessage]`): Model that will generate the agent's actions.
        prompt_templates (`dict`, *optional*): Prompt templates.
        max_steps (`int`, default `6`): Maximum number of steps the agent can take to solve the task.
        tool_parser (`Callable`, *optional*): Function used to parse the tool calls from the LLM output.
        add_base_tools (`bool`, default `False`): Whether to add the base tools to the agent's tools.
        verbosity_level (`LogLevel`, default `LogLevel.INFO`): Level of verbosity of the agent's logs.
        grammar (`dict[str, str]`, *optional*): Grammar used to parse the LLM output.
        managed_agents (`list`, *optional*): Managed agents that the agent can call.
        step_callbacks (`list[Callable]`, *optional*): Callbacks that will be called at each step.
        planning_interval (`int`, *optional*): Interval at which the agent will run a planning step.
        name (`str`, *optional*): Necessary for a managed agent only - the name by which this agent can be called.
        description (`str`, *optional*): Necessary for a managed agent only - the description of this agent.
        provide_run_summary (`bool`, *optional*): Whether to provide a run summary when called as a managed agent.
        final_answer_checks (`list`, *optional*): List of Callables to run before returning a final answer for checking validity.
    """

    def __init__(
        self,
        tools: List[Tool],
        model: Callable[[List[Dict[str, str]]], ChatMessage],
        prompt_templates: Optional[dict] = None,
        max_steps: int = 6,
        tool_parser: Optional[Callable] = None,
        add_base_tools: bool = False,
        verbosity_level: LogLevel = LogLevel.INFO,
        grammar: Optional[Dict[str, str]] = None,
        managed_agents: Optional[List] = None,
        step_callbacks: Optional[List[Callable]] = None,
        planning_interval: Optional[int] = None,
        name: Optional[str] = None,
        description: Optional[str] = None,
        provide_run_summary: bool = False,
        final_answer_checks: Optional[List[Callable]] = None,
    ):
        if tool_parser is None:
            tool_parser = parse_json_tool_call
        self.agent_name = self.__class__.__name__
        self.model = model
        self.prompt_templates = prompt_templates or {}
        self.max_steps = max_steps
        self.step_number: int = 0
        self.tool_parser = tool_parser
        self.grammar = grammar
        self.planning_interval = planning_interval
        self.state = {}
        self.name = name
        self.description = description
        self.provide_run_summary = provide_run_summary

        self.managed_agents = {}
        if managed_agents is not None:
            for managed_agent in managed_agents:
                assert managed_agent.name and managed_agent.description, (
                    "All managed agents need both a name and a description!"
                )
            self.managed_agents = {agent.name: agent for agent in managed_agents}

        for tool in tools:
            assert isinstance(tool, Tool), f"This element is not of class Tool: {str(tool)}"
        self.tools = {tool.name: tool for tool in tools}
        if add_base_tools:
            for tool_name, tool_class in TOOL_MAPPING.items():
                if tool_name != "python_interpreter" or self.__class__.__name__ == "ToolCallingAgent":
                    self.tools[tool_name] = tool_class()
        self.tools["final_answer"] = FinalAnswerTool()

        self.system_prompt = self.initialize_system_prompt()
        self.input_messages = None
        self.task = None
        self.memory = AgentMemory(self.system_prompt)
        self.logger = AgentLogger(level=verbosity_level)
        self.monitor = Monitor(self.model, self.logger)
        self.step_callbacks = step_callbacks if step_callbacks is not None else []
        self.step_callbacks.append(self.monitor.update_metrics)
        self.final_answer_checks = final_answer_checks

    @property
    def logs(self):
        logger.warning(
            "The 'logs' attribute is deprecated and will soon be removed. Please use 'self.memory.steps' instead."
        )
        return [self.memory.system_prompt] + self.memory.steps

    def initialize_system_prompt(self):
        """To be implemented in child classes"""
        pass

    def write_memory_to_messages(
        self,
        summary_mode: Optional[bool] = False,
    ) -> List[Dict[str, str]]:
        """
        Reads past llm_outputs, actions, and observations or errors from the memory into a series of messages
        that can be used as input to the LLM. Adds a number of keywords (such as PLAN, error, etc) to help
        the LLM.
        """
        messages = self.memory.system_prompt.to_messages(summary_mode=summary_mode)
        for memory_step in self.memory.steps:
            messages.extend(memory_step.to_messages(summary_mode=summary_mode))
        return messages

    def visualize(self):
        """Creates a rich tree visualization of the agent's structure."""
        self.logger.visualize_agent_tree(self)

    def extract_action(self, model_output: str, split_token: str) -> Tuple[str, str]:
        """
        Parse action from the LLM output

        Args:
            model_output (`str`): Output of the LLM
            split_token (`str`): Separator for the action. Should match the example in the system prompt.
        """
        try:
            split = model_output.split(split_token)
            rationale, action = (
                split[-2],
                split[-1],
            )  # NOTE: using indexes starting from the end solves for when you have more than one split_token in the output
        except Exception:
            raise AgentParsingError(
                f"No '{split_token}' token provided in your output.\nYour output:\n{model_output}\n. Be sure to include an action, prefaced with '{split_token}'!",
                self.logger,
            )
        return rationale.strip(), action.strip()

    def provide_final_answer(self, task: str, images: Optional[list[str]]) -> str:
        """
        Provide the final answer to the task, based on the logs of the agent's interactions.

        Args:
            task (`str`): Task to perform.
            images (`list[str]`, *optional*): Paths to image(s).

        Returns:
            `str`: Final answer to the task.
        """
        messages = [{"role": MessageRole.SYSTEM, "content": []}]
        if images:
            messages[0]["content"] = [
                {
                    "type": "text",
                    "text": "An agent tried to answer a user query but it got stuck and failed to do so. You are tasked with providing an answer instead. Here is the agent's memory:",
                }
            ]
            messages[0]["content"].append({"type": "image"})
            messages += self.write_memory_to_messages()[1:]
            messages += [
                {
                    "role": MessageRole.USER,
                    "content": [
                        {
                            "type": "text",
                            "text": f"Based on the above, please provide an answer to the following user request:\n{task}",
                        }
                    ],
                }
            ]
        else:
            messages[0]["content"] = [
                {
                    "type": "text",
                    "text": "An agent tried to answer a user query but it got stuck and failed to do so. You are tasked with providing an answer instead. Here is the agent's memory:",
                }
            ]
            messages += self.write_memory_to_messages()[1:]
            messages += [
                {
                    "role": MessageRole.USER,
                    "content": [
                        {
                            "type": "text",
                            "text": f"Based on the above, please provide an answer to the following user request:\n{task}",
                        }
                    ],
                }
            ]
        try:
            chat_message: ChatMessage = self.model(messages)
            return chat_message.content
        except Exception as e:
            return f"Error in generating final LLM output:\n{e}"

    def execute_tool_call(self, tool_name: str, arguments: Union[Dict[str, str], str]) -> Any:
        """
        Execute tool with the provided input and returns the result.
        This method replaces arguments with the actual values from the state if they refer to state variables.

        Args:
            tool_name (`str`): Name of the Tool to execute (should be one from self.tools).
            arguments (Dict[str, str]): Arguments passed to the Tool.
        """
        available_tools = {**self.tools, **self.managed_agents}
        if tool_name not in available_tools:
            error_msg = f"Unknown tool {tool_name}, should be instead one of {list(available_tools.keys())}."
            raise AgentExecutionError(error_msg, self.logger)

        try:
            if isinstance(arguments, str):
                if tool_name in self.managed_agents:
                    observation = available_tools[tool_name].__call__(arguments)
                else:
                    observation = available_tools[tool_name].__call__(arguments, sanitize_inputs_outputs=True)
            elif isinstance(arguments, dict):
                for key, value in arguments.items():
                    if isinstance(value, str) and value in self.state:
                        arguments[key] = self.state[value]
                if tool_name in self.managed_agents:
                    observation = available_tools[tool_name].__call__(**arguments)
                else:
                    observation = available_tools[tool_name].__call__(**arguments, sanitize_inputs_outputs=True)
            else:
                error_msg = f"Arguments passed to tool should be a dict or string: got a {type(arguments)}."
                raise AgentExecutionError(error_msg, self.logger)
            return observation
        except Exception as e:
            if tool_name in self.tools:
                tool = self.tools[tool_name]
                error_msg = (
                    f"Error whene executing tool {tool_name} with arguments {arguments}: {type(e).__name__}: {e}\nYou should only use this tool with a correct input.\n"
                    f"As a reminder, this tool's description is the following: '{tool.description}'.\nIt takes inputs: {tool.inputs} and returns output type {tool.output_type}"
                )
                raise AgentExecutionError(error_msg, self.logger)
            elif tool_name in self.managed_agents:
                error_msg = (
                    f"Error in calling team member: {e}\nYou should only ask this team member with a correct request.\n"
                    f"As a reminder, this team member's description is the following:\n{available_tools[tool_name]}"
                )
                raise AgentExecutionError(error_msg, self.logger)

    def step(self, memory_step: ActionStep) -> Union[None, Any]:
        """To be implemented in children classes. Should return either None if the step is not final."""
        pass

    def run(
        self,
        task: str,
        stream: bool = False,
        reset: bool = True,
        images: Optional[List[str]] = None,
        additional_args: Optional[Dict] = None,
    ):
        """
        Run the agent for the given task.

        Args:
            task (`str`): Task to perform.
            stream (`bool`): Whether to run in a streaming way.
            reset (`bool`): Whether to reset the conversation or keep it going from previous run.
            images (`list[str]`, *optional*): Paths to image(s).
            additional_args (`dict`): Any other variables that you want to pass to the agent run, for instance images or dataframes. Give them clear names!

        Example:
        ```py
        from smolagents import CodeAgent
        agent = CodeAgent(tools=[])
        agent.run("What is the result of 2 power 3.7384?")
        ```
        """

        self.task = task
        if additional_args is not None:
            self.state.update(additional_args)
            self.task += f"""
You have been provided with these additional arguments, that you can access using the keys as variables in your python code:
{str(additional_args)}."""

        self.system_prompt = self.initialize_system_prompt()
        self.memory.system_prompt = SystemPromptStep(system_prompt=self.system_prompt)
        if reset:
            self.memory.reset()
            self.monitor.reset()

        self.logger.log_task(
            content=self.task.strip(),
            subtitle=f"{type(self.model).__name__} - {(self.model.model_id if hasattr(self.model, 'model_id') else '')}",
            level=LogLevel.INFO,
            title=self.name if hasattr(self, "name") else None,
        )

        self.memory.steps.append(TaskStep(task=self.task, task_images=images))

        if stream:
            # The steps are returned as they are executed through a generator to iterate on.
            return self._run(task=self.task, images=images)
        # Outputs are returned only at the end as a string. We only look at the last step
        return deque(self._run(task=self.task, images=images), maxlen=1)[0]

    def _run(self, task: str, images: List[str] | None = None) -> Generator[ActionStep | AgentType, None, None]:
        """
        Run the agent in streaming mode and returns a generator of all the steps.

        Args:
            task (`str`): Task to perform.
            images (`list[str]`): Paths to image(s).
        """
        final_answer = None
        self.step_number = 1
        while final_answer is None and self.step_number <= self.max_steps:
            step_start_time = time.time()
            memory_step = ActionStep(
                step_number=self.step_number,
                start_time=step_start_time,
                observations_images=images,
            )
            try:
                if self.planning_interval is not None and self.step_number % self.planning_interval == 1:
                    self.planning_step(
                        task,
                        is_first_step=(self.step_number == 1),
                        step=self.step_number,
                    )
                self.logger.log_rule(f"Step {self.step_number}", level=LogLevel.INFO)

                # Run one step!
                final_answer = self.step(memory_step)
                if final_answer is not None and self.final_answer_checks is not None:
                    for check_function in self.final_answer_checks:
                        try:
                            assert check_function(final_answer, self.memory)
                        except Exception as e:
                            final_answer = None
                            raise AgentError(f"Check {check_function.__name__} failed with error: {e}", self.logger)
            except AgentError as e:
                memory_step.error = e
            finally:
                memory_step.end_time = time.time()
                memory_step.duration = memory_step.end_time - step_start_time
                self.memory.steps.append(memory_step)
                for callback in self.step_callbacks:
                    # For compatibility with old callbacks that don't take the agent as an argument
                    if len(inspect.signature(callback).parameters) == 1:
                        callback(memory_step)
                    else:
                        callback(memory_step, agent=self)
                self.step_number += 1
                yield memory_step

        if final_answer is None and self.step_number == self.max_steps + 1:
            error_message = "Reached max steps."
            final_answer = self.provide_final_answer(task, images)
            final_memory_step = ActionStep(
                step_number=self.step_number, error=AgentMaxStepsError(error_message, self.logger)
            )
            final_memory_step.action_output = final_answer
            final_memory_step.end_time = time.time()
            final_memory_step.duration = memory_step.end_time - step_start_time
            self.memory.steps.append(final_memory_step)
            for callback in self.step_callbacks:
                # For compatibility with old callbacks that don't take the agent as an argument
                if len(inspect.signature(callback).parameters) == 1:
                    callback(final_memory_step)
                else:
                    callback(final_memory_step, agent=self)
            yield final_memory_step

        yield handle_agent_output_types(final_answer)

    def planning_step(self, task, is_first_step: bool, step: int) -> None:
        """
        Used periodically by the agent to plan the next steps to reach the objective.

        Args:
            task (`str`): Task to perform.
            is_first_step (`bool`): If this step is not the first one, the plan should be an update over a previous plan.
            step (`int`): The number of the current step, used as an indication for the LLM.
        """
        if is_first_step:
            message_prompt_facts = {
                "role": MessageRole.SYSTEM,
                "content": [{"type": "text", "text": self.prompt_templates["planning"]["initial_facts"]}],
            }
            message_prompt_task = {
                "role": MessageRole.USER,
                "content": [
                    {
                        "type": "text",
                        "text": textwrap.dedent(
                            f"""Here is the task:
                            ```
                            {task}
                            ```
                            Now begin!"""
                        ),
                    },
                ],
            }
            input_messages = [message_prompt_facts, message_prompt_task]

            chat_message_facts: ChatMessage = self.model(input_messages)
            answer_facts = chat_message_facts.content

            message_prompt_plan = {
                "role": MessageRole.USER,
                "content": [
                    {
                        "type": "text",
                        "text": populate_template(
                            self.prompt_templates["planning"]["initial_plan"],
                            variables={
                                "task": task,
                                "tools": self.tools,
                                "managed_agents": self.managed_agents,
                                "answer_facts": answer_facts,
                            },
                        ),
                    }
                ],
            }
            chat_message_plan: ChatMessage = self.model(
                [message_prompt_plan],
                stop_sequences=["<end_plan>"],
            )
            answer_plan = chat_message_plan.content

            final_plan_redaction = textwrap.dedent(
                f"""Here is the plan of action that I will follow to solve the task:
                ```
                {answer_plan}
                ```"""
            )
            final_facts_redaction = textwrap.dedent(
                f"""Here are the facts that I know so far:
                ```
                {answer_facts}
                ```""".strip()
            )
            self.memory.steps.append(
                PlanningStep(
                    model_input_messages=input_messages,
                    plan=final_plan_redaction,
                    facts=final_facts_redaction,
                    model_output_message_plan=chat_message_plan,
                    model_output_message_facts=chat_message_facts,
                )
            )
            self.logger.log(
                Rule("[bold]Initial plan", style="orange"),
                Text(final_plan_redaction),
                level=LogLevel.INFO,
            )
        else:  # update plan
            # Do not take the system prompt message from the memory
            # summary_mode=False: Do not take previous plan steps to avoid influencing the new plan
            memory_messages = self.write_memory_to_messages()[1:]

            # Redact updated facts
            facts_update_pre_messages = {
                "role": MessageRole.SYSTEM,
                "content": [{"type": "text", "text": self.prompt_templates["planning"]["update_facts_pre_messages"]}],
            }
            facts_update_post_messages = {
                "role": MessageRole.USER,
                "content": [{"type": "text", "text": self.prompt_templates["planning"]["update_facts_post_messages"]}],
            }
            input_messages = [facts_update_pre_messages] + memory_messages + [facts_update_post_messages]
            chat_message_facts: ChatMessage = self.model(input_messages)
            facts_update = chat_message_facts.content

            # Redact updated plan
            update_plan_pre_messages = {
                "role": MessageRole.SYSTEM,
                "content": [
                    {
                        "type": "text",
                        "text": populate_template(
                            self.prompt_templates["planning"]["update_plan_pre_messages"], variables={"task": task}
                        ),
                    }
                ],
            }
            update_plan_post_messages = {
                "role": MessageRole.USER,
                "content": [
                    {
                        "type": "text",
                        "text": populate_template(
                            self.prompt_templates["planning"]["update_plan_post_messages"],
                            variables={
                                "task": task,
                                "tools": self.tools,
                                "managed_agents": self.managed_agents,
                                "facts_update": facts_update,
                                "remaining_steps": (self.max_steps - step),
                            },
                        ),
                    }
                ],
            }
            chat_message_plan: ChatMessage = self.model(
                [update_plan_pre_messages] + memory_messages + [update_plan_post_messages],
                stop_sequences=["<end_plan>"],
            )

            # Log final facts and plan
            final_plan_redaction = textwrap.dedent(
                f"""I still need to solve the task I was given:
                ```
                {task}
                ```

                Here is my new/updated plan of action to solve the task:
                ```
                {chat_message_plan.content}
                ```"""
            )

            final_facts_redaction = textwrap.dedent(
                f"""Here is the updated list of the facts that I know:
                ```
                {facts_update}
                ```"""
            )
            self.memory.steps.append(
                PlanningStep(
                    model_input_messages=input_messages,
                    plan=final_plan_redaction,
                    facts=final_facts_redaction,
                    model_output_message_plan=chat_message_plan,
                    model_output_message_facts=chat_message_facts,
                )
            )
            self.logger.log(
                Rule("[bold]Updated plan", style="orange"),
                Text(final_plan_redaction),
                level=LogLevel.INFO,
            )

    def replay(self, detailed: bool = False):
        """Prints a pretty replay of the agent's steps.

        Args:
            detailed (bool, optional): If True, also displays the memory at each step. Defaults to False.
                Careful: will increase log length exponentially. Use only for debugging.
        """
        self.memory.replay(self.logger, detailed=detailed)

    def __call__(self, task: str, **kwargs):
<<<<<<< HEAD
        """Adds additional prompting for the managed agent, runs it, and wraps the output.

        This method is called only by a managed agent.
=======
        """
        This method is called only by a manager agent.
        Adds additional prompting for the managed agent, runs it, and wraps the output.
>>>>>>> 8c6f90cc
        """
        full_task = populate_template(
            self.prompt_templates["managed_agent"]["task"],
            variables=dict(name=self.name, task=task),
        )
        report = self.run(full_task, **kwargs)
        answer = populate_template(
            self.prompt_templates["managed_agent"]["report"], variables=dict(name=self.name, final_answer=report)
        )
        if self.provide_run_summary:
            answer += "\n\nFor more detail, find below a summary of this agent's work:\n<summary_of_work>\n"
            for message in self.write_memory_to_messages(summary_mode=True):
                content = message["content"]
                answer += "\n" + truncate_content(str(content)) + "\n---"
            answer += "\n</summary_of_work>"
        return answer


class ToolCallingAgent(MultiStepAgent):
    """
    This agent uses JSON-like tool calls, using method `model.get_tool_call` to leverage the LLM engine's tool calling capabilities.

    Args:
        tools (`list[Tool]`): [`Tool`]s that the agent can use.
        model (`Callable[[list[dict[str, str]]], ChatMessage]`): Model that will generate the agent's actions.
        prompt_templates (`dict`, *optional*): Prompt templates.
        planning_interval (`int`, *optional*): Interval at which the agent will run a planning step.
        **kwargs: Additional keyword arguments.
    """

    def __init__(
        self,
        tools: List[Tool],
        model: Callable[[List[Dict[str, str]]], ChatMessage],
        prompt_templates: Optional[dict] = None,
        planning_interval: Optional[int] = None,
        **kwargs,
    ):
        prompt_templates = prompt_templates or yaml.safe_load(
            importlib.resources.files("smolagents.prompts").joinpath("toolcalling_agent.yaml").read_text()
        )
        super().__init__(
            tools=tools,
            model=model,
            prompt_templates=prompt_templates,
            planning_interval=planning_interval,
            **kwargs,
        )

    def initialize_system_prompt(self) -> str:
        system_prompt = populate_template(
            self.prompt_templates["system_prompt"],
            variables={"tools": self.tools, "managed_agents": self.managed_agents},
        )
        return system_prompt

    def step(self, memory_step: ActionStep) -> Union[None, Any]:
        """
        Perform one step in the ReAct framework: the agent thinks, acts, and observes the result.
        Returns None if the step is not final.
        """
        memory_messages = self.write_memory_to_messages()

        self.input_messages = memory_messages

        # Add new step in logs
        memory_step.model_input_messages = memory_messages.copy()

        try:
            model_message: ChatMessage = self.model(
                memory_messages,
                tools_to_call_from=list(self.tools.values()),
                stop_sequences=["Observation:"],
            )
            memory_step.model_output_message = model_message
            if model_message.tool_calls is None or len(model_message.tool_calls) == 0:
                raise Exception("Model did not call any tools. Call `final_answer` tool to return a final answer.")
            tool_call = model_message.tool_calls[0]
            tool_name, tool_call_id = tool_call.function.name, tool_call.id
            tool_arguments = tool_call.function.arguments

        except Exception as e:
            raise AgentGenerationError(f"Error in generating tool call with model:\n{e}", self.logger) from e

        memory_step.tool_calls = [ToolCall(name=tool_name, arguments=tool_arguments, id=tool_call_id)]

        # Execute
        self.logger.log(
            Panel(Text(f"Calling tool: '{tool_name}' with arguments: {tool_arguments}")),
            level=LogLevel.INFO,
        )
        if tool_name == "final_answer":
            if isinstance(tool_arguments, dict):
                if "answer" in tool_arguments:
                    answer = tool_arguments["answer"]
                else:
                    answer = tool_arguments
            else:
                answer = tool_arguments
            if (
                isinstance(answer, str) and answer in self.state.keys()
            ):  # if the answer is a state variable, return the value
                final_answer = self.state[answer]
                self.logger.log(
                    f"[bold {YELLOW_HEX}]Final answer:[/bold {YELLOW_HEX}] Extracting key '{answer}' from state to return value '{final_answer}'.",
                    level=LogLevel.INFO,
                )
            else:
                final_answer = answer
                self.logger.log(
                    Text(f"Final answer: {final_answer}", style=f"bold {YELLOW_HEX}"),
                    level=LogLevel.INFO,
                )

            memory_step.action_output = final_answer
            return final_answer
        else:
            if tool_arguments is None:
                tool_arguments = {}
            observation = self.execute_tool_call(tool_name, tool_arguments)
            observation_type = type(observation)
            if observation_type in [AgentImage, AgentAudio]:
                if observation_type == AgentImage:
                    observation_name = "image.png"
                elif observation_type == AgentAudio:
                    observation_name = "audio.mp3"
                # TODO: observation naming could allow for different names of same type

                self.state[observation_name] = observation
                updated_information = f"Stored '{observation_name}' in memory."
            else:
                updated_information = str(observation).strip()
            self.logger.log(
                f"Observations: {updated_information.replace('[', '|')}",  # escape potential rich-tag-like components
                level=LogLevel.INFO,
            )
            memory_step.observations = updated_information
            return None


class CodeAgent(MultiStepAgent):
    """
    In this agent, the tool calls will be formulated by the LLM in code format, then parsed and executed.

    Args:
        tools (`list[Tool]`): [`Tool`]s that the agent can use.
        model (`Callable[[list[dict[str, str]]], ChatMessage]`): Model that will generate the agent's actions.
        prompt_templates (`dict`, *optional*): Prompt templates.
        grammar (`dict[str, str]`, *optional*): Grammar used to parse the LLM output.
        additional_authorized_imports (`list[str]`, *optional*): Additional authorized imports for the agent.
        planning_interval (`int`, *optional*): Interval at which the agent will run a planning step.
        use_e2b_executor (`bool`, default `False`): Whether to use the E2B executor for remote code execution.
        max_print_outputs_length (`int`, *optional*): Maximum length of the print outputs.
        **kwargs: Additional keyword arguments.

    """

    def __init__(
        self,
        tools: List[Tool],
        model: Callable[[List[Dict[str, str]]], ChatMessage],
        prompt_templates: Optional[dict] = None,
        grammar: Optional[Dict[str, str]] = None,
        additional_authorized_imports: Optional[List[str]] = None,
        planning_interval: Optional[int] = None,
        use_e2b_executor: bool = False,
        max_print_outputs_length: Optional[int] = None,
        **kwargs,
    ):
        self.additional_authorized_imports = additional_authorized_imports if additional_authorized_imports else []
        self.authorized_imports = list(set(BASE_BUILTIN_MODULES) | set(self.additional_authorized_imports))
        prompt_templates = prompt_templates or yaml.safe_load(
            importlib.resources.files("smolagents.prompts").joinpath("code_agent.yaml").read_text()
        )
        super().__init__(
            tools=tools,
            model=model,
            prompt_templates=prompt_templates,
            grammar=grammar,
            planning_interval=planning_interval,
            **kwargs,
        )
        if "*" in self.additional_authorized_imports:
            self.logger.log(
                "Caution: you set an authorization for all imports, meaning your agent can decide to import any package it deems necessary. This might raise issues if the package is not installed in your environment.",
                0,
            )

        if use_e2b_executor and len(self.managed_agents) > 0:
            raise Exception(
                f"You passed both {use_e2b_executor=} and some managed agents. Managed agents is not yet supported with remote code execution."
            )

        all_tools = {**self.tools, **self.managed_agents}
        if use_e2b_executor:
            self.python_executor = E2BExecutor(
                self.additional_authorized_imports,
                list(all_tools.values()),
                self.logger,
            )
        else:
            self.python_executor = LocalPythonInterpreter(
                self.additional_authorized_imports,
                all_tools,
                max_print_outputs_length=max_print_outputs_length,
            )

    def initialize_system_prompt(self) -> str:
        system_prompt = populate_template(
            self.prompt_templates["system_prompt"],
            variables={
                "tools": self.tools,
                "managed_agents": self.managed_agents,
                "authorized_imports": (
                    "You can import from any package you want."
                    if "*" in self.authorized_imports
                    else str(self.authorized_imports)
                ),
            },
        )
        return system_prompt

    def step(self, memory_step: ActionStep) -> Union[None, Any]:
        """
        Perform one step in the ReAct framework: the agent thinks, acts, and observes the result.
        Returns None if the step is not final.
        """
        memory_messages = self.write_memory_to_messages()

        self.input_messages = memory_messages.copy()

        # Add new step in logs
        memory_step.model_input_messages = memory_messages.copy()
        try:
            additional_args = {"grammar": self.grammar} if self.grammar is not None else {}
            chat_message: ChatMessage = self.model(
                self.input_messages,
                stop_sequences=["<end_code>", "Observation:"],
                **additional_args,
            )
            memory_step.model_output_message = chat_message
            model_output = chat_message.content
            memory_step.model_output = model_output
        except Exception as e:
            raise AgentGenerationError(f"Error in generating model output:\n{e}", self.logger) from e

        self.logger.log_markdown(
            content=model_output,
            title="Output message of the LLM:",
            level=LogLevel.DEBUG,
        )

        # Parse
        try:
            code_action = fix_final_answer_code(parse_code_blobs(model_output))
        except Exception as e:
            error_msg = f"Error in code parsing:\n{e}\nMake sure to provide correct code blobs."
            raise AgentParsingError(error_msg, self.logger)

        memory_step.tool_calls = [
            ToolCall(
                name="python_interpreter",
                arguments=code_action,
                id=f"call_{len(self.memory.steps)}",
            )
        ]

        # Execute
        self.logger.log_code(title="Executing parsed code:", content=code_action, level=LogLevel.INFO)
        is_final_answer = False
        try:
            output, execution_logs, is_final_answer = self.python_executor(
                code_action,
                self.state,
            )
            execution_outputs_console = []
            if len(execution_logs) > 0:
                execution_outputs_console += [
                    Text("Execution logs:", style="bold"),
                    Text(execution_logs),
                ]
            observation = "Execution logs:\n" + execution_logs
        except Exception as e:
            if hasattr(self.python_executor, "state") and "_print_outputs" in self.python_executor.state:
                execution_logs = str(self.python_executor.state["_print_outputs"])
                if len(execution_logs) > 0:
                    execution_outputs_console = [
                        Text("Execution logs:", style="bold"),
                        Text(execution_logs),
                    ]
                    memory_step.observations = "Execution logs:\n" + execution_logs
                    self.logger.log(Group(*execution_outputs_console), level=LogLevel.INFO)
            error_msg = str(e)
            if "Import of " in error_msg and " is not allowed" in error_msg:
                self.logger.log(
                    "[bold red]Warning to user: Code execution failed due to an unauthorized import - Consider passing said import under `additional_authorized_imports` when initializing your CodeAgent.",
                    level=LogLevel.INFO,
                )
            raise AgentExecutionError(error_msg, self.logger)

        truncated_output = truncate_content(str(output))
        observation += "Last output from code snippet:\n" + truncated_output
        memory_step.observations = observation

        execution_outputs_console += [
            Text(
                f"{('Out - Final answer' if is_final_answer else 'Out')}: {truncated_output}",
                style=(f"bold {YELLOW_HEX}" if is_final_answer else ""),
            ),
        ]
        self.logger.log(Group(*execution_outputs_console), level=LogLevel.INFO)
        memory_step.action_output = output
        return output if is_final_answer else None


__all__ = ["MultiStepAgent", "CodeAgent", "ToolCallingAgent", "AgentMemory"]<|MERGE_RESOLUTION|>--- conflicted
+++ resolved
@@ -625,15 +625,9 @@
         self.memory.replay(self.logger, detailed=detailed)
 
     def __call__(self, task: str, **kwargs):
-<<<<<<< HEAD
         """Adds additional prompting for the managed agent, runs it, and wraps the output.
 
         This method is called only by a managed agent.
-=======
-        """
-        This method is called only by a manager agent.
-        Adds additional prompting for the managed agent, runs it, and wraps the output.
->>>>>>> 8c6f90cc
         """
         full_task = populate_template(
             self.prompt_templates["managed_agent"]["task"],
