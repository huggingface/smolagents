#!/usr/bin/env python
# coding=utf-8

# Copyright 2024 The HuggingFace Inc. team. All rights reserved.
#
# Licensed under the Apache License, Version 2.0 (the "License");
# you may not use this file except in compliance with the License.
# You may obtain a copy of the License at
#
#     http://www.apache.org/licenses/LICENSE-2.0
#
# Unless required by applicable law or agreed to in writing, software
# distributed under the License is distributed on an "AS IS" BASIS,
# WITHOUT WARRANTIES OR CONDITIONS OF ANY KIND, either express or implied.
# See the License for the specific language governing permissions and
# limitations under the License.
import importlib
import inspect
import json
import os
import re
import tempfile
import textwrap
import time
import warnings
from abc import ABC, abstractmethod
from collections.abc import Callable, Generator
from concurrent.futures import ThreadPoolExecutor, as_completed
from dataclasses import dataclass
from logging import getLogger
from pathlib import Path
from typing import TYPE_CHECKING, Any, Literal, TypeAlias, TypedDict, Union

import jinja2
import yaml
from huggingface_hub import create_repo, metadata_update, snapshot_download, upload_folder
from jinja2 import StrictUndefined, Template
from rich.console import Group
from rich.live import Live
from rich.markdown import Markdown
from rich.panel import Panel
from rich.rule import Rule
from rich.text import Text


if TYPE_CHECKING:
    import PIL.Image

from .agent_types import AgentAudio, AgentImage, handle_agent_output_types
from .default_tools import TOOL_MAPPING, FinalAnswerTool
from .local_python_executor import BASE_BUILTIN_MODULES, LocalPythonExecutor, PythonExecutor, fix_final_answer_code
from .memory import (
    ActionStep,
    AgentMemory,
    FinalAnswerStep,
    PlanningStep,
    SystemPromptStep,
    TaskStep,
    Timing,
    TokenUsage,
    ToolCall,
)
from .models import (
    CODEAGENT_RESPONSE_FORMAT,
    ChatMessage,
    ChatMessageStreamDelta,
    ChatMessageToolCall,
    MessageRole,
    Model,
    agglomerate_stream_deltas,
    parse_json_if_needed,
)
from .monitoring import (
    YELLOW_HEX,
    AgentLogger,
    LogLevel,
    Monitor,
)
<<<<<<< HEAD
from .remote_executors import DockerExecutor, E2BExecutor, WebAssemblyExecutor
from .tools import Tool
=======
from .remote_executors import DockerExecutor, E2BExecutor
from .tools import Tool, validate_tool_arguments
>>>>>>> 34e0c52a
from .utils import (
    AGENT_GRADIO_APP_TEMPLATE,
    AgentError,
    AgentExecutionError,
    AgentGenerationError,
    AgentMaxStepsError,
    AgentParsingError,
    AgentToolCallError,
    AgentToolExecutionError,
    extract_code_from_text,
    is_valid_name,
    make_init_file,
    parse_code_blobs,
    truncate_content,
)


logger = getLogger(__name__)


def get_variable_names(self, template: str) -> set[str]:
    pattern = re.compile(r"\{\{([^{}]+)\}\}")
    return {match.group(1).strip() for match in pattern.finditer(template)}


def populate_template(template: str, variables: dict[str, Any]) -> str:
    compiled_template = Template(template, undefined=StrictUndefined)
    try:
        return compiled_template.render(**variables)
    except Exception as e:
        raise Exception(f"Error during jinja template rendering: {type(e).__name__}: {e}")


@dataclass
class ActionOutput:
    output: Any
    is_final_answer: bool


@dataclass
class ToolOutput:
    id: str
    output: Any
    is_final_answer: bool
    observation: str
    tool_call: ToolCall


class PlanningPromptTemplate(TypedDict):
    """
    Prompt templates for the planning step.

    Args:
        plan (`str`): Initial plan prompt.
        update_plan_pre_messages (`str`): Update plan pre-messages prompt.
        update_plan_post_messages (`str`): Update plan post-messages prompt.
    """

    initial_plan: str
    update_plan_pre_messages: str
    update_plan_post_messages: str


class ManagedAgentPromptTemplate(TypedDict):
    """
    Prompt templates for the managed agent.

    Args:
        task (`str`): Task prompt.
        report (`str`): Report prompt.
    """

    task: str
    report: str


class FinalAnswerPromptTemplate(TypedDict):
    """
    Prompt templates for the final answer.

    Args:
        pre_messages (`str`): Pre-messages prompt.
        post_messages (`str`): Post-messages prompt.
    """

    pre_messages: str
    post_messages: str


class PromptTemplates(TypedDict):
    """
    Prompt templates for the agent.

    Args:
        system_prompt (`str`): System prompt.
        planning ([`~agents.PlanningPromptTemplate`]): Planning prompt templates.
        managed_agent ([`~agents.ManagedAgentPromptTemplate`]): Managed agent prompt templates.
        final_answer ([`~agents.FinalAnswerPromptTemplate`]): Final answer prompt templates.
    """

    system_prompt: str
    planning: PlanningPromptTemplate
    managed_agent: ManagedAgentPromptTemplate
    final_answer: FinalAnswerPromptTemplate


EMPTY_PROMPT_TEMPLATES = PromptTemplates(
    system_prompt="",
    planning=PlanningPromptTemplate(
        initial_plan="",
        update_plan_pre_messages="",
        update_plan_post_messages="",
    ),
    managed_agent=ManagedAgentPromptTemplate(task="", report=""),
    final_answer=FinalAnswerPromptTemplate(pre_messages="", post_messages=""),
)


@dataclass
class RunResult:
    """Holds extended information about an agent run.

    Attributes:
        output (Any | None): The final output of the agent run, if available.
        state (Literal["success", "max_steps_error"]): The final state of the agent after the run.
        messages (list[dict]): The agent's memory, as a list of messages.
        token_usage (TokenUsage | None): Count of tokens used during the run.
        timing (Timing): Timing details of the agent run: start time, end time, duration.
    """

    output: Any | None
    state: Literal["success", "max_steps_error"]
    messages: list[dict]
    token_usage: TokenUsage | None
    timing: Timing


StreamEvent: TypeAlias = Union[
    ChatMessageStreamDelta,
    ChatMessageToolCall,
    ActionOutput,
    ToolCall,
    ToolOutput,
    PlanningStep,
    ActionStep,
    FinalAnswerStep,
]


class MultiStepAgent(ABC):
    """
    Agent class that solves the given task step by step, using the ReAct framework:
    While the objective is not reached, the agent will perform a cycle of action (given by the LLM) and observation (obtained from the environment).

    Args:
        tools (`list[Tool]`): [`Tool`]s that the agent can use.
        model (`Callable[[list[dict[str, str]]], ChatMessage]`): Model that will generate the agent's actions.
        prompt_templates ([`~agents.PromptTemplates`], *optional*): Prompt templates.
        instructions (`str`, *optional*): Custom instructions for the agent, will be inserted in the system prompt.
        max_steps (`int`, default `20`): Maximum number of steps the agent can take to solve the task.
        add_base_tools (`bool`, default `False`): Whether to add the base tools to the agent's tools.
        verbosity_level (`LogLevel`, default `LogLevel.INFO`): Level of verbosity of the agent's logs.
        grammar (`dict[str, str]`, *optional*): Grammar used to parse the LLM output.
            <Deprecated version="1.17.0">
            Parameter `grammar` is deprecated and will be removed in version 1.20.
            </Deprecated>
        managed_agents (`list`, *optional*): Managed agents that the agent can call.
        step_callbacks (`list[Callable]`, *optional*): Callbacks that will be called at each step.
        planning_interval (`int`, *optional*): Interval at which the agent will run a planning step.
        name (`str`, *optional*): Necessary for a managed agent only - the name by which this agent can be called.
        description (`str`, *optional*): Necessary for a managed agent only - the description of this agent.
        provide_run_summary (`bool`, *optional*): Whether to provide a run summary when called as a managed agent.
        final_answer_checks (`list[Callable]`, *optional*): List of validation functions to run before accepting a final answer.
            Each function should:
            - Take the final answer and the agent's memory as arguments.
            - Return a boolean indicating whether the final answer is valid.
    """

    def __init__(
        self,
        tools: list[Tool],
        model: Model,
        prompt_templates: PromptTemplates | None = None,
        instructions: str | None = None,
        max_steps: int = 20,
        add_base_tools: bool = False,
        verbosity_level: LogLevel = LogLevel.INFO,
        grammar: dict[str, str] | None = None,
        managed_agents: list | None = None,
        step_callbacks: list[Callable] | None = None,
        planning_interval: int | None = None,
        name: str | None = None,
        description: str | None = None,
        provide_run_summary: bool = False,
        final_answer_checks: list[Callable] | None = None,
        return_full_result: bool = False,
        logger: AgentLogger | None = None,
    ):
        self.agent_name = self.__class__.__name__
        self.model = model
        self.prompt_templates = prompt_templates or EMPTY_PROMPT_TEMPLATES
        if prompt_templates is not None:
            missing_keys = set(EMPTY_PROMPT_TEMPLATES.keys()) - set(prompt_templates.keys())
            assert not missing_keys, (
                f"Some prompt templates are missing from your custom `prompt_templates`: {missing_keys}"
            )
            for key, value in EMPTY_PROMPT_TEMPLATES.items():
                if isinstance(value, dict):
                    for subkey in value.keys():
                        assert key in prompt_templates.keys() and (subkey in prompt_templates[key].keys()), (
                            f"Some prompt templates are missing from your custom `prompt_templates`: {subkey} under {key}"
                        )

        self.max_steps = max_steps
        self.step_number = 0
        if grammar is not None:
            warnings.warn(
                "Parameter 'grammar' is deprecated and will be removed in version 1.20.",
                FutureWarning,
            )
        self.grammar = grammar
        self.planning_interval = planning_interval
        self.state: dict[str, Any] = {}
        self.name = self._validate_name(name)
        self.description = description
        self.provide_run_summary = provide_run_summary
        self.final_answer_checks = final_answer_checks if final_answer_checks is not None else []
        self.return_full_result = return_full_result
        self.instructions = instructions
        self._setup_managed_agents(managed_agents)
        self._setup_tools(tools, add_base_tools)
        self._validate_tools_and_managed_agents(tools, managed_agents)

        self.task: str | None = None
        self.memory = AgentMemory(self.system_prompt)

        if logger is None:
            self.logger = AgentLogger(level=verbosity_level)
        else:
            self.logger = logger

        self.monitor = Monitor(self.model, self.logger)
        self.step_callbacks = step_callbacks if step_callbacks is not None else []
        self.step_callbacks.append(self.monitor.update_metrics)
        self.stream_outputs = False

    @property
    def system_prompt(self) -> str:
        return self.initialize_system_prompt()

    @system_prompt.setter
    def system_prompt(self, value: str):
        raise AttributeError(
            """The 'system_prompt' property is read-only. Use 'self.prompt_templates["system_prompt"]' instead."""
        )

    def _validate_name(self, name: str | None) -> str | None:
        if name is not None and not is_valid_name(name):
            raise ValueError(f"Agent name '{name}' must be a valid Python identifier and not a reserved keyword.")
        return name

    def _setup_managed_agents(self, managed_agents: list | None = None) -> None:
        """Setup managed agents with proper logging."""
        self.managed_agents = {}
        if managed_agents:
            assert all(agent.name and agent.description for agent in managed_agents), (
                "All managed agents need both a name and a description!"
            )
            self.managed_agents = {agent.name: agent for agent in managed_agents}
            # Ensure managed agents can be called as tools by the model: set their inputs and output_type
            for agent in self.managed_agents.values():
                agent.inputs = {
                    "task": {"type": "string", "description": "Long detailed description of the task."},
                    "additional_args": {
                        "type": "object",
                        "description": "Dictionary of extra inputs to pass to the managed agent, e.g. images, dataframes, or any other contextual data it may need.",
                    },
                }
                agent.output_type = "string"

    def _setup_tools(self, tools, add_base_tools):
        assert all(isinstance(tool, Tool) for tool in tools), "All elements must be instance of Tool (or a subclass)"
        self.tools = {tool.name: tool for tool in tools}
        if add_base_tools:
            self.tools.update(
                {
                    name: cls()
                    for name, cls in TOOL_MAPPING.items()
                    if name != "python_interpreter" or self.__class__.__name__ == "ToolCallingAgent"
                }
            )
        self.tools.setdefault("final_answer", FinalAnswerTool())

    def _validate_tools_and_managed_agents(self, tools, managed_agents):
        tool_and_managed_agent_names = [tool.name for tool in tools]
        if managed_agents is not None:
            tool_and_managed_agent_names += [agent.name for agent in managed_agents]
        if self.name:
            tool_and_managed_agent_names.append(self.name)
        if len(tool_and_managed_agent_names) != len(set(tool_and_managed_agent_names)):
            raise ValueError(
                "Each tool or managed_agent should have a unique name! You passed these duplicate names: "
                f"{[name for name in tool_and_managed_agent_names if tool_and_managed_agent_names.count(name) > 1]}"
            )

    def run(
        self,
        task: str,
        stream: bool = False,
        reset: bool = True,
        images: list["PIL.Image.Image"] | None = None,
        additional_args: dict | None = None,
        max_steps: int | None = None,
    ):
        """
        Run the agent for the given task.

        Args:
            task (`str`): Task to perform.
            stream (`bool`): Whether to run in streaming mode.
                If `True`, returns a generator that yields each step as it is executed. You must iterate over this generator to process the individual steps (e.g., using a for loop or `next()`).
                If `False`, executes all steps internally and returns only the final answer after completion.
            reset (`bool`): Whether to reset the conversation or keep it going from previous run.
            images (`list[PIL.Image.Image]`, *optional*): Image(s) objects.
            additional_args (`dict`, *optional*): Any other variables that you want to pass to the agent run, for instance images or dataframes. Give them clear names!
            max_steps (`int`, *optional*): Maximum number of steps the agent can take to solve the task. if not provided, will use the agent's default value.

        Example:
        ```py
        from smolagents import CodeAgent
        agent = CodeAgent(tools=[])
        agent.run("What is the result of 2 power 3.7384?")
        ```
        """
        max_steps = max_steps or self.max_steps
        self.task = task
        self.interrupt_switch = False
        if additional_args is not None:
            self.state.update(additional_args)
            self.task += f"""
You have been provided with these additional arguments, that you can access using the keys as variables in your python code:
{str(additional_args)}."""

        self.memory.system_prompt = SystemPromptStep(system_prompt=self.system_prompt)
        if reset:
            self.memory.reset()
            self.monitor.reset()

        self.logger.log_task(
            content=self.task.strip(),
            subtitle=f"{type(self.model).__name__} - {(self.model.model_id if hasattr(self.model, 'model_id') else '')}",
            level=LogLevel.INFO,
            title=self.name if hasattr(self, "name") else None,
        )
        self.memory.steps.append(TaskStep(task=self.task, task_images=images))

        if getattr(self, "python_executor", None):
            self.python_executor.send_variables(variables=self.state)
            self.python_executor.send_tools({**self.tools, **self.managed_agents})

        if stream:
            # The steps are returned as they are executed through a generator to iterate on.
            return self._run_stream(task=self.task, max_steps=max_steps, images=images)
        run_start_time = time.time()
        # Outputs are returned only at the end. We only look at the last step.

        steps = list(self._run_stream(task=self.task, max_steps=max_steps, images=images))
        assert isinstance(steps[-1], FinalAnswerStep)
        output = steps[-1].output

        if self.return_full_result:
            total_input_tokens = 0
            total_output_tokens = 0
            correct_token_usage = True
            for step in self.memory.steps:
                if isinstance(step, (ActionStep, PlanningStep)):
                    if step.token_usage is None:
                        correct_token_usage = False
                        break
                    else:
                        total_input_tokens += step.token_usage.input_tokens
                        total_output_tokens += step.token_usage.output_tokens
            if correct_token_usage:
                token_usage = TokenUsage(input_tokens=total_input_tokens, output_tokens=total_output_tokens)
            else:
                token_usage = None

            if self.memory.steps and isinstance(getattr(self.memory.steps[-1], "error", None), AgentMaxStepsError):
                state = "max_steps_error"
            else:
                state = "success"

            messages = self.memory.get_full_steps()

            return RunResult(
                output=output,
                token_usage=token_usage,
                messages=messages,
                timing=Timing(start_time=run_start_time, end_time=time.time()),
                state=state,
            )

        return output

    def _run_stream(
        self, task: str, max_steps: int, images: list["PIL.Image.Image"] | None = None
    ) -> Generator[ActionStep | PlanningStep | FinalAnswerStep | ChatMessageStreamDelta]:
        self.step_number = 1
        returned_final_answer = False
        while not returned_final_answer and self.step_number <= max_steps:
            if self.interrupt_switch:
                raise AgentError("Agent interrupted.", self.logger)

            # Run a planning step if scheduled
            if self.planning_interval is not None and (
                self.step_number == 1 or (self.step_number - 1) % self.planning_interval == 0
            ):
                planning_start_time = time.time()
                planning_step = None
                for element in self._generate_planning_step(
                    task, is_first_step=len(self.memory.steps) == 1, step=self.step_number
                ):  # Don't use the attribute step_number here, because there can be steps from previous runs
                    yield element
                    planning_step = element
                assert isinstance(planning_step, PlanningStep)  # Last yielded element should be a PlanningStep
                self.memory.steps.append(planning_step)
                planning_end_time = time.time()
                planning_step.timing = Timing(
                    start_time=planning_start_time,
                    end_time=planning_end_time,
                )

            # Start action step!
            action_step_start_time = time.time()
            action_step = ActionStep(
                step_number=self.step_number,
                timing=Timing(start_time=action_step_start_time),
                observations_images=images,
            )
            self.logger.log_rule(f"Step {self.step_number}", level=LogLevel.INFO)
            try:
                for output in self._step_stream(action_step):
                    # Yield all
                    yield output

                    if isinstance(output, ActionOutput) and output.is_final_answer:
                        final_answer = output.output
                        self.logger.log(
                            Text(f"Final answer: {final_answer}", style=f"bold {YELLOW_HEX}"),
                            level=LogLevel.INFO,
                        )

                        if self.final_answer_checks:
                            self._validate_final_answer(final_answer)
                        returned_final_answer = True
                        action_step.is_final_answer = True

            except AgentGenerationError as e:
                # Agent generation errors are not caused by a Model error but an implementation error: so we should raise them and exit.
                raise e
            except AgentError as e:
                # Other AgentError types are caused by the Model, so we should log them and iterate.
                action_step.error = e
            finally:
                self._finalize_step(action_step)
                self.memory.steps.append(action_step)
                yield action_step
                self.step_number += 1

        if not returned_final_answer and self.step_number == max_steps + 1:
            final_answer = self._handle_max_steps_reached(task, images)
            yield action_step
        yield FinalAnswerStep(handle_agent_output_types(final_answer))

    def _validate_final_answer(self, final_answer: Any):
        for check_function in self.final_answer_checks:
            try:
                assert check_function(final_answer, self.memory)
            except Exception as e:
                raise AgentError(f"Check {check_function.__name__} failed with error: {e}", self.logger)

    def _finalize_step(self, memory_step: ActionStep):
        memory_step.timing.end_time = time.time()
        for callback in self.step_callbacks:
            # For compatibility with old callbacks that don't take the agent as an argument
            callback(memory_step) if len(inspect.signature(callback).parameters) == 1 else callback(
                memory_step, agent=self
            )

    def _handle_max_steps_reached(self, task: str, images: list["PIL.Image.Image"]) -> Any:
        action_step_start_time = time.time()
        final_answer = self.provide_final_answer(task, images)
        final_memory_step = ActionStep(
            step_number=self.step_number,
            error=AgentMaxStepsError("Reached max steps.", self.logger),
            timing=Timing(start_time=action_step_start_time, end_time=time.time()),
            token_usage=final_answer.token_usage,
        )
        final_memory_step.action_output = final_answer.content
        self._finalize_step(final_memory_step)
        self.memory.steps.append(final_memory_step)
        return final_answer.content

    def _generate_planning_step(
        self, task, is_first_step: bool, step: int
    ) -> Generator[ChatMessageStreamDelta | PlanningStep]:
        start_time = time.time()
        if is_first_step:
            input_messages = [
                ChatMessage(
                    role=MessageRole.USER,
                    content=[
                        {
                            "type": "text",
                            "text": populate_template(
                                self.prompt_templates["planning"]["initial_plan"],
                                variables={"task": task, "tools": self.tools, "managed_agents": self.managed_agents},
                            ),
                        }
                    ],
                )
            ]
            if self.stream_outputs and hasattr(self.model, "generate_stream"):
                plan_message_content = ""
                output_stream = self.model.generate_stream(input_messages, stop_sequences=["<end_plan>"])  # type: ignore
                input_tokens, output_tokens = 0, 0
                with Live("", console=self.logger.console, vertical_overflow="visible") as live:
                    for event in output_stream:
                        if event.content is not None:
                            plan_message_content += event.content
                            live.update(Markdown(plan_message_content))
                            if event.token_usage:
                                output_tokens += event.token_usage.output_tokens
                                input_tokens = event.token_usage.input_tokens
                        yield event
            else:
                plan_message = self.model.generate(input_messages, stop_sequences=["<end_plan>"])
                plan_message_content = plan_message.content
                input_tokens, output_tokens = (
                    (
                        plan_message.token_usage.input_tokens,
                        plan_message.token_usage.output_tokens,
                    )
                    if plan_message.token_usage
                    else (None, None)
                )
            plan = textwrap.dedent(
                f"""Here are the facts I know and the plan of action that I will follow to solve the task:\n```\n{plan_message_content}\n```"""
            )
        else:
            # Summary mode removes the system prompt and previous planning messages output by the model.
            # Removing previous planning messages avoids influencing too much the new plan.
            memory_messages = self.write_memory_to_messages(summary_mode=True)
            plan_update_pre = ChatMessage(
                role=MessageRole.SYSTEM,
                content=[
                    {
                        "type": "text",
                        "text": populate_template(
                            self.prompt_templates["planning"]["update_plan_pre_messages"], variables={"task": task}
                        ),
                    }
                ],
            )
            plan_update_post = ChatMessage(
                role=MessageRole.USER,
                content=[
                    {
                        "type": "text",
                        "text": populate_template(
                            self.prompt_templates["planning"]["update_plan_post_messages"],
                            variables={
                                "task": task,
                                "tools": self.tools,
                                "managed_agents": self.managed_agents,
                                "remaining_steps": (self.max_steps - step),
                            },
                        ),
                    }
                ],
            )
            input_messages = [plan_update_pre] + memory_messages + [plan_update_post]
            if self.stream_outputs and hasattr(self.model, "generate_stream"):
                plan_message_content = ""
                input_tokens, output_tokens = 0, 0
                with Live("", console=self.logger.console, vertical_overflow="visible") as live:
                    for event in self.model.generate_stream(
                        input_messages,
                        stop_sequences=["<end_plan>"],
                    ):  # type: ignore
                        if event.content is not None:
                            plan_message_content += event.content
                            live.update(Markdown(plan_message_content))
                            if event.token_usage:
                                output_tokens += event.token_usage.output_tokens
                                input_tokens = event.token_usage.input_tokens
                        yield event
            else:
                plan_message = self.model.generate(input_messages, stop_sequences=["<end_plan>"])
                plan_message_content = plan_message.content
                if plan_message.token_usage is not None:
                    input_tokens, output_tokens = (
                        plan_message.token_usage.input_tokens,
                        plan_message.token_usage.output_tokens,
                    )
            plan = textwrap.dedent(
                f"""I still need to solve the task I was given:\n```\n{self.task}\n```\n\nHere are the facts I know and my new/updated plan of action to solve the task:\n```\n{plan_message_content}\n```"""
            )
        log_headline = "Initial plan" if is_first_step else "Updated plan"
        self.logger.log(Rule(f"[bold]{log_headline}", style="orange"), Text(plan), level=LogLevel.INFO)
        yield PlanningStep(
            model_input_messages=input_messages,
            plan=plan,
            model_output_message=ChatMessage(role=MessageRole.ASSISTANT, content=plan_message_content),
            token_usage=TokenUsage(input_tokens=input_tokens, output_tokens=output_tokens),
            timing=Timing(start_time=start_time, end_time=time.time()),
        )

    @property
    def logs(self):
        logger.warning(
            "The 'logs' attribute is deprecated and will soon be removed. Please use 'self.memory.steps' instead."
        )
        return [self.memory.system_prompt] + self.memory.steps

    @abstractmethod
    def initialize_system_prompt(self) -> str:
        """To be implemented in child classes"""
        ...

    def interrupt(self):
        """Interrupts the agent execution."""
        self.interrupt_switch = True

    def write_memory_to_messages(
        self,
        summary_mode: bool = False,
    ) -> list[ChatMessage]:
        """
        Reads past llm_outputs, actions, and observations or errors from the memory into a series of messages
        that can be used as input to the LLM. Adds a number of keywords (such as PLAN, error, etc) to help
        the LLM.
        """
        messages = self.memory.system_prompt.to_messages(summary_mode=summary_mode)
        for memory_step in self.memory.steps:
            messages.extend(memory_step.to_messages(summary_mode=summary_mode))
        return messages

    def _step_stream(
        self, memory_step: ActionStep
    ) -> Generator[ChatMessageStreamDelta | ToolCall | ToolOutput | ActionOutput]:
        """
        Perform one step in the ReAct framework: the agent thinks, acts, and observes the result.
        Yields ChatMessageStreamDelta during the run if streaming is enabled.
        At the end, yields either None if the step is not final, or the final answer.
        """
        raise NotImplementedError("This method should be implemented in child classes")

    def step(self, memory_step: ActionStep) -> Any:
        """
        Perform one step in the ReAct framework: the agent thinks, acts, and observes the result.
        Returns either None if the step is not final, or the final answer.
        """
        return list(self._step_stream(memory_step))[-1]

    def extract_action(self, model_output: str, split_token: str) -> tuple[str, str]:
        """
        Parse action from the LLM output

        Args:
            model_output (`str`): Output of the LLM
            split_token (`str`): Separator for the action. Should match the example in the system prompt.
        """
        try:
            split = model_output.split(split_token)
            rationale, action = (
                split[-2],
                split[-1],
            )  # NOTE: using indexes starting from the end solves for when you have more than one split_token in the output
        except Exception:
            raise AgentParsingError(
                f"No '{split_token}' token provided in your output.\nYour output:\n{model_output}\n. Be sure to include an action, prefaced with '{split_token}'!",
                self.logger,
            )
        return rationale.strip(), action.strip()

    def provide_final_answer(self, task: str, images: list["PIL.Image.Image"] | None = None) -> ChatMessage:
        """
        Provide the final answer to the task, based on the logs of the agent's interactions.

        Args:
            task (`str`): Task to perform.
            images (`list[PIL.Image.Image]`, *optional*): Image(s) objects.

        Returns:
            `str`: Final answer to the task.
        """
        messages = [
            ChatMessage(
                role=MessageRole.SYSTEM,
                content=[
                    {
                        "type": "text",
                        "text": self.prompt_templates["final_answer"]["pre_messages"],
                    }
                ],
            )
        ]
        if images:
            messages[0].content += [{"type": "image", "image": image} for image in images]
        messages += self.write_memory_to_messages()[1:]
        messages.append(
            ChatMessage(
                role=MessageRole.USER,
                content=[
                    {
                        "type": "text",
                        "text": populate_template(
                            self.prompt_templates["final_answer"]["post_messages"], variables={"task": task}
                        ),
                    }
                ],
            )
        )
        try:
            chat_message: ChatMessage = self.model.generate(messages)
            return chat_message
        except Exception as e:
            return ChatMessage(role=MessageRole.ASSISTANT, content=f"Error in generating final LLM output:\n{e}")

    def visualize(self):
        """Creates a rich tree visualization of the agent's structure."""
        self.logger.visualize_agent_tree(self)

    def replay(self, detailed: bool = False):
        """Prints a pretty replay of the agent's steps.

        Args:
            detailed (bool, optional): If True, also displays the memory at each step. Defaults to False.
                Careful: will increase log length exponentially. Use only for debugging.
        """
        self.memory.replay(self.logger, detailed=detailed)

    def __call__(self, task: str, **kwargs):
        """Adds additional prompting for the managed agent, runs it, and wraps the output.
        This method is called only by a managed agent.
        """
        full_task = populate_template(
            self.prompt_templates["managed_agent"]["task"],
            variables=dict(name=self.name, task=task),
        )
        result = self.run(full_task, **kwargs)
        if isinstance(result, RunResult):
            report = result.output
        else:
            report = result
        answer = populate_template(
            self.prompt_templates["managed_agent"]["report"], variables=dict(name=self.name, final_answer=report)
        )
        if self.provide_run_summary:
            answer += "\n\nFor more detail, find below a summary of this agent's work:\n<summary_of_work>\n"
            for message in self.write_memory_to_messages(summary_mode=True):
                content = message["content"]
                answer += "\n" + truncate_content(str(content)) + "\n---"
            answer += "\n</summary_of_work>"
        return answer

    def save(self, output_dir: str | Path, relative_path: str | None = None):
        """
        Saves the relevant code files for your agent. This will copy the code of your agent in `output_dir` as well as autogenerate:

        - a `tools` folder containing the logic for each of the tools under `tools/{tool_name}.py`.
        - a `managed_agents` folder containing the logic for each of the managed agents.
        - an `agent.json` file containing a dictionary representing your agent.
        - a `prompt.yaml` file containing the prompt templates used by your agent.
        - an `app.py` file providing a UI for your agent when it is exported to a Space with `agent.push_to_hub()`
        - a `requirements.txt` containing the names of the modules used by your tool (as detected when inspecting its
          code)

        Args:
            output_dir (`str` or `Path`): The folder in which you want to save your agent.
        """
        make_init_file(output_dir)

        # Recursively save managed agents
        if self.managed_agents:
            make_init_file(os.path.join(output_dir, "managed_agents"))
            for agent_name, agent in self.managed_agents.items():
                agent_suffix = f"managed_agents.{agent_name}"
                if relative_path:
                    agent_suffix = relative_path + "." + agent_suffix
                agent.save(os.path.join(output_dir, "managed_agents", agent_name), relative_path=agent_suffix)

        class_name = self.__class__.__name__

        # Save tools to different .py files
        for tool in self.tools.values():
            make_init_file(os.path.join(output_dir, "tools"))
            tool.save(os.path.join(output_dir, "tools"), tool_file_name=tool.name, make_gradio_app=False)

        # Save prompts to yaml
        yaml_prompts = yaml.safe_dump(
            self.prompt_templates,
            default_style="|",  # This forces block literals for all strings
            default_flow_style=False,
            width=float("inf"),
            sort_keys=False,
            allow_unicode=True,
            indent=2,
        )

        with open(os.path.join(output_dir, "prompts.yaml"), "w", encoding="utf-8") as f:
            f.write(yaml_prompts)

        # Save agent dictionary to json
        agent_dict = self.to_dict()
        agent_dict["tools"] = [tool.name for tool in self.tools.values()]
        agent_dict["managed_agents"] = {agent.name: agent.__class__.__name__ for agent in self.managed_agents.values()}
        with open(os.path.join(output_dir, "agent.json"), "w", encoding="utf-8") as f:
            json.dump(agent_dict, f, indent=4)

        # Save requirements
        with open(os.path.join(output_dir, "requirements.txt"), "w", encoding="utf-8") as f:
            f.writelines(f"{r}\n" for r in agent_dict["requirements"])

        # Make agent.py file with Gradio UI
        agent_name = f"agent_{self.name}" if getattr(self, "name", None) else "agent"
        managed_agent_relative_path = relative_path + "." if relative_path is not None else ""
        app_template = AGENT_GRADIO_APP_TEMPLATE
        template_env = jinja2.Environment(loader=jinja2.BaseLoader(), undefined=jinja2.StrictUndefined)
        template_env.filters["repr"] = repr
        template_env.filters["camelcase"] = lambda value: "".join(word.capitalize() for word in value.split("_"))
        template = template_env.from_string(app_template)

        # Render the app.py file from Jinja2 template
        app_text = template.render(
            {
                "agent_name": agent_name,
                "class_name": class_name,
                "agent_dict": agent_dict,
                "tools": self.tools,
                "managed_agents": self.managed_agents,
                "managed_agent_relative_path": managed_agent_relative_path,
            }
        )

        with open(os.path.join(output_dir, "app.py"), "w", encoding="utf-8") as f:
            f.write(app_text + "\n")  # Append newline at the end

    def to_dict(self) -> dict[str, Any]:
        """Convert the agent to a dictionary representation.

        Returns:
            `dict`: Dictionary representation of the agent.
        """
        # TODO: handle serializing step_callbacks and final_answer_checks
        for attr in ["final_answer_checks", "step_callbacks"]:
            if getattr(self, attr, None):
                self.logger.log(f"This agent has {attr}: they will be ignored by this method.", LogLevel.INFO)

        tool_dicts = [tool.to_dict() for tool in self.tools.values()]
        tool_requirements = {req for tool in self.tools.values() for req in tool.to_dict()["requirements"]}
        managed_agents_requirements = {
            req for managed_agent in self.managed_agents.values() for req in managed_agent.to_dict()["requirements"]
        }
        requirements = tool_requirements | managed_agents_requirements
        if hasattr(self, "authorized_imports"):
            requirements.update(
                {package.split(".")[0] for package in self.authorized_imports if package not in BASE_BUILTIN_MODULES}
            )

        agent_dict = {
            "class": self.__class__.__name__,
            "tools": tool_dicts,
            "model": {
                "class": self.model.__class__.__name__,
                "data": self.model.to_dict(),
            },
            "managed_agents": [managed_agent.to_dict() for managed_agent in self.managed_agents.values()],
            "prompt_templates": self.prompt_templates,
            "max_steps": self.max_steps,
            "verbosity_level": int(self.logger.level),
            "grammar": self.grammar,
            "planning_interval": self.planning_interval,
            "name": self.name,
            "description": self.description,
            "requirements": sorted(requirements),
        }
        return agent_dict

    @classmethod
    def from_dict(cls, agent_dict: dict[str, Any], **kwargs) -> "MultiStepAgent":
        """Create agent from a dictionary representation.

        Args:
            agent_dict (`dict[str, Any]`): Dictionary representation of the agent.
            **kwargs: Additional keyword arguments that will override agent_dict values.

        Returns:
            `MultiStepAgent`: Instance of the agent class.
        """
        # Load model
        model_info = agent_dict["model"]
        model_class = getattr(importlib.import_module("smolagents.models"), model_info["class"])
        model = model_class.from_dict(model_info["data"])
        # Load tools
        tools = []
        for tool_info in agent_dict["tools"]:
            tools.append(Tool.from_code(tool_info["code"]))
        # Load managed agents
        managed_agents = []
        for managed_agent_name, managed_agent_class_name in agent_dict["managed_agents"].items():
            managed_agent_class = getattr(importlib.import_module("smolagents.agents"), managed_agent_class_name)
            managed_agents.append(managed_agent_class.from_dict(agent_dict["managed_agents"][managed_agent_name]))
        # Extract base agent parameters
        agent_args = {
            "model": model,
            "tools": tools,
            "prompt_templates": agent_dict.get("prompt_templates"),
            "max_steps": agent_dict.get("max_steps"),
            "verbosity_level": agent_dict.get("verbosity_level"),
            "grammar": agent_dict.get("grammar"),
            "planning_interval": agent_dict.get("planning_interval"),
            "name": agent_dict.get("name"),
            "description": agent_dict.get("description"),
        }
        # Filter out None values to use defaults from __init__
        agent_args = {k: v for k, v in agent_args.items() if v is not None}
        # Update with any additional kwargs
        agent_args.update(kwargs)
        # Create agent instance
        return cls(**agent_args)

    @classmethod
    def from_hub(
        cls,
        repo_id: str,
        token: str | None = None,
        trust_remote_code: bool = False,
        **kwargs,
    ):
        """
        Loads an agent defined on the Hub.

        <Tip warning={true}>

        Loading a tool from the Hub means that you'll download the tool and execute it locally.
        ALWAYS inspect the tool you're downloading before loading it within your runtime, as you would do when
        installing a package using pip/npm/apt.

        </Tip>

        Args:
            repo_id (`str`):
                The name of the repo on the Hub where your tool is defined.
            token (`str`, *optional*):
                The token to identify you on hf.co. If unset, will use the token generated when running
                `huggingface-cli login` (stored in `~/.huggingface`).
            trust_remote_code(`bool`, *optional*, defaults to False):
                This flags marks that you understand the risk of running remote code and that you trust this tool.
                If not setting this to True, loading the tool from Hub will fail.
            kwargs (additional keyword arguments, *optional*):
                Additional keyword arguments that will be split in two: all arguments relevant to the Hub (such as
                `cache_dir`, `revision`, `subfolder`) will be used when downloading the files for your agent, and the
                others will be passed along to its init.
        """
        if not trust_remote_code:
            raise ValueError(
                "Loading an agent from Hub requires to acknowledge you trust its code: to do so, pass `trust_remote_code=True`."
            )

        # Get the agent's Hub folder.
        download_kwargs = {"token": token, "repo_type": "space"} | {
            key: kwargs.pop(key)
            for key in [
                "cache_dir",
                "force_download",
                "proxies",
                "revision",
                "local_files_only",
            ]
            if key in kwargs
        }

        download_folder = Path(snapshot_download(repo_id=repo_id, **download_kwargs))
        return cls.from_folder(download_folder, **kwargs)

    @classmethod
    def from_folder(cls, folder: str | Path, **kwargs):
        """Loads an agent from a local folder.

        Args:
            folder (`str` or `Path`): The folder where the agent is saved.
            **kwargs: Additional keyword arguments that will be passed to the agent's init.
        """
        # Load agent.json
        folder = Path(folder)
        agent_dict = json.loads((folder / "agent.json").read_text())

        # Load managed agents from their respective folders, recursively
        managed_agents = []
        for managed_agent_name, managed_agent_class_name in agent_dict["managed_agents"].items():
            agent_cls = getattr(importlib.import_module("smolagents.agents"), managed_agent_class_name)
            managed_agents.append(agent_cls.from_folder(folder / "managed_agents" / managed_agent_name))
        agent_dict["managed_agents"] = {}

        # Load tools
        tools = []
        for tool_name in agent_dict["tools"]:
            tool_code = (folder / "tools" / f"{tool_name}.py").read_text()
            tools.append({"name": tool_name, "code": tool_code})
        agent_dict["tools"] = tools

        # Add managed agents to kwargs to override the empty list in from_dict
        if managed_agents:
            kwargs["managed_agents"] = managed_agents

        return cls.from_dict(agent_dict, **kwargs)

    def push_to_hub(
        self,
        repo_id: str,
        commit_message: str = "Upload agent",
        private: bool | None = None,
        token: bool | str | None = None,
        create_pr: bool = False,
    ) -> str:
        """
        Upload the agent to the Hub.

        Parameters:
            repo_id (`str`):
                The name of the repository you want to push to. It should contain your organization name when
                pushing to a given organization.
            commit_message (`str`, *optional*, defaults to `"Upload agent"`):
                Message to commit while pushing.
            private (`bool`, *optional*, defaults to `None`):
                Whether to make the repo private. If `None`, the repo will be public unless the organization's default is private. This value is ignored if the repo already exists.
            token (`bool` or `str`, *optional*):
                The token to use as HTTP bearer authorization for remote files. If unset, will use the token generated
                when running `huggingface-cli login` (stored in `~/.huggingface`).
            create_pr (`bool`, *optional*, defaults to `False`):
                Whether to create a PR with the uploaded files or directly commit.
        """
        repo_url = create_repo(
            repo_id=repo_id,
            token=token,
            private=private,
            exist_ok=True,
            repo_type="space",
            space_sdk="gradio",
        )
        repo_id = repo_url.repo_id
        metadata_update(
            repo_id,
            {"tags": ["smolagents", "agent"]},
            repo_type="space",
            token=token,
            overwrite=True,
        )

        with tempfile.TemporaryDirectory() as work_dir:
            self.save(work_dir)
            logger.info(f"Uploading the following files to {repo_id}: {','.join(os.listdir(work_dir))}")
            return upload_folder(
                repo_id=repo_id,
                commit_message=commit_message,
                folder_path=work_dir,
                token=token,
                create_pr=create_pr,
                repo_type="space",
            )


class ToolCallingAgent(MultiStepAgent):
    """
    This agent uses JSON-like tool calls, using method `model.get_tool_call` to leverage the LLM engine's tool calling capabilities.

    Args:
        tools (`list[Tool]`): [`Tool`]s that the agent can use.
        model (`Model`): Model that will generate the agent's actions.
        prompt_templates ([`~agents.PromptTemplates`], *optional*): Prompt templates.
        planning_interval (`int`, *optional*): Interval at which the agent will run a planning step.
        stream_outputs (`bool`, *optional*, default `False`): Whether to stream outputs during execution.
        max_tool_threads (`int`, *optional*): Maximum number of threads for parallel tool calls.
            Higher values increase concurrency but resource usage as well.
            Defaults to `ThreadPoolExecutor`'s default.
        **kwargs: Additional keyword arguments.
    """

    def __init__(
        self,
        tools: list[Tool],
        model: Model,
        prompt_templates: PromptTemplates | None = None,
        planning_interval: int | None = None,
        stream_outputs: bool = False,
        max_tool_threads: int | None = None,
        **kwargs,
    ):
        prompt_templates = prompt_templates or yaml.safe_load(
            importlib.resources.files("smolagents.prompts").joinpath("toolcalling_agent.yaml").read_text()
        )
        super().__init__(
            tools=tools,
            model=model,
            prompt_templates=prompt_templates,
            planning_interval=planning_interval,
            **kwargs,
        )
        # Streaming setup
        self.stream_outputs = stream_outputs
        if self.stream_outputs and not hasattr(self.model, "generate_stream"):
            raise ValueError(
                "`stream_outputs` is set to True, but the model class implements no `generate_stream` method."
            )
        # Tool calling setup
        self.max_tool_threads = max_tool_threads

    @property
    def tools_and_managed_agents(self):
        """Returns a combined list of tools and managed agents."""
        return list(self.tools.values()) + list(self.managed_agents.values())

    def initialize_system_prompt(self) -> str:
        system_prompt = populate_template(
            self.prompt_templates["system_prompt"],
            variables={
                "tools": self.tools,
                "managed_agents": self.managed_agents,
                "custom_instructions": self.instructions,
            },
        )
        return system_prompt

    def _step_stream(
        self, memory_step: ActionStep
    ) -> Generator[ChatMessageStreamDelta | ToolCall | ToolOutput | ActionOutput]:
        """
        Perform one step in the ReAct framework: the agent thinks, acts, and observes the result.
        Yields ChatMessageStreamDelta during the run if streaming is enabled.
        At the end, yields either None if the step is not final, or the final answer.
        """
        memory_messages = self.write_memory_to_messages()

        input_messages = memory_messages.copy()

        # Add new step in logs
        memory_step.model_input_messages = input_messages

        try:
            if self.stream_outputs and hasattr(self.model, "generate_stream"):
                output_stream = self.model.generate_stream(
                    input_messages,
                    stop_sequences=["Observation:", "Calling tools:"],
                    tools_to_call_from=self.tools_and_managed_agents,
                )

                chat_message_stream_deltas: list[ChatMessageStreamDelta] = []
                with Live("", console=self.logger.console, vertical_overflow="visible") as live:
                    for event in output_stream:
                        chat_message_stream_deltas.append(event)
                        live.update(
                            Markdown(agglomerate_stream_deltas(chat_message_stream_deltas).render_as_markdown())
                        )
                        yield event
                chat_message = agglomerate_stream_deltas(chat_message_stream_deltas)
            else:
                chat_message: ChatMessage = self.model.generate(
                    input_messages,
                    stop_sequences=["Observation:", "Calling tools:"],
                    tools_to_call_from=self.tools_and_managed_agents,
                )
                if chat_message.content is None and chat_message.raw is not None:
                    log_content = str(chat_message.raw)
                else:
                    log_content = str(chat_message.content) or ""

                self.logger.log_markdown(
                    content=log_content,
                    title="Output message of the LLM:",
                    level=LogLevel.DEBUG,
                )

            # Record model output
            memory_step.model_output_message = chat_message
            memory_step.model_output = chat_message.content
            memory_step.token_usage = chat_message.token_usage
        except Exception as e:
            raise AgentGenerationError(f"Error while generating output:\n{e}", self.logger) from e

        if chat_message.tool_calls is None or len(chat_message.tool_calls) == 0:
            try:
                chat_message = self.model.parse_tool_calls(chat_message)
            except Exception as e:
                raise AgentParsingError(f"Error while parsing tool call from model output: {e}", self.logger)
        else:
            for tool_call in chat_message.tool_calls:
                tool_call.function.arguments = parse_json_if_needed(tool_call.function.arguments)
        final_answer, got_final_answer = None, False
        for output in self.process_tool_calls(chat_message, memory_step):
            yield output
            if isinstance(output, ToolOutput):
                if output.is_final_answer:
                    if got_final_answer:
                        raise AgentToolExecutionError(
                            "You returned multiple final answers. Please return only one single final answer!",
                            self.logger,
                        )
                    final_answer = output.output
                    got_final_answer = True

                    # Manage state variables
                    if isinstance(final_answer, str) and final_answer in self.state.keys():
                        final_answer = self.state[final_answer]
        yield ActionOutput(
            output=final_answer,
            is_final_answer=got_final_answer,
        )

    def process_tool_calls(
        self, chat_message: ChatMessage, memory_step: ActionStep
    ) -> Generator[ToolCall | ToolOutput]:
        """Process tool calls from the model output and update agent memory.

        Args:
            chat_message (`ChatMessage`): Chat message containing tool calls from the model.
            memory_step (`ActionStep)`: Memory ActionStep to update with results.

        Yields:
            `ToolCall | ToolOutput`: The tool call or tool output.
        """
        parallel_calls: dict[str, ToolCall] = {}
        assert chat_message.tool_calls is not None
        for chat_tool_call in chat_message.tool_calls:
            tool_call = ToolCall(
                name=chat_tool_call.function.name, arguments=chat_tool_call.function.arguments, id=chat_tool_call.id
            )
            yield tool_call
            parallel_calls[tool_call.id] = tool_call

        # Helper function to process a single tool call
        def process_single_tool_call(tool_call: ToolCall) -> ToolOutput:
            tool_name = tool_call.name
            tool_arguments = tool_call.arguments or {}
            self.logger.log(
                Panel(Text(f"Calling tool: '{tool_name}' with arguments: {tool_arguments}")),
                level=LogLevel.INFO,
            )
            tool_call_result = self.execute_tool_call(tool_name, tool_arguments)
            tool_call_result_type = type(tool_call_result)
            if tool_call_result_type in [AgentImage, AgentAudio]:
                if tool_call_result_type == AgentImage:
                    observation_name = "image.png"
                elif tool_call_result_type == AgentAudio:
                    observation_name = "audio.mp3"
                # TODO: tool_call_result naming could allow for different names of same type
                self.state[observation_name] = tool_call_result
                observation = f"Stored '{observation_name}' in memory."
            else:
                observation = str(tool_call_result).strip()
            self.logger.log(
                f"Observations: {observation.replace('[', '|')}",  # escape potential rich-tag-like components
                level=LogLevel.INFO,
            )
            is_final_answer = tool_name == "final_answer"

            return ToolOutput(
                id=tool_call.id,
                output=tool_call_result,
                is_final_answer=is_final_answer,
                observation=observation,
                tool_call=tool_call,
            )

        # Process tool calls in parallel
        outputs = {}
        if len(parallel_calls) == 1:
            # If there's only one call, process it directly
            tool_call = list(parallel_calls.values())[0]
            tool_output = process_single_tool_call(tool_call)
            outputs[tool_output.id] = tool_output
            yield tool_output
        else:
            # If multiple tool calls, process them in parallel
            with ThreadPoolExecutor(self.max_tool_threads) as executor:
                futures = [
                    executor.submit(process_single_tool_call, tool_call) for tool_call in parallel_calls.values()
                ]
                for future in as_completed(futures):
                    tool_output = future.result()
                    outputs[tool_output.id] = tool_output
                    yield tool_output

        memory_step.tool_calls = [parallel_calls[k] for k in sorted(parallel_calls.keys())]
        memory_step.model_output = memory_step.model_output or ""
        memory_step.observations = memory_step.observations or ""
        for tool_output in [outputs[k] for k in sorted(outputs.keys())]:
            message = f"Tool call {tool_output.id}: calling '{tool_output.tool_call.name}' with arguments: {tool_output.tool_call.arguments}\n"
            memory_step.model_output += message
            memory_step.observations += tool_output.observation + "\n"
        memory_step.model_output = memory_step.model_output.rstrip("\n")
        memory_step.observations = (
            memory_step.observations.rstrip("\n") if memory_step.observations else memory_step.observations
        )

    def _substitute_state_variables(self, arguments: dict[str, str] | str) -> dict[str, Any] | str:
        """Replace string values in arguments with their corresponding state values if they exist."""
        if isinstance(arguments, dict):
            return {
                key: self.state.get(value, value) if isinstance(value, str) else value
                for key, value in arguments.items()
            }
        return arguments

    def execute_tool_call(self, tool_name: str, arguments: dict[str, str] | str) -> Any:
        """
        Execute a tool or managed agent with the provided arguments.

        The arguments are replaced with the actual values from the state if they refer to state variables.

        Args:
            tool_name (`str`): Name of the tool or managed agent to execute.
            arguments (dict[str, str] | str): Arguments passed to the tool call.
        """
        # Check if the tool exists
        available_tools = {**self.tools, **self.managed_agents}
        if tool_name not in available_tools:
            raise AgentToolExecutionError(
                f"Unknown tool {tool_name}, should be one of: {', '.join(available_tools)}.", self.logger
            )

        # Get the tool and substitute state variables in arguments
        tool = available_tools[tool_name]
        arguments = self._substitute_state_variables(arguments)
        is_managed_agent = tool_name in self.managed_agents

        error_msg = validate_tool_arguments(tool, arguments)
        if error_msg:
            raise AgentToolCallError(error_msg, self.logger)

        try:
            # Call tool with appropriate arguments
            if isinstance(arguments, dict):
                return tool(**arguments) if is_managed_agent else tool(**arguments, sanitize_inputs_outputs=True)
            else:
                return tool(arguments) if is_managed_agent else tool(arguments, sanitize_inputs_outputs=True)

        except Exception as e:
            # Handle execution errors
            if is_managed_agent:
                error_msg = (
                    f"Error executing request to team member '{tool_name}' with arguments {str(arguments)}: {e}\n"
                    "Please try again or request to another team member"
                )
            else:
                error_msg = (
                    f"Error executing tool '{tool_name}' with arguments {str(arguments)}: {type(e).__name__}: {e}\n"
                    "Please try again or use another tool"
                )
            raise AgentToolExecutionError(error_msg, self.logger) from e


class CodeAgent(MultiStepAgent):
    """
    In this agent, the tool calls will be formulated by the LLM in code format, then parsed and executed.

    Args:
        tools (`list[Tool]`): [`Tool`]s that the agent can use.
        model (`Model`): Model that will generate the agent's actions.
        prompt_templates ([`~agents.PromptTemplates`], *optional*): Prompt templates.
        additional_authorized_imports (`list[str]`, *optional*): Additional authorized imports for the agent.
        planning_interval (`int`, *optional*): Interval at which the agent will run a planning step.
        executor_type (`Literal["local", "e2b", "docker", "wasm"]`, default `"local"`): Type of code executor.
        executor_kwargs (`dict`, *optional*): Additional arguments to pass to initialize the executor.
        max_print_outputs_length (`int`, *optional*): Maximum length of the print outputs.
        stream_outputs (`bool`, *optional*, default `False`): Whether to stream outputs during execution.
        use_structured_outputs_internally (`bool`, default `False`): Whether to use structured generation at each action step: improves performance for many models.

            <Added version="1.17.0"/>
        grammar (`dict[str, str]`, *optional*): Grammar used to parse the LLM output.
            <Deprecated version="1.17.0">
            Parameter `grammar` is deprecated and will be removed in version 1.20.
            </Deprecated>
        **kwargs: Additional keyword arguments.
    """

    def __init__(
        self,
        tools: list[Tool],
        model: Model,
        prompt_templates: PromptTemplates | None = None,
        additional_authorized_imports: list[str] | None = None,
        planning_interval: int | None = None,
        executor_type: Literal["local", "e2b", "docker", "wasm"] = "local",
        executor_kwargs: dict[str, Any] | None = None,
        max_print_outputs_length: int | None = None,
        stream_outputs: bool = False,
        use_structured_outputs_internally: bool = False,
        grammar: dict[str, str] | None = None,
        **kwargs,
    ):
        self.additional_authorized_imports = additional_authorized_imports if additional_authorized_imports else []
        self.authorized_imports = sorted(set(BASE_BUILTIN_MODULES) | set(self.additional_authorized_imports))
        self.max_print_outputs_length = max_print_outputs_length
        self._use_structured_outputs_internally = use_structured_outputs_internally
        if use_structured_outputs_internally:
            prompt_templates = prompt_templates or yaml.safe_load(
                importlib.resources.files("smolagents.prompts").joinpath("structured_code_agent.yaml").read_text()
            )
        else:
            prompt_templates = prompt_templates or yaml.safe_load(
                importlib.resources.files("smolagents.prompts").joinpath("code_agent.yaml").read_text()
            )
        if grammar and use_structured_outputs_internally:
            raise ValueError("You cannot use 'grammar' and 'use_structured_outputs_internally' at the same time.")
        super().__init__(
            tools=tools,
            model=model,
            prompt_templates=prompt_templates,
            grammar=grammar,
            planning_interval=planning_interval,
            **kwargs,
        )
        self.stream_outputs = stream_outputs
        if self.stream_outputs and not hasattr(self.model, "generate_stream"):
            raise ValueError(
                "`stream_outputs` is set to True, but the model class implements no `generate_stream` method."
            )
        if "*" in self.additional_authorized_imports:
            self.logger.log(
                "Caution: you set an authorization for all imports, meaning your agent can decide to import any package it deems necessary. This might raise issues if the package is not installed in your environment.",
                level=LogLevel.INFO,
            )
        if executor_type not in {"local", "e2b", "docker", "wasm"}:
            raise ValueError(f"Unsupported executor type: {executor_type}")
        self.executor_type = executor_type
        self.executor_kwargs: dict[str, Any] = executor_kwargs or {}
        self.python_executor = self.create_python_executor()

    def __enter__(self):
        return self

    def __exit__(self, exc_type, exc_value, traceback):
        self.cleanup()

    def cleanup(self):
        """Clean up resources used by the agent, such as the remote Python executor."""
        if hasattr(self.python_executor, "cleanup"):
            self.python_executor.cleanup()

    def create_python_executor(self) -> PythonExecutor:
        if self.executor_type == "local":
            return LocalPythonExecutor(
                self.additional_authorized_imports,
                **{"max_print_outputs_length": self.max_print_outputs_length} | self.executor_kwargs,
            )
        else:
            if self.managed_agents:
                raise Exception("Managed agents are not yet supported with remote code execution.")
            remote_executors = {
                "e2b": E2BExecutor,
                "docker": DockerExecutor,
                "wasm": WebAssemblyExecutor,
            }
            return remote_executors[self.executor_type](
                self.additional_authorized_imports, self.logger, **self.executor_kwargs
            )

    def initialize_system_prompt(self) -> str:
        system_prompt = populate_template(
            self.prompt_templates["system_prompt"],
            variables={
                "tools": self.tools,
                "managed_agents": self.managed_agents,
                "authorized_imports": (
                    "You can import from any package you want."
                    if "*" in self.authorized_imports
                    else str(self.authorized_imports)
                ),
                "custom_instructions": self.instructions,
            },
        )
        return system_prompt

    def _step_stream(
        self, memory_step: ActionStep
    ) -> Generator[ChatMessageStreamDelta | ToolCall | ToolOutput | ActionOutput]:
        """
        Perform one step in the ReAct framework: the agent thinks, acts, and observes the result.
        Yields ChatMessageStreamDelta during the run if streaming is enabled.
        At the end, yields either None if the step is not final, or the final answer.
        """
        memory_messages = self.write_memory_to_messages()

        input_messages = memory_messages.copy()
        ### Generate model output ###
        memory_step.model_input_messages = input_messages
        try:
            additional_args: dict[str, Any] = {}
            if self.grammar:
                additional_args["grammar"] = self.grammar
            if self._use_structured_outputs_internally:
                additional_args["response_format"] = CODEAGENT_RESPONSE_FORMAT
            if self.stream_outputs:
                output_stream = self.model.generate_stream(
                    input_messages,
                    stop_sequences=["<end_code>", "Observation:", "Calling tools:"],
                    **additional_args,
                )
                chat_message_stream_deltas: list[ChatMessageStreamDelta] = []
                with Live("", console=self.logger.console, vertical_overflow="visible") as live:
                    for event in output_stream:
                        chat_message_stream_deltas.append(event)
                        live.update(
                            Markdown(agglomerate_stream_deltas(chat_message_stream_deltas).render_as_markdown())
                        )
                        yield event
                chat_message = agglomerate_stream_deltas(chat_message_stream_deltas)
                memory_step.model_output_message = chat_message
                output_text = chat_message.content
            else:
                chat_message: ChatMessage = self.model.generate(
                    input_messages,
                    stop_sequences=["<end_code>", "Observation:", "Calling tools:"],
                    **additional_args,
                )
                memory_step.model_output_message = chat_message
                output_text = chat_message.content
                self.logger.log_markdown(
                    content=output_text,
                    title="Output message of the LLM:",
                    level=LogLevel.DEBUG,
                )

            # This adds <end_code> sequence to the history.
            # This will nudge ulterior LLM calls to finish with <end_code>, thus efficiently stopping generation.
            if output_text and output_text.strip().endswith("```"):
                output_text += "<end_code>"
                memory_step.model_output_message.content = output_text

            memory_step.token_usage = chat_message.token_usage
            memory_step.model_output = output_text
        except Exception as e:
            raise AgentGenerationError(f"Error in generating model output:\n{e}", self.logger) from e

        ### Parse output ###
        try:
            if self._use_structured_outputs_internally:
                code_action = json.loads(output_text)["code"]
                code_action = extract_code_from_text(code_action) or code_action
            else:
                code_action = parse_code_blobs(output_text)
            code_action = fix_final_answer_code(code_action)
            memory_step.code_action = code_action
        except Exception as e:
            error_msg = f"Error in code parsing:\n{e}\nMake sure to provide correct code blobs."
            raise AgentParsingError(error_msg, self.logger)

        tool_call = ToolCall(
            name="python_interpreter",
            arguments=code_action,
            id=f"call_{len(self.memory.steps)}",
        )
        yield tool_call
        memory_step.tool_calls = [tool_call]

        ### Execute action ###
        self.logger.log_code(title="Executing parsed code:", content=code_action, level=LogLevel.INFO)
        try:
            code_output = self.python_executor(code_action)
            execution_outputs_console = []
            if len(code_output.logs) > 0:
                execution_outputs_console += [
                    Text("Execution logs:", style="bold"),
                    Text(code_output.logs),
                ]
            observation = "Execution logs:\n" + code_output.logs
        except Exception as e:
            if hasattr(self.python_executor, "state") and "_print_outputs" in self.python_executor.state:
                execution_logs = str(self.python_executor.state["_print_outputs"])
                if len(execution_logs) > 0:
                    execution_outputs_console = [
                        Text("Execution logs:", style="bold"),
                        Text(execution_logs),
                    ]
                    memory_step.observations = "Execution logs:\n" + execution_logs
                    self.logger.log(Group(*execution_outputs_console), level=LogLevel.INFO)
            error_msg = str(e)
            if "Import of " in error_msg and " is not allowed" in error_msg:
                self.logger.log(
                    "[bold red]Warning to user: Code execution failed due to an unauthorized import - Consider passing said import under `additional_authorized_imports` when initializing your CodeAgent.",
                    level=LogLevel.INFO,
                )
            raise AgentExecutionError(error_msg, self.logger)

        truncated_output = truncate_content(str(code_output.output))
        observation += "Last output from code snippet:\n" + truncated_output
        memory_step.observations = observation

        if not code_output.is_final_answer:
            execution_outputs_console += [
                Text(
                    f"Out: {truncated_output}",
                ),
            ]
        self.logger.log(Group(*execution_outputs_console), level=LogLevel.INFO)
        memory_step.action_output = code_output.output
        yield ActionOutput(output=code_output.output, is_final_answer=code_output.is_final_answer)

    def to_dict(self) -> dict[str, Any]:
        """Convert the agent to a dictionary representation.

        Returns:
            `dict`: Dictionary representation of the agent.
        """
        agent_dict = super().to_dict()
        agent_dict["authorized_imports"] = self.authorized_imports
        agent_dict["executor_type"] = self.executor_type
        agent_dict["executor_kwargs"] = self.executor_kwargs
        agent_dict["max_print_outputs_length"] = self.max_print_outputs_length
        return agent_dict

    @classmethod
    def from_dict(cls, agent_dict: dict[str, Any], **kwargs) -> "CodeAgent":
        """Create CodeAgent from a dictionary representation.

        Args:
            agent_dict (`dict[str, Any]`): Dictionary representation of the agent.
            **kwargs: Additional keyword arguments that will override agent_dict values.

        Returns:
            `CodeAgent`: Instance of the CodeAgent class.
        """
        # Add CodeAgent-specific parameters to kwargs
        code_agent_kwargs = {
            "additional_authorized_imports": agent_dict.get("authorized_imports"),
            "executor_type": agent_dict.get("executor_type"),
            "executor_kwargs": agent_dict.get("executor_kwargs"),
            "max_print_outputs_length": agent_dict.get("max_print_outputs_length"),
        }
        # Filter out None values
        code_agent_kwargs = {k: v for k, v in code_agent_kwargs.items() if v is not None}
        # Update with any additional kwargs
        code_agent_kwargs.update(kwargs)
        # Call the parent class's from_dict method
        return super().from_dict(agent_dict, **code_agent_kwargs)<|MERGE_RESOLUTION|>--- conflicted
+++ resolved
@@ -76,13 +76,8 @@
     LogLevel,
     Monitor,
 )
-<<<<<<< HEAD
 from .remote_executors import DockerExecutor, E2BExecutor, WebAssemblyExecutor
-from .tools import Tool
-=======
-from .remote_executors import DockerExecutor, E2BExecutor
 from .tools import Tool, validate_tool_arguments
->>>>>>> 34e0c52a
 from .utils import (
     AGENT_GRADIO_APP_TEMPLATE,
     AgentError,
