--- conflicted
+++ resolved
@@ -21,13 +21,10 @@
 import logging
 import math
 import re
-<<<<<<< HEAD
+import time
 from abc import ABC, abstractmethod
 from collections.abc import Callable, Generator, Mapping
-=======
-import time
-from collections.abc import Callable, Mapping
->>>>>>> dd494906
+
 from dataclasses import dataclass
 from functools import wraps
 from importlib import import_module
@@ -60,11 +57,9 @@
 DEFAULT_MAX_LEN_OUTPUT = 50000
 MAX_OPERATIONS = 10000000
 MAX_WHILE_ITERATIONS = 1000000
-<<<<<<< HEAD
 ALLOWED_DUNDER_METHODS = ["__init__", "__str__", "__repr__"]
-=======
 DEFAULT_EXECUTION_TIMEOUT = 300  # seconds
->>>>>>> dd494906
+
 
 
 def custom_print(*args):
