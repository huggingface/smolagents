--- conflicted
+++ resolved
@@ -1229,15 +1229,14 @@
         # For loop -> execute the loop
         return evaluate_for(expression, *common_params)
     elif isinstance(expression, ast.FormattedValue):
-<<<<<<< HEAD
         # Formatted value (part of f-string) -> evaluate the content and format it
-        value = evaluate_ast(expression.value, state, static_tools, custom_tools, authorized_imports)
+        value = evaluate_ast(expression.value, *common_params)
         # Get the format spec if it exists
         format_spec = None
         if expression.format_spec:
             format_spec = (
                 "".join(
-                    str(evaluate_ast(v, state, static_tools, custom_tools, authorized_imports))
+                    str(evaluate_ast(v, *common_params))
                     for v in expression.format_spec.values
                 )
                 if isinstance(expression.format_spec, ast.JoinedStr)
@@ -1247,10 +1246,6 @@
         if format_spec is not None:
             return format(value, format_spec)
         return value
-=======
-        # Formatted value (part of f-string) -> evaluate the content and return
-        return evaluate_ast(expression.value, *common_params)
->>>>>>> 1df9dca3
     elif isinstance(expression, ast.If):
         # If -> execute the right branch
         return evaluate_if(expression, *common_params)
