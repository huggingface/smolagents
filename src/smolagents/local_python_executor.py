#!/usr/bin/env python
# coding=utf-8

# Copyright 2024 The HuggingFace Inc. team. All rights reserved.
#
# Licensed under the Apache License, Version 2.0 (the "License");
# you may not use this file except in compliance with the License.
# You may obtain a copy of the License at
#
#     http://www.apache.org/licenses/LICENSE-2.0
#
# Unless required by applicable law or agreed to in writing, software
# distributed under the License is distributed on an "AS IS" BASIS,
# WITHOUT WARRANTIES OR CONDITIONS OF ANY KIND, either express or implied.
# See the License for the specific language governing permissions and
# limitations under the License.
import ast
import builtins
import difflib
import inspect
import logging
import math
import re
from collections.abc import Callable, Mapping
from dataclasses import dataclass
from functools import wraps
from importlib import import_module
<<<<<<< HEAD
from importlib.util import find_spec
from types import ModuleType
from typing import Any, Callable, Dict, List, Optional, Tuple

import numpy as np
import pandas as pd
=======
from types import BuiltinFunctionType, FunctionType, ModuleType
from typing import Any
>>>>>>> 76944e5f

from .tools import Tool
from .utils import BASE_BUILTIN_MODULES, truncate_content


logger = logging.getLogger(__name__)


class InterpreterError(ValueError):
    """
    An error raised when the interpreter cannot evaluate a Python expression, due to syntax error or unsupported
    operations.
    """

    pass


ERRORS = {
    name: getattr(builtins, name)
    for name in dir(builtins)
    if isinstance(getattr(builtins, name), type) and issubclass(getattr(builtins, name), BaseException)
}

DEFAULT_MAX_LEN_OUTPUT = 50000
MAX_OPERATIONS = 10000000
MAX_WHILE_ITERATIONS = 1000000


def custom_print(*args):
    return None


def nodunder_getattr(obj, name, default=None):
    if name.startswith("__") and name.endswith("__"):
        raise InterpreterError(f"Forbidden access to dunder attribute: {name}")
    return getattr(obj, name, default)


BASE_PYTHON_TOOLS = {
    "print": custom_print,
    "isinstance": isinstance,
    "range": range,
    "float": float,
    "int": int,
    "bool": bool,
    "str": str,
    "set": set,
    "list": list,
    "dict": dict,
    "tuple": tuple,
    "round": round,
    "ceil": math.ceil,
    "floor": math.floor,
    "log": math.log,
    "exp": math.exp,
    "sin": math.sin,
    "cos": math.cos,
    "tan": math.tan,
    "asin": math.asin,
    "acos": math.acos,
    "atan": math.atan,
    "atan2": math.atan2,
    "degrees": math.degrees,
    "radians": math.radians,
    "pow": pow,
    "sqrt": math.sqrt,
    "len": len,
    "sum": sum,
    "max": max,
    "min": min,
    "abs": abs,
    "enumerate": enumerate,
    "zip": zip,
    "reversed": reversed,
    "sorted": sorted,
    "all": all,
    "any": any,
    "map": map,
    "filter": filter,
    "ord": ord,
    "chr": chr,
    "next": next,
    "iter": iter,
    "divmod": divmod,
    "callable": callable,
    "getattr": nodunder_getattr,
    "hasattr": hasattr,
    "setattr": setattr,
    "issubclass": issubclass,
    "type": type,
    "complex": complex,
}

# Non-exhaustive list of dangerous modules that should not be imported
DANGEROUS_MODULES = [
    "builtins",
    "io",
    "multiprocessing",
    "os",
    "pathlib",
    "pty",
    "shutil",
    "socket",
    "subprocess",
    "sys",
]

DANGEROUS_FUNCTIONS = [
    "builtins.compile",
    "builtins.eval",
    "builtins.exec",
    "builtins.globals",
    "builtins.locals",
    "builtins.__import__",
    "os.popen",
    "os.system",
    "posix.system",
]


def check_safer_result(result: Any, static_tools: dict[str, Callable] = None, authorized_imports: list[str] = None):
    """
    Checks if a result is safer according to authorized imports and static tools.

    Args:
        result (Any): The result to check.
        static_tools (dict[str, Callable]): Dictionary of static tools.
        authorized_imports (list[str]): List of authorized imports.

    Raises:
        InterpreterError: If the result is not safe
    """
    if isinstance(result, ModuleType):
        if not check_import_authorized(result.__name__, authorized_imports):
            raise InterpreterError(f"Forbidden access to module: {result.__name__}")
    elif isinstance(result, dict) and result.get("__spec__"):
        if not check_import_authorized(result["__name__"], authorized_imports):
            raise InterpreterError(f"Forbidden access to module: {result['__name__']}")
    elif isinstance(result, (FunctionType, BuiltinFunctionType)):
        for qualified_function_name in DANGEROUS_FUNCTIONS:
            module_name, function_name = qualified_function_name.rsplit(".", 1)
            if (
                (static_tools is None or function_name not in static_tools)
                and result.__name__ == function_name
                and result.__module__ == module_name
            ):
                raise InterpreterError(f"Forbidden access to function: {function_name}")


def safer_eval(func: Callable):
    """
    Decorator to enhance the security of an evaluation function by checking its return value.

    Args:
        func (Callable): Evaluation function to be made safer.

    Returns:
        Callable: Safer evaluation function with return value check.
    """

    @wraps(func)
    def _check_return(
        expression,
        state,
        static_tools,
        custom_tools,
        authorized_imports=BASE_BUILTIN_MODULES,
    ):
        result = func(expression, state, static_tools, custom_tools, authorized_imports=authorized_imports)
        check_safer_result(result, static_tools, authorized_imports)
        return result

    return _check_return


def safer_func(
    func: Callable,
    static_tools: dict[str, Callable] = BASE_PYTHON_TOOLS,
    authorized_imports: list[str] = BASE_BUILTIN_MODULES,
):
    """
    Decorator to enhance the security of a function call by checking its return value.

    Args:
        func (Callable): Function to be made safer.
        static_tools (dict[str, Callable]): Dictionary of static tools.
        authorized_imports (list[str]): List of authorized imports.

    Returns:
        Callable: Safer function with return value check.
    """
    # If the function is a type, return it directly without wrapping
    if isinstance(func, type):
        return func

    @wraps(func)
    def _check_return(*args, **kwargs):
        result = func(*args, **kwargs)
        check_safer_result(result, static_tools, authorized_imports)
        return result

    return _check_return


class PrintContainer:
    def __init__(self):
        self.value = ""

    def append(self, text):
        self.value += text
        return self

    def __iadd__(self, other):
        """Implements the += operator"""
        self.value += str(other)
        return self

    def __str__(self):
        """String representation"""
        return self.value

    def __repr__(self):
        """Representation for debugging"""
        return f"PrintContainer({self.value})"

    def __len__(self):
        """Implements len() function support"""
        return len(self.value)


class BreakException(Exception):
    pass


class ContinueException(Exception):
    pass


class ReturnException(Exception):
    def __init__(self, value):
        self.value = value


def get_iterable(obj):
    if isinstance(obj, list):
        return obj
    elif hasattr(obj, "__iter__"):
        return list(obj)
    else:
        raise InterpreterError("Object is not iterable")


def fix_final_answer_code(code: str) -> str:
    """
    Sometimes an LLM can try to assign a variable to final_answer, which would break the final_answer() tool.
    This function fixes this behaviour by replacing variable assignments to final_answer with final_answer_variable,
    while preserving function calls to final_answer().
    """
    # First, find if there's a direct assignment to final_answer
    # Use word boundary and negative lookbehind to ensure it's not an object attribute
    assignment_pattern = r"(?<!\.)(?<!\w)\bfinal_answer\s*="
    if "final_answer(" not in code or not re.search(assignment_pattern, code):
        # If final_answer tool is not called in this blob, then doing the replacement is hazardous because it could false the model's memory for next steps.
        # Let's not modify the code and leave the subsequent assignment error happen.
        return code

    # Pattern for replacing variable assignments
    # Looks for 'final_answer' followed by '=' with optional whitespace
    # Negative lookbehind ensures we don't match object attributes
    assignment_regex = r"(?<!\.)(?<!\w)(\bfinal_answer)(\s*=)"
    code = re.sub(assignment_regex, r"final_answer_variable\2", code)

    # Pattern for replacing variable usage but not function calls
    # Negative lookahead (?!\s*\() ensures we don't match function calls
    # Negative lookbehind (?<!\.|\w) ensures we don't match object methods or other variables
    variable_regex = r"(?<!\.)(?<!\w)(\bfinal_answer\b)(?!\s*\()"
    code = re.sub(variable_regex, "final_answer_variable", code)
    return code


def build_import_tree(authorized_imports: list[str]) -> dict[str, Any]:
    tree = {}
    for import_path in authorized_imports:
        parts = import_path.split(".")
        current = tree
        for part in parts:
            if part not in current:
                current[part] = {}
            current = current[part]
    return tree


def check_import_authorized(import_to_check: str, authorized_imports: list[str]) -> bool:
    current_node = build_import_tree(authorized_imports)
    for part in import_to_check.split("."):
        if "*" in current_node:
            return True
        if part not in current_node:
            return False
        current_node = current_node[part]
    return True


def evaluate_attribute(
    expression: ast.Attribute,
    state: dict[str, Any],
    static_tools: dict[str, Callable],
    custom_tools: dict[str, Callable],
    authorized_imports: list[str],
) -> Any:
    if expression.attr.startswith("__") and expression.attr.endswith("__"):
        raise InterpreterError(f"Forbidden access to dunder attribute: {expression.attr}")
    value = evaluate_ast(expression.value, state, static_tools, custom_tools, authorized_imports)
    return getattr(value, expression.attr)


def evaluate_unaryop(
    expression: ast.UnaryOp,
    state: dict[str, Any],
    static_tools: dict[str, Callable],
    custom_tools: dict[str, Callable],
    authorized_imports: list[str],
) -> Any:
    operand = evaluate_ast(expression.operand, state, static_tools, custom_tools, authorized_imports)
    if isinstance(expression.op, ast.USub):
        return -operand
    elif isinstance(expression.op, ast.UAdd):
        return operand
    elif isinstance(expression.op, ast.Not):
        return not operand
    elif isinstance(expression.op, ast.Invert):
        return ~operand
    else:
        raise InterpreterError(f"Unary operation {expression.op.__class__.__name__} is not supported.")


def evaluate_lambda(
    lambda_expression: ast.Lambda,
    state: dict[str, Any],
    static_tools: dict[str, Callable],
    custom_tools: dict[str, Callable],
    authorized_imports: list[str],
) -> Callable:
    args = [arg.arg for arg in lambda_expression.args.args]

    def lambda_func(*values: Any) -> Any:
        new_state = state.copy()
        for arg, value in zip(args, values):
            new_state[arg] = value
        return evaluate_ast(
            lambda_expression.body,
            new_state,
            static_tools,
            custom_tools,
            authorized_imports,
        )

    return lambda_func


def evaluate_while(
    while_loop: ast.While,
    state: dict[str, Any],
    static_tools: dict[str, Callable],
    custom_tools: dict[str, Callable],
    authorized_imports: list[str],
) -> None:
    iterations = 0
    while evaluate_ast(while_loop.test, state, static_tools, custom_tools, authorized_imports):
        for node in while_loop.body:
            try:
                evaluate_ast(node, state, static_tools, custom_tools, authorized_imports)
            except BreakException:
                return None
            except ContinueException:
                break
        iterations += 1
        if iterations > MAX_WHILE_ITERATIONS:
            raise InterpreterError(f"Maximum number of {MAX_WHILE_ITERATIONS} iterations in While loop exceeded")
    return None


def create_function(
    func_def: ast.FunctionDef,
    state: dict[str, Any],
    static_tools: dict[str, Callable],
    custom_tools: dict[str, Callable],
    authorized_imports: list[str],
) -> Callable:
    source_code = ast.unparse(func_def)

    def new_func(*args: Any, **kwargs: Any) -> Any:
        func_state = state.copy()
        arg_names = [arg.arg for arg in func_def.args.args]
        default_values = [
            evaluate_ast(d, state, static_tools, custom_tools, authorized_imports) for d in func_def.args.defaults
        ]

        # Apply default values
        defaults = dict(zip(arg_names[-len(default_values) :], default_values))

        # Set positional arguments
        for name, value in zip(arg_names, args):
            func_state[name] = value

        # Set keyword arguments
        for name, value in kwargs.items():
            func_state[name] = value

        # Handle variable arguments
        if func_def.args.vararg:
            vararg_name = func_def.args.vararg.arg
            func_state[vararg_name] = args

        if func_def.args.kwarg:
            kwarg_name = func_def.args.kwarg.arg
            func_state[kwarg_name] = kwargs

        # Set default values for arguments that were not provided
        for name, value in defaults.items():
            if name not in func_state:
                func_state[name] = value

        # Update function state with self and __class__
        if func_def.args.args and func_def.args.args[0].arg == "self":
            if args:
                func_state["self"] = args[0]
                func_state["__class__"] = args[0].__class__

        result = None
        try:
            for stmt in func_def.body:
                result = evaluate_ast(stmt, func_state, static_tools, custom_tools, authorized_imports)
        except ReturnException as e:
            result = e.value

        if func_def.name == "__init__":
            return None

        return result

    # Store original AST, source code, and name
    new_func.__ast__ = func_def
    new_func.__source__ = source_code
    new_func.__name__ = func_def.name

    return new_func


def evaluate_function_def(
    func_def: ast.FunctionDef,
    state: dict[str, Any],
    static_tools: dict[str, Callable],
    custom_tools: dict[str, Callable],
    authorized_imports: list[str],
) -> Callable:
    custom_tools[func_def.name] = create_function(func_def, state, static_tools, custom_tools, authorized_imports)
    return custom_tools[func_def.name]


def evaluate_class_def(
    class_def: ast.ClassDef,
    state: dict[str, Any],
    static_tools: dict[str, Callable],
    custom_tools: dict[str, Callable],
    authorized_imports: list[str],
) -> type:
    class_name = class_def.name
    bases = [evaluate_ast(base, state, static_tools, custom_tools, authorized_imports) for base in class_def.bases]
    class_dict = {}

    for stmt in class_def.body:
        if isinstance(stmt, ast.FunctionDef):
            class_dict[stmt.name] = evaluate_ast(stmt, state, static_tools, custom_tools, authorized_imports)
        elif isinstance(stmt, ast.AnnAssign):
            if stmt.value:
                value = evaluate_ast(stmt.value, state, static_tools, custom_tools, authorized_imports)
            target = stmt.target
            # Handle target types for annotation
            if isinstance(target, ast.Name):
                # Simple variable annotation like "x: int"
                annotation = evaluate_ast(stmt.annotation, state, static_tools, custom_tools, authorized_imports)
                class_dict.setdefault("__annotations__", {})[target.id] = annotation
                # Assign value if provided
                if stmt.value:
                    class_dict[target.id] = value
            elif isinstance(target, ast.Attribute):
                # Attribute annotation like "obj.attr: int"
                obj = evaluate_ast(target.value, class_dict, static_tools, custom_tools, authorized_imports)
                # If there's a value assignment, set the attribute
                if stmt.value:
                    setattr(obj, target.attr, value)
            elif isinstance(target, ast.Subscript):
                # Subscript annotation like "dict[key]: int"
                container = evaluate_ast(target.value, class_dict, static_tools, custom_tools, authorized_imports)
                index = evaluate_ast(target.slice, state, static_tools, custom_tools, authorized_imports)
                # If there's a value assignment, set the item
                if stmt.value:
                    container[index] = value
            else:
                raise InterpreterError(f"Unsupported AnnAssign target in class body: {type(target).__name__}")
        elif isinstance(stmt, ast.Assign):
            value = evaluate_ast(stmt.value, state, static_tools, custom_tools, authorized_imports)
            for target in stmt.targets:
                if isinstance(target, ast.Name):
                    class_dict[target.id] = value
                elif isinstance(target, ast.Attribute):
                    obj = evaluate_ast(target.value, class_dict, static_tools, custom_tools, authorized_imports)
                    setattr(obj, target.attr, value)
        elif isinstance(stmt, ast.Pass):
            pass
        elif (
            isinstance(stmt, ast.Expr)
            and stmt == class_def.body[0]
            and isinstance(stmt.value, ast.Constant)
            and isinstance(stmt.value.value, str)
        ):
            # Check if it is a docstring: first statement in class body which is a string literal expression
            class_dict["__doc__"] = stmt.value.value
        else:
            raise InterpreterError(f"Unsupported statement in class body: {stmt.__class__.__name__}")

    new_class = type(class_name, tuple(bases), class_dict)
    state[class_name] = new_class
    return new_class


def evaluate_annassign(
    annassign: ast.AnnAssign,
    state: dict[str, Any],
    static_tools: dict[str, Callable],
    custom_tools: dict[str, Callable],
    authorized_imports: list[str],
) -> Any:
    # If there's a value to assign, evaluate it
    if annassign.value:
        value = evaluate_ast(annassign.value, state, static_tools, custom_tools, authorized_imports)
        # Set the value for the target
        set_value(annassign.target, value, state, static_tools, custom_tools, authorized_imports)
        return value
    # For declarations without values (x: int), just return None
    return None


def evaluate_augassign(
    expression: ast.AugAssign,
    state: dict[str, Any],
    static_tools: dict[str, Callable],
    custom_tools: dict[str, Callable],
    authorized_imports: list[str],
) -> Any:
    def get_current_value(target: ast.AST) -> Any:
        if isinstance(target, ast.Name):
            return state.get(target.id, 0)
        elif isinstance(target, ast.Subscript):
            obj = evaluate_ast(target.value, state, static_tools, custom_tools, authorized_imports)
            key = evaluate_ast(target.slice, state, static_tools, custom_tools, authorized_imports)
            return obj[key]
        elif isinstance(target, ast.Attribute):
            obj = evaluate_ast(target.value, state, static_tools, custom_tools, authorized_imports)
            return getattr(obj, target.attr)
        elif isinstance(target, ast.Tuple):
            return tuple(get_current_value(elt) for elt in target.elts)
        elif isinstance(target, ast.List):
            return [get_current_value(elt) for elt in target.elts]
        else:
            raise InterpreterError("AugAssign not supported for {type(target)} targets.")

    current_value = get_current_value(expression.target)
    value_to_add = evaluate_ast(expression.value, state, static_tools, custom_tools, authorized_imports)

    if isinstance(expression.op, ast.Add):
        if isinstance(current_value, list):
            if not isinstance(value_to_add, list):
                raise InterpreterError(f"Cannot add non-list value {value_to_add} to a list.")
            current_value += value_to_add
        else:
            current_value += value_to_add
    elif isinstance(expression.op, ast.Sub):
        current_value -= value_to_add
    elif isinstance(expression.op, ast.Mult):
        current_value *= value_to_add
    elif isinstance(expression.op, ast.Div):
        current_value /= value_to_add
    elif isinstance(expression.op, ast.Mod):
        current_value %= value_to_add
    elif isinstance(expression.op, ast.Pow):
        current_value **= value_to_add
    elif isinstance(expression.op, ast.FloorDiv):
        current_value //= value_to_add
    elif isinstance(expression.op, ast.BitAnd):
        current_value &= value_to_add
    elif isinstance(expression.op, ast.BitOr):
        current_value |= value_to_add
    elif isinstance(expression.op, ast.BitXor):
        current_value ^= value_to_add
    elif isinstance(expression.op, ast.LShift):
        current_value <<= value_to_add
    elif isinstance(expression.op, ast.RShift):
        current_value >>= value_to_add
    else:
        raise InterpreterError(f"Operation {type(expression.op).__name__} is not supported.")

    # Update the state: current_value has been updated in-place
    set_value(
        expression.target,
        current_value,
        state,
        static_tools,
        custom_tools,
        authorized_imports,
    )

    return current_value


def evaluate_boolop(
    node: ast.BoolOp,
    state: dict[str, Any],
    static_tools: dict[str, Callable],
    custom_tools: dict[str, Callable],
    authorized_imports: list[str],
) -> Any:
    # Determine which value should trigger short-circuit based on operation type:
    # - 'and' returns the first falsy value encountered (or the last value if all are truthy)
    # - 'or' returns the first truthy value encountered (or the last value if all are falsy)
    is_short_circuit_value = (lambda x: not x) if isinstance(node.op, ast.And) else (lambda x: bool(x))
    for value in node.values:
        result = evaluate_ast(value, state, static_tools, custom_tools, authorized_imports)
        # Short-circuit: return immediately if the condition is met
        if is_short_circuit_value(result):
            return result
    # If no short-circuit occurred, return the last evaluated value
    return result


def evaluate_binop(
    binop: ast.BinOp,
    state: dict[str, Any],
    static_tools: dict[str, Callable],
    custom_tools: dict[str, Callable],
    authorized_imports: list[str],
) -> Any:
    # Recursively evaluate the left and right operands
    left_val = evaluate_ast(binop.left, state, static_tools, custom_tools, authorized_imports)
    right_val = evaluate_ast(binop.right, state, static_tools, custom_tools, authorized_imports)

    # Determine the operation based on the type of the operator in the BinOp
    if isinstance(binop.op, ast.Add):
        return left_val + right_val
    elif isinstance(binop.op, ast.Sub):
        return left_val - right_val
    elif isinstance(binop.op, ast.Mult):
        return left_val * right_val
    elif isinstance(binop.op, ast.Div):
        return left_val / right_val
    elif isinstance(binop.op, ast.Mod):
        return left_val % right_val
    elif isinstance(binop.op, ast.Pow):
        return left_val**right_val
    elif isinstance(binop.op, ast.FloorDiv):
        return left_val // right_val
    elif isinstance(binop.op, ast.BitAnd):
        return left_val & right_val
    elif isinstance(binop.op, ast.BitOr):
        return left_val | right_val
    elif isinstance(binop.op, ast.BitXor):
        return left_val ^ right_val
    elif isinstance(binop.op, ast.LShift):
        return left_val << right_val
    elif isinstance(binop.op, ast.RShift):
        return left_val >> right_val
    else:
        raise NotImplementedError(f"Binary operation {type(binop.op).__name__} is not implemented.")


def evaluate_assign(
    assign: ast.Assign,
    state: dict[str, Any],
    static_tools: dict[str, Callable],
    custom_tools: dict[str, Callable],
    authorized_imports: list[str],
) -> Any:
    result = evaluate_ast(assign.value, state, static_tools, custom_tools, authorized_imports)
    if len(assign.targets) == 1:
        target = assign.targets[0]
        set_value(target, result, state, static_tools, custom_tools, authorized_imports)
    else:
        expanded_values = []
        for tgt in assign.targets:
            if isinstance(tgt, ast.Starred):
                expanded_values.extend(result)
            else:
                expanded_values.append(result)

        for tgt, val in zip(assign.targets, expanded_values):
            set_value(tgt, val, state, static_tools, custom_tools, authorized_imports)
    return result


def set_value(
    target: ast.AST,
    value: Any,
    state: dict[str, Any],
    static_tools: dict[str, Callable],
    custom_tools: dict[str, Callable],
    authorized_imports: list[str],
) -> None:
    if isinstance(target, ast.Name):
        if target.id in static_tools:
            raise InterpreterError(f"Cannot assign to name '{target.id}': doing this would erase the existing tool!")
        state[target.id] = value
    elif isinstance(target, ast.Tuple):
        if not isinstance(value, tuple):
            if hasattr(value, "__iter__") and not isinstance(value, (str, bytes)):
                value = tuple(value)
            else:
                raise InterpreterError("Cannot unpack non-tuple value")
        if len(target.elts) != len(value):
            raise InterpreterError("Cannot unpack tuple of wrong size")
        for i, elem in enumerate(target.elts):
            set_value(elem, value[i], state, static_tools, custom_tools, authorized_imports)
    elif isinstance(target, ast.Subscript):
        obj = evaluate_ast(target.value, state, static_tools, custom_tools, authorized_imports)
        key = evaluate_ast(target.slice, state, static_tools, custom_tools, authorized_imports)
        obj[key] = value
    elif isinstance(target, ast.Attribute):
        obj = evaluate_ast(target.value, state, static_tools, custom_tools, authorized_imports)
        setattr(obj, target.attr, value)


def evaluate_call(
    call: ast.Call,
    state: dict[str, Any],
    static_tools: dict[str, Callable],
    custom_tools: dict[str, Callable],
    authorized_imports: list[str],
) -> Any:
    if not isinstance(call.func, (ast.Call, ast.Lambda, ast.Attribute, ast.Name, ast.Subscript)):
        raise InterpreterError(f"This is not a correct function: {call.func}).")

    func, func_name = None, None

    if isinstance(call.func, ast.Call):
        func = evaluate_ast(call.func, state, static_tools, custom_tools, authorized_imports)
    elif isinstance(call.func, ast.Lambda):
        func = evaluate_ast(call.func, state, static_tools, custom_tools, authorized_imports)
    elif isinstance(call.func, ast.Attribute):
        obj = evaluate_ast(call.func.value, state, static_tools, custom_tools, authorized_imports)
        func_name = call.func.attr
        if not hasattr(obj, func_name):
            raise InterpreterError(f"Object {obj} has no attribute {func_name}")
        func = getattr(obj, func_name)
    elif isinstance(call.func, ast.Name):
        func_name = call.func.id
        if func_name in state:
            func = state[func_name]
        elif func_name in static_tools:
            func = static_tools[func_name]
        elif func_name in custom_tools:
            func = custom_tools[func_name]
        elif func_name in ERRORS:
            func = ERRORS[func_name]
        else:
            raise InterpreterError(
                f"Forbidden function evaluation: '{call.func.id}' is not among the explicitly allowed tools or defined/imported in the preceding code"
            )
    elif isinstance(call.func, ast.Subscript):
        func = evaluate_ast(call.func, state, static_tools, custom_tools, authorized_imports)
        if not callable(func):
            raise InterpreterError(f"This is not a correct function: {call.func}).")
        func_name = None

    args = []
    for arg in call.args:
        if isinstance(arg, ast.Starred):
            args.extend(evaluate_ast(arg.value, state, static_tools, custom_tools, authorized_imports))
        else:
            args.append(evaluate_ast(arg, state, static_tools, custom_tools, authorized_imports))

    kwargs = {
        keyword.arg: evaluate_ast(keyword.value, state, static_tools, custom_tools, authorized_imports)
        for keyword in call.keywords
    }

    if func_name == "super":
        if not args:
            if "__class__" in state and "self" in state:
                return super(state["__class__"], state["self"])
            else:
                raise InterpreterError("super() needs at least one argument")
        cls = args[0]
        if not isinstance(cls, type):
            raise InterpreterError("super() argument 1 must be type")
        if len(args) == 1:
            return super(cls)
        elif len(args) == 2:
            instance = args[1]
            return super(cls, instance)
        else:
            raise InterpreterError("super() takes at most 2 arguments")
    elif func_name == "print":
        state["_print_outputs"] += " ".join(map(str, args)) + "\n"
        return None
    else:  # Assume it's a callable object
        if (inspect.getmodule(func) == builtins) and inspect.isbuiltin(func) and (func not in static_tools.values()):
            raise InterpreterError(
                f"Invoking a builtin function that has not been explicitly added as a tool is not allowed ({func_name})."
            )
        return func(*args, **kwargs)


def evaluate_subscript(
    subscript: ast.Subscript,
    state: dict[str, Any],
    static_tools: dict[str, Callable],
    custom_tools: dict[str, Callable],
    authorized_imports: list[str],
) -> Any:
    index = evaluate_ast(subscript.slice, state, static_tools, custom_tools, authorized_imports)
    value = evaluate_ast(subscript.value, state, static_tools, custom_tools, authorized_imports)
    try:
        return value[index]
    except (KeyError, IndexError, TypeError) as e:
        error_message = f"Could not index {value} with '{index}': {type(e).__name__}: {e}"
        if isinstance(index, str) and isinstance(value, Mapping):
            close_matches = difflib.get_close_matches(index, list(value.keys()))
            if len(close_matches) > 0:
                error_message += f". Maybe you meant one of these indexes instead: {str(close_matches)}"
        raise InterpreterError(error_message) from e


def evaluate_name(
    name: ast.Name,
    state: dict[str, Any],
    static_tools: dict[str, Callable],
    custom_tools: dict[str, Callable],
    authorized_imports: list[str],
) -> Any:
    if name.id in state:
        return state[name.id]
    elif name.id in static_tools:
        return safer_func(static_tools[name.id], static_tools=static_tools, authorized_imports=authorized_imports)
    elif name.id in custom_tools:
        return custom_tools[name.id]
    elif name.id in ERRORS:
        return ERRORS[name.id]
    close_matches = difflib.get_close_matches(name.id, list(state.keys()))
    if len(close_matches) > 0:
        return state[close_matches[0]]
    raise InterpreterError(f"The variable `{name.id}` is not defined.")


def evaluate_condition(
    condition: ast.Compare,
    state: dict[str, Any],
    static_tools: dict[str, Callable],
    custom_tools: dict[str, Callable],
    authorized_imports: list[str],
) -> bool | object:
    result = True
    left = evaluate_ast(condition.left, state, static_tools, custom_tools, authorized_imports)
    for i, (op, comparator) in enumerate(zip(condition.ops, condition.comparators)):
        op = type(op)
        right = evaluate_ast(comparator, state, static_tools, custom_tools, authorized_imports)
        if op == ast.Eq:
            current_result = left == right
        elif op == ast.NotEq:
            current_result = left != right
        elif op == ast.Lt:
            current_result = left < right
        elif op == ast.LtE:
            current_result = left <= right
        elif op == ast.Gt:
            current_result = left > right
        elif op == ast.GtE:
            current_result = left >= right
        elif op == ast.Is:
            current_result = left is right
        elif op == ast.IsNot:
            current_result = left is not right
        elif op == ast.In:
            current_result = left in right
        elif op == ast.NotIn:
            current_result = left not in right
        else:
            raise InterpreterError(f"Unsupported comparison operator: {op}")

        if current_result is False:
            return False
        result = current_result if i == 0 else (result and current_result)
        left = right
    return result


def evaluate_if(
    if_statement: ast.If,
    state: dict[str, Any],
    static_tools: dict[str, Callable],
    custom_tools: dict[str, Callable],
    authorized_imports: list[str],
) -> Any:
    result = None
    test_result = evaluate_ast(if_statement.test, state, static_tools, custom_tools, authorized_imports)
    if test_result:
        for line in if_statement.body:
            line_result = evaluate_ast(line, state, static_tools, custom_tools, authorized_imports)
            if line_result is not None:
                result = line_result
    else:
        for line in if_statement.orelse:
            line_result = evaluate_ast(line, state, static_tools, custom_tools, authorized_imports)
            if line_result is not None:
                result = line_result
    return result


def evaluate_for(
    for_loop: ast.For,
    state: dict[str, Any],
    static_tools: dict[str, Callable],
    custom_tools: dict[str, Callable],
    authorized_imports: list[str],
) -> Any:
    result = None
    iterator = evaluate_ast(for_loop.iter, state, static_tools, custom_tools, authorized_imports)
    for counter in iterator:
        set_value(
            for_loop.target,
            counter,
            state,
            static_tools,
            custom_tools,
            authorized_imports,
        )
        for node in for_loop.body:
            try:
                line_result = evaluate_ast(node, state, static_tools, custom_tools, authorized_imports)
                if line_result is not None:
                    result = line_result
            except BreakException:
                break
            except ContinueException:
                continue
        else:
            continue
        break
    return result


def evaluate_listcomp(
    listcomp: ast.ListComp,
    state: dict[str, Any],
    static_tools: dict[str, Callable],
    custom_tools: dict[str, Callable],
    authorized_imports: list[str],
) -> list[Any]:
    def inner_evaluate(generators: list[ast.comprehension], index: int, current_state: dict[str, Any]) -> list[Any]:
        if index >= len(generators):
            return [
                evaluate_ast(
                    listcomp.elt,
                    current_state,
                    static_tools,
                    custom_tools,
                    authorized_imports,
                )
            ]
        generator = generators[index]
        iter_value = evaluate_ast(
            generator.iter,
            current_state,
            static_tools,
            custom_tools,
            authorized_imports,
        )
        result = []
        for value in iter_value:
            new_state = current_state.copy()
            if isinstance(generator.target, ast.Tuple):
                for idx, elem in enumerate(generator.target.elts):
                    new_state[elem.id] = value[idx]
            else:
                new_state[generator.target.id] = value
            if all(
                evaluate_ast(if_clause, new_state, static_tools, custom_tools, authorized_imports)
                for if_clause in generator.ifs
            ):
                result.extend(inner_evaluate(generators, index + 1, new_state))
        return result

    return inner_evaluate(listcomp.generators, 0, state)


def evaluate_setcomp(
    setcomp: ast.SetComp,
    state: dict[str, Any],
    static_tools: dict[str, Callable],
    custom_tools: dict[str, Callable],
    authorized_imports: list[str],
) -> set[Any]:
    result = set()
    for gen in setcomp.generators:
        iter_value = evaluate_ast(gen.iter, state, static_tools, custom_tools, authorized_imports)
        for value in iter_value:
            new_state = state.copy()
            set_value(
                gen.target,
                value,
                new_state,
                static_tools,
                custom_tools,
                authorized_imports,
            )
            if all(
                evaluate_ast(if_clause, new_state, static_tools, custom_tools, authorized_imports)
                for if_clause in gen.ifs
            ):
                element = evaluate_ast(
                    setcomp.elt,
                    new_state,
                    static_tools,
                    custom_tools,
                    authorized_imports,
                )
                result.add(element)
    return result


def evaluate_try(
    try_node: ast.Try,
    state: dict[str, Any],
    static_tools: dict[str, Callable],
    custom_tools: dict[str, Callable],
    authorized_imports: list[str],
) -> None:
    try:
        for stmt in try_node.body:
            evaluate_ast(stmt, state, static_tools, custom_tools, authorized_imports)
    except Exception as e:
        matched = False
        for handler in try_node.handlers:
            if handler.type is None or isinstance(
                e,
                evaluate_ast(handler.type, state, static_tools, custom_tools, authorized_imports),
            ):
                matched = True
                if handler.name:
                    state[handler.name] = e
                for stmt in handler.body:
                    evaluate_ast(stmt, state, static_tools, custom_tools, authorized_imports)
                break
        if not matched:
            raise e
    else:
        if try_node.orelse:
            for stmt in try_node.orelse:
                evaluate_ast(stmt, state, static_tools, custom_tools, authorized_imports)
    finally:
        if try_node.finalbody:
            for stmt in try_node.finalbody:
                evaluate_ast(stmt, state, static_tools, custom_tools, authorized_imports)


def evaluate_raise(
    raise_node: ast.Raise,
    state: dict[str, Any],
    static_tools: dict[str, Callable],
    custom_tools: dict[str, Callable],
    authorized_imports: list[str],
) -> None:
    if raise_node.exc is not None:
        exc = evaluate_ast(raise_node.exc, state, static_tools, custom_tools, authorized_imports)
    else:
        exc = None
    if raise_node.cause is not None:
        cause = evaluate_ast(raise_node.cause, state, static_tools, custom_tools, authorized_imports)
    else:
        cause = None
    if exc is not None:
        if cause is not None:
            raise exc from cause
        else:
            raise exc
    else:
        raise InterpreterError("Re-raise is not supported without an active exception")


def evaluate_assert(
    assert_node: ast.Assert,
    state: dict[str, Any],
    static_tools: dict[str, Callable],
    custom_tools: dict[str, Callable],
    authorized_imports: list[str],
) -> None:
    test_result = evaluate_ast(assert_node.test, state, static_tools, custom_tools, authorized_imports)
    if not test_result:
        if assert_node.msg:
            msg = evaluate_ast(assert_node.msg, state, static_tools, custom_tools, authorized_imports)
            raise AssertionError(msg)
        else:
            # Include the failing condition in the assertion message
            test_code = ast.unparse(assert_node.test)
            raise AssertionError(f"Assertion failed: {test_code}")


def evaluate_with(
    with_node: ast.With,
    state: dict[str, Any],
    static_tools: dict[str, Callable],
    custom_tools: dict[str, Callable],
    authorized_imports: list[str],
) -> None:
    contexts = []
    for item in with_node.items:
        context_expr = evaluate_ast(item.context_expr, state, static_tools, custom_tools, authorized_imports)
        if item.optional_vars:
            state[item.optional_vars.id] = context_expr.__enter__()
            contexts.append(state[item.optional_vars.id])
        else:
            context_var = context_expr.__enter__()
            contexts.append(context_var)

    try:
        for stmt in with_node.body:
            evaluate_ast(stmt, state, static_tools, custom_tools, authorized_imports)
    except Exception as e:
        for context in reversed(contexts):
            context.__exit__(type(e), e, e.__traceback__)
        raise
    else:
        for context in reversed(contexts):
            context.__exit__(None, None, None)


def get_safe_module(raw_module, authorized_imports, visited=None):
    """Creates a safe copy of a module or returns the original if it's a function"""
    # If it's a function or non-module object, return it directly
    if not isinstance(raw_module, ModuleType):
        return raw_module

    # Handle circular references: Initialize visited set for the first call
    if visited is None:
        visited = set()

    module_id = id(raw_module)
    if module_id in visited:
        return raw_module  # Return original for circular refs

    visited.add(module_id)

    # Create new module for actual modules
    safe_module = ModuleType(raw_module.__name__)

    # Copy all attributes by reference, recursively checking modules
    for attr_name in dir(raw_module):
        try:
            attr_value = getattr(raw_module, attr_name)
        except (ImportError, AttributeError) as e:
            # lazy / dynamic loading module -> INFO log and skip
            logger.info(
                f"Skipping import error while copying {raw_module.__name__}.{attr_name}: {type(e).__name__} - {e}"
            )
            continue
        # Recursively process nested modules, passing visited set
        if isinstance(attr_value, ModuleType):
            attr_value = get_safe_module(attr_value, authorized_imports, visited=visited)

        setattr(safe_module, attr_name, attr_value)

    return safe_module


def evaluate_import(expression, state, authorized_imports):
    if isinstance(expression, ast.Import):
        for alias in expression.names:
            if check_import_authorized(alias.name, authorized_imports):
                raw_module = import_module(alias.name)
                state[alias.asname or alias.name] = get_safe_module(raw_module, authorized_imports)
            else:
                raise InterpreterError(
                    f"Import of {alias.name} is not allowed. Authorized imports are: {str(authorized_imports)}"
                )
        return None
    elif isinstance(expression, ast.ImportFrom):
        if check_import_authorized(expression.module, authorized_imports):
            raw_module = __import__(expression.module, fromlist=[alias.name for alias in expression.names])
            module = get_safe_module(raw_module, authorized_imports)
            if expression.names[0].name == "*":  # Handle "from module import *"
                if hasattr(module, "__all__"):  # If module has __all__, import only those names
                    for name in module.__all__:
                        state[name] = getattr(module, name)
                else:  # If no __all__, import all public names (those not starting with '_')
                    for name in dir(module):
                        if not name.startswith("_"):
                            state[name] = getattr(module, name)
            else:  # regular from imports
                for alias in expression.names:
                    if hasattr(module, alias.name):
                        state[alias.asname or alias.name] = getattr(module, alias.name)
                    else:
                        raise InterpreterError(f"Module {expression.module} has no attribute {alias.name}")
        else:
            raise InterpreterError(
                f"Import from {expression.module} is not allowed. Authorized imports are: {str(authorized_imports)}"
            )
        return None


def evaluate_dictcomp(
    dictcomp: ast.DictComp,
    state: dict[str, Any],
    static_tools: dict[str, Callable],
    custom_tools: dict[str, Callable],
    authorized_imports: list[str],
) -> dict[Any, Any]:
    result = {}
    for gen in dictcomp.generators:
        iter_value = evaluate_ast(gen.iter, state, static_tools, custom_tools, authorized_imports)
        for value in iter_value:
            new_state = state.copy()
            set_value(
                gen.target,
                value,
                new_state,
                static_tools,
                custom_tools,
                authorized_imports,
            )
            if all(
                evaluate_ast(if_clause, new_state, static_tools, custom_tools, authorized_imports)
                for if_clause in gen.ifs
            ):
                key = evaluate_ast(
                    dictcomp.key,
                    new_state,
                    static_tools,
                    custom_tools,
                    authorized_imports,
                )
                val = evaluate_ast(
                    dictcomp.value,
                    new_state,
                    static_tools,
                    custom_tools,
                    authorized_imports,
                )
                result[key] = val
    return result


def evaluate_delete(
    delete_node: ast.Delete,
    state: dict[str, Any],
    static_tools: dict[str, Callable],
    custom_tools: dict[str, Callable],
    authorized_imports: list[str],
) -> None:
    """
    Evaluate a delete statement (del x, del x[y]).

    Args:
        delete_node: The AST Delete node to evaluate
        state: The current state dictionary
        static_tools: Dictionary of static tools
        custom_tools: Dictionary of custom tools
        authorized_imports: List of authorized imports
    """
    for target in delete_node.targets:
        if isinstance(target, ast.Name):
            # Handle simple variable deletion (del x)
            if target.id in state:
                del state[target.id]
            else:
                raise InterpreterError(f"Cannot delete name '{target.id}': name is not defined")
        elif isinstance(target, ast.Subscript):
            # Handle index/key deletion (del x[y])
            obj = evaluate_ast(target.value, state, static_tools, custom_tools, authorized_imports)
            index = evaluate_ast(target.slice, state, static_tools, custom_tools, authorized_imports)
            try:
                del obj[index]
            except (TypeError, KeyError, IndexError) as e:
                raise InterpreterError(f"Cannot delete index/key: {str(e)}")
        else:
            raise InterpreterError(f"Deletion of {type(target).__name__} targets is not supported")


@safer_eval
def evaluate_ast(
    expression: ast.AST,
    state: dict[str, Any],
    static_tools: dict[str, Callable],
    custom_tools: dict[str, Callable],
    authorized_imports: list[str] = BASE_BUILTIN_MODULES,
):
    """
    Evaluate an abstract syntax tree using the content of the variables stored in a state and only evaluating a given
    set of functions.

    This function will recurse through the nodes of the tree provided.

    Args:
        expression (`ast.AST`):
            The code to evaluate, as an abstract syntax tree.
        state (`Dict[str, Any]`):
            A dictionary mapping variable names to values. The `state` is updated if need be when the evaluation
            encounters assignments.
        static_tools (`Dict[str, Callable]`):
            Functions that may be called during the evaluation. Trying to change one of these static_tools will raise an error.
        custom_tools (`Dict[str, Callable]`):
            Functions that may be called during the evaluation. These custom_tools can be overwritten.
        authorized_imports (`List[str]`):
            The list of modules that can be imported by the code. By default, only a few safe modules are allowed.
            If it contains "*", it will authorize any import. Use this at your own risk!
    """
    if state.setdefault("_operations_count", {"counter": 0})["counter"] >= MAX_OPERATIONS:
        raise InterpreterError(
            f"Reached the max number of operations of {MAX_OPERATIONS}. Maybe there is an infinite loop somewhere in the code, or you're just asking too many calculations."
        )
    state["_operations_count"]["counter"] += 1
    common_params = (state, static_tools, custom_tools, authorized_imports)
    if isinstance(expression, ast.Assign):
        # Assignment -> we evaluate the assignment which should update the state
        # We return the variable assigned as it may be used to determine the final result.
        return evaluate_assign(expression, *common_params)
    elif isinstance(expression, ast.AnnAssign):
        return evaluate_annassign(expression, *common_params)
    elif isinstance(expression, ast.AugAssign):
        return evaluate_augassign(expression, *common_params)
    elif isinstance(expression, ast.Call):
        # Function call -> we return the value of the function call
        return evaluate_call(expression, *common_params)
    elif isinstance(expression, ast.Constant):
        # Constant -> just return the value
        return expression.value
    elif isinstance(expression, ast.Tuple):
        return tuple((evaluate_ast(elt, *common_params) for elt in expression.elts))
    elif isinstance(expression, (ast.ListComp, ast.GeneratorExp)):
        return evaluate_listcomp(expression, *common_params)
    elif isinstance(expression, ast.DictComp):
        return evaluate_dictcomp(expression, *common_params)
    elif isinstance(expression, ast.SetComp):
        return evaluate_setcomp(expression, *common_params)
    elif isinstance(expression, ast.UnaryOp):
        return evaluate_unaryop(expression, *common_params)
    elif isinstance(expression, ast.Starred):
        return evaluate_ast(expression.value, *common_params)
    elif isinstance(expression, ast.BoolOp):
        # Boolean operation -> evaluate the operation
        return evaluate_boolop(expression, *common_params)
    elif isinstance(expression, ast.Break):
        raise BreakException()
    elif isinstance(expression, ast.Continue):
        raise ContinueException()
    elif isinstance(expression, ast.BinOp):
        # Binary operation -> execute operation
        return evaluate_binop(expression, *common_params)
    elif isinstance(expression, ast.Compare):
        # Comparison -> evaluate the comparison
        return evaluate_condition(expression, *common_params)
    elif isinstance(expression, ast.Lambda):
        return evaluate_lambda(expression, *common_params)
    elif isinstance(expression, ast.FunctionDef):
        return evaluate_function_def(expression, *common_params)
    elif isinstance(expression, ast.Dict):
        # Dict -> evaluate all keys and values
        keys = (evaluate_ast(k, *common_params) for k in expression.keys)
        values = (evaluate_ast(v, *common_params) for v in expression.values)
        return dict(zip(keys, values))
    elif isinstance(expression, ast.Expr):
        # Expression -> evaluate the content
        return evaluate_ast(expression.value, *common_params)
    elif isinstance(expression, ast.For):
        # For loop -> execute the loop
        return evaluate_for(expression, *common_params)
    elif isinstance(expression, ast.FormattedValue):
        # Formatted value (part of f-string) -> evaluate the content and format it
        value = evaluate_ast(expression.value, *common_params)
        # Early return if no format spec
        if not expression.format_spec:
            return value
        # Apply format specification
        format_spec = evaluate_ast(expression.format_spec, *common_params)
        return format(value, format_spec)
    elif isinstance(expression, ast.If):
        # If -> execute the right branch
        return evaluate_if(expression, *common_params)
    elif hasattr(ast, "Index") and isinstance(expression, ast.Index):
        return evaluate_ast(expression.value, *common_params)
    elif isinstance(expression, ast.JoinedStr):
        return "".join([str(evaluate_ast(v, *common_params)) for v in expression.values])
    elif isinstance(expression, ast.List):
        # List -> evaluate all elements
        return [evaluate_ast(elt, *common_params) for elt in expression.elts]
    elif isinstance(expression, ast.Name):
        # Name -> pick up the value in the state
        return evaluate_name(expression, *common_params)
    elif isinstance(expression, ast.Subscript):
        # Subscript -> return the value of the indexing
        return evaluate_subscript(expression, *common_params)
    elif isinstance(expression, ast.IfExp):
        test_val = evaluate_ast(expression.test, *common_params)
        if test_val:
            return evaluate_ast(expression.body, *common_params)
        else:
            return evaluate_ast(expression.orelse, *common_params)
    elif isinstance(expression, ast.Attribute):
        return evaluate_attribute(expression, *common_params)
    elif isinstance(expression, ast.Slice):
        return slice(
            evaluate_ast(expression.lower, *common_params) if expression.lower is not None else None,
            evaluate_ast(expression.upper, *common_params) if expression.upper is not None else None,
            evaluate_ast(expression.step, *common_params) if expression.step is not None else None,
        )
    elif isinstance(expression, ast.While):
        return evaluate_while(expression, *common_params)
    elif isinstance(expression, (ast.Import, ast.ImportFrom)):
        return evaluate_import(expression, state, authorized_imports)
    elif isinstance(expression, ast.ClassDef):
        return evaluate_class_def(expression, *common_params)
    elif isinstance(expression, ast.Try):
        return evaluate_try(expression, *common_params)
    elif isinstance(expression, ast.Raise):
        return evaluate_raise(expression, *common_params)
    elif isinstance(expression, ast.Assert):
        return evaluate_assert(expression, *common_params)
    elif isinstance(expression, ast.With):
        return evaluate_with(expression, *common_params)
    elif isinstance(expression, ast.Set):
        return set((evaluate_ast(elt, *common_params) for elt in expression.elts))
    elif isinstance(expression, ast.Return):
        raise ReturnException(evaluate_ast(expression.value, *common_params) if expression.value else None)
    elif isinstance(expression, ast.Pass):
        return None
    elif isinstance(expression, ast.Delete):
        return evaluate_delete(expression, *common_params)
    else:
        # For now we refuse anything else. Let's add things as we need them.
        raise InterpreterError(f"{expression.__class__.__name__} is not supported.")


class FinalAnswerException(Exception):
    def __init__(self, value):
        self.value = value


def evaluate_python_code(
    code: str,
    static_tools: dict[str, Callable] | None = None,
    custom_tools: dict[str, Callable] | None = None,
    state: dict[str, Any] | None = None,
    authorized_imports: list[str] = BASE_BUILTIN_MODULES,
    max_print_outputs_length: int = DEFAULT_MAX_LEN_OUTPUT,
):
    """
    Evaluate a python expression using the content of the variables stored in a state and only evaluating a given set
    of functions.

    This function will recurse through the nodes of the tree provided.

    Args:
        code (`str`):
            The code to evaluate.
        static_tools (`Dict[str, Callable]`):
            The functions that may be called during the evaluation. These can also be agents in a multiagent setting.
            These tools cannot be overwritten in the code: any assignment to their name will raise an error.
        custom_tools (`Dict[str, Callable]`):
            The functions that may be called during the evaluation.
            These tools can be overwritten in the code: any assignment to their name will overwrite them.
        state (`Dict[str, Any]`):
            A dictionary mapping variable names to values. The `state` should contain the initial inputs but will be
            updated by this function to contain all variables as they are evaluated.
            The print outputs will be stored in the state under the key "_print_outputs".
    """
    try:
        expression = ast.parse(code)
    except SyntaxError as e:
        raise InterpreterError(
            f"Code parsing failed on line {e.lineno} due to: {type(e).__name__}\n"
            f"{e.text}"
            f"{' ' * (e.offset or 0)}^\n"
            f"Error: {str(e)}"
        )

    if state is None:
        state = {}
    static_tools = static_tools.copy() if static_tools is not None else {}
    custom_tools = custom_tools if custom_tools is not None else {}
    result = None
    state["_print_outputs"] = PrintContainer()
    state["_operations_count"] = {"counter": 0}

    if "final_answer" in static_tools:
        previous_final_answer = static_tools["final_answer"]

        def final_answer(*args, **kwargs):  # Allow arbitrary arguments to be passed
            raise FinalAnswerException(previous_final_answer(*args, **kwargs))

        static_tools["final_answer"] = final_answer

    try:
        for node in expression.body:
            result = evaluate_ast(node, state, static_tools, custom_tools, authorized_imports)
        state["_print_outputs"].value = truncate_content(
            str(state["_print_outputs"]), max_length=max_print_outputs_length
        )
        is_final_answer = False
        return result, is_final_answer
    except FinalAnswerException as e:
        state["_print_outputs"].value = truncate_content(
            str(state["_print_outputs"]), max_length=max_print_outputs_length
        )
        is_final_answer = True
        return e.value, is_final_answer
    except Exception as e:
        state["_print_outputs"].value = truncate_content(
            str(state["_print_outputs"]), max_length=max_print_outputs_length
        )
        raise InterpreterError(
            f"Code execution failed at line '{ast.get_source_segment(code, node)}' due to: {type(e).__name__}: {e}"
        )


@dataclass
class CodeOutput:
    output: Any
    logs: str
    is_final_answer: bool


class PythonExecutor:
    pass


class LocalPythonExecutor(PythonExecutor):
    """
    Executor of Python code in a local environment.

    This executor evaluates Python code with restricted access to imports and built-in functions,
    making it suitable for running untrusted code. It maintains state between executions,
    allows for custom tools and functions to be made available to the code, and captures
    print outputs separately from return values.

    Args:
        additional_authorized_imports (`list[str]`):
            Additional authorized imports for the executor.
        max_print_outputs_length (`int`, defaults to `DEFAULT_MAX_LEN_OUTPUT=50_000`):
            Maximum length of the print outputs.
        additional_functions (`dict[str, Callable]`, *optional*):
            Additional Python functions to be added to the executor.
    """

    def __init__(
        self,
        additional_authorized_imports: list[str],
        max_print_outputs_length: int | None = None,
        additional_functions: dict[str, Callable] | None = None,
    ):
        self.custom_tools = {}
        self.state = {"__name__": "__main__"}
        self.max_print_outputs_length = max_print_outputs_length
        if max_print_outputs_length is None:
            self.max_print_outputs_length = DEFAULT_MAX_LEN_OUTPUT
        self.additional_authorized_imports = additional_authorized_imports
        self.authorized_imports = list(set(BASE_BUILTIN_MODULES) | set(self.additional_authorized_imports))
<<<<<<< HEAD
        # Add base trusted tools to list
        self.static_tools = {
            **tools,
            **BASE_PYTHON_TOOLS.copy(),
        }
        # assert self.authorized imports are all installed locally, ignore the wildcard import
        missing_modules = [imp for imp in self.authorized_imports if find_spec(imp) is None and imp != "*"]
        if missing_modules:
            raise InterpreterError(f"The authrorized modules {missing_modules} are not installed on this system.")
=======
        # TODO: assert self.authorized imports are all installed locally
        self.static_tools = None
        self.additional_functions = additional_functions or {}
>>>>>>> 76944e5f

    def __call__(self, code_action: str) -> CodeOutput:
        output, is_final_answer = evaluate_python_code(
            code_action,
            static_tools=self.static_tools,
            custom_tools=self.custom_tools,
            state=self.state,
            authorized_imports=self.authorized_imports,
            max_print_outputs_length=self.max_print_outputs_length,
        )
        logs = str(self.state["_print_outputs"])
        return CodeOutput(output=output, logs=logs, is_final_answer=is_final_answer)

    def send_variables(self, variables: dict):
        self.state.update(variables)

    def send_tools(self, tools: dict[str, Tool]):
        # Combine agent tools, base Python tools, and additional Python functions
        self.static_tools = {**tools, **BASE_PYTHON_TOOLS.copy(), **self.additional_functions}


__all__ = ["evaluate_python_code", "LocalPythonExecutor"]<|MERGE_RESOLUTION|>--- conflicted
+++ resolved
@@ -25,17 +25,9 @@
 from dataclasses import dataclass
 from functools import wraps
 from importlib import import_module
-<<<<<<< HEAD
 from importlib.util import find_spec
-from types import ModuleType
-from typing import Any, Callable, Dict, List, Optional, Tuple
-
-import numpy as np
-import pandas as pd
-=======
 from types import BuiltinFunctionType, FunctionType, ModuleType
 from typing import Any
->>>>>>> 76944e5f
 
 from .tools import Tool
 from .utils import BASE_BUILTIN_MODULES, truncate_content
@@ -1601,21 +1593,12 @@
             self.max_print_outputs_length = DEFAULT_MAX_LEN_OUTPUT
         self.additional_authorized_imports = additional_authorized_imports
         self.authorized_imports = list(set(BASE_BUILTIN_MODULES) | set(self.additional_authorized_imports))
-<<<<<<< HEAD
-        # Add base trusted tools to list
-        self.static_tools = {
-            **tools,
-            **BASE_PYTHON_TOOLS.copy(),
-        }
         # assert self.authorized imports are all installed locally, ignore the wildcard import
         missing_modules = [imp for imp in self.authorized_imports if find_spec(imp) is None and imp != "*"]
         if missing_modules:
             raise InterpreterError(f"The authrorized modules {missing_modules} are not installed on this system.")
-=======
-        # TODO: assert self.authorized imports are all installed locally
         self.static_tools = None
         self.additional_functions = additional_functions or {}
->>>>>>> 76944e5f
 
     def __call__(self, code_action: str) -> CodeOutput:
         output, is_final_answer = evaluate_python_code(
