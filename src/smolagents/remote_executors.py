--- conflicted
+++ resolved
@@ -59,32 +59,17 @@
             pkg
             for tool in tools.values()
             for pkg in tool.to_dict()["requirements"]
-            if pkg not in self.installed_packages
+            if pkg not in self.installed_packages + ["smolagents"]
         }
         if packages_to_install:
             self.installed_packages.extend(packages_to_install)
             code += f"!pip install {' '.join(packages_to_install)}\n"
         # Get tool definitions
         tool_definition_code = get_tools_definition_code(tools)
-<<<<<<< HEAD
-
-        packages_to_install = set()
-        for tool in tools.values():
-            for package in tool.to_dict()["requirements"]:
-                if package not in self.installed_packages + ["smolagents"]:
-                    packages_to_install.add(package)
-                    self.installed_packages.append(package)
-
-        execution = self.run_code_raise_errors(
-            f"!pip install {' '.join(packages_to_install)}\n" + tool_definition_code
-        )
-        self.logger.log(execution[1])
-=======
         code += tool_definition_code
         if code:
             execution = self.run_code_raise_errors(code)
             self.logger.log(execution[1])
->>>>>>> c9513b91
 
     def send_variables(self, variables: dict):
         """
