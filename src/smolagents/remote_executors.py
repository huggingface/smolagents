--- conflicted
+++ resolved
@@ -19,12 +19,8 @@
 import json
 import os
 import pickle
-<<<<<<< HEAD
-import re
 import subprocess
 import tempfile
-=======
->>>>>>> 34e0c52a
 import time
 from io import BytesIO
 from pathlib import Path
