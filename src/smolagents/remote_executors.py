--- conflicted
+++ resolved
@@ -48,10 +48,6 @@
         self.additional_imports = additional_imports
         self.logger = logger
         self.logger.log("Initializing executor, hold on...")
-<<<<<<< HEAD
-=======
-        self.final_answer_pattern = re.compile(r"^final_answer\((.*)\)$", re.M | re.S)
->>>>>>> fc733226
         self.installed_packages = []
 
     def run_code_raise_errors(self, code: str) -> tuple[Any, str, bool]:
