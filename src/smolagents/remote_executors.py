--- conflicted
+++ resolved
@@ -125,11 +125,7 @@
             logs += execution.error.name
             logs += execution.error.value
             logs += execution.error.traceback
-<<<<<<< HEAD
             raise AgentError(logs, self.logger)
-=======
-            raise ValueError(logs)
->>>>>>> 33230a4c
         execution_logs = "\n".join([str(log) for log in execution.logs.stdout])
         if not execution.results:
             return None, execution_logs
