#!/usr/bin/env python
# coding=utf-8

# Copyright 2024 The HuggingFace Inc. team. All rights reserved.
#
# Licensed under the Apache License, Version 2.0 (the "License");
# you may not use this file except in compliance with the License.
# You may obtain a copy of the License at
#
#     http://www.apache.org/licenses/LICENSE-2.0
#
# Unless required by applicable law or agreed to in writing, software
# distributed under the License is distributed on an "AS IS" BASIS,
# WITHOUT WARRANTIES OR CONDITIONS OF ANY KIND, either express or implied.
# See the License for the specific language governing permissions and
# limitations under the License.
import base64
import inspect
import json
import os
import pickle
import re
import secrets
import subprocess
import tempfile
import time
from contextlib import closing
from io import BytesIO
from pathlib import Path
from textwrap import dedent
from typing import Any, Optional

import PIL.Image
import requests
from requests.exceptions import RequestException

from .default_tools import FinalAnswerTool
from .local_python_executor import CodeOutput, PythonExecutor
from .monitoring import LogLevel
from .tools import Tool, get_tools_definition_code
from .utils import AgentError


__all__ = ["E2BExecutor", "ModalExecutor", "DockerExecutor", "WasmExecutor"]


try:
    from dotenv import load_dotenv

    load_dotenv()
except ModuleNotFoundError:
    pass


class RemotePythonExecutor(PythonExecutor):
    FINAL_ANSWER_EXCEPTION = "FinalAnswerException"

    def __init__(self, additional_imports: list[str], logger):
        self.additional_imports = additional_imports
        self.logger = logger
        self.logger.log("Initializing executor, hold on...")
        self.installed_packages = []

    def run_code_raise_errors(self, code: str) -> CodeOutput:
        """
        Execute code, return the result and output, also determining if
        the result is the final answer.
        """
        raise NotImplementedError

    def send_tools(self, tools: dict[str, Tool]):
        if "final_answer" in tools:
            self._patch_final_answer_with_exception(tools["final_answer"])
        # Install tool packages
        packages_to_install = {
            pkg
            for tool in tools.values()
            for pkg in tool.to_dict()["requirements"]
            if pkg not in self.installed_packages + ["smolagents"]
        }
        if packages_to_install:
            self.installed_packages += self.install_packages(list(packages_to_install))
        # Get tool definitions
        code = get_tools_definition_code(tools)
        if code:
            code_output = self.run_code_raise_errors(code)
            self.logger.log(code_output.logs)

    def send_variables(self, variables: dict[str, Any]):
        """
        Send variables to the kernel namespace using pickle.
        """
        if not variables:
            return
        pickled_vars = base64.b64encode(pickle.dumps(variables)).decode()
        code = f"""
import pickle, base64
vars_dict = pickle.loads(base64.b64decode('{pickled_vars}'))
locals().update(vars_dict)
"""
        self.run_code_raise_errors(code)

    def __call__(self, code_action: str) -> CodeOutput:
        """Run the code and determine if it is the final answer."""
        return self.run_code_raise_errors(code_action)

    def install_packages(self, additional_imports: list[str]):
        if additional_imports:
            code_output = self.run_code_raise_errors(f"!pip install {' '.join(additional_imports)}")
            self.logger.log(code_output.logs)
        return additional_imports

    def _patch_final_answer_with_exception(self, final_answer_tool: FinalAnswerTool):
        """Patch the FinalAnswerTool to raise an exception.

        This is necessary because the remote executors
        rely on the FinalAnswerTool to detect the final answer.
        It modifies the `forward` method of the FinalAnswerTool to raise
        a `FinalAnswerException` with the final answer as a pickled value.
        This allows the executor to catch this exception and return the final answer.

        Args:
            final_answer_tool (`FinalAnswerTool`): FinalAnswerTool instance to patch.
        """

        # Create a new class that inherits from the original FinalAnswerTool
        class _FinalAnswerTool(final_answer_tool.__class__):
            pass

        # Add a new forward method that raises the FinalAnswerException
        # - Define the new forward method function
        def forward(self, *args, **kwargs) -> Any:
            import base64
            import pickle

            class FinalAnswerException(Exception):
                def __init__(self, value):
                    self.value = value

            raise FinalAnswerException(base64.b64encode(pickle.dumps(self._forward(*args, **kwargs))).decode())

        # - Set the new forward method function to the _FinalAnswerTool class
        _FinalAnswerTool.forward = forward

        # Rename the original forward method to _forward
        # - Get the original forward method function from the final_answer_tool instance
        original_forward_function = final_answer_tool.forward.__func__
        # - Set the new _forward method function to the _FinalAnswerTool class
        _FinalAnswerTool._forward = original_forward_function
        # - Update the source code of the new forward method to match the original but with the new name
        _FinalAnswerTool._forward.__source__ = inspect.getsource(original_forward_function).replace(
            "def forward(", "def _forward("
        )

        # Set the new class as the class of the final_answer_tool instance
        final_answer_tool.__class__ = _FinalAnswerTool


class E2BExecutor(RemotePythonExecutor):
    """
    Executes Python code using E2B.

    Args:
        additional_imports (`list[str]`): Additional imports to install.
        logger (`Logger`): Logger to use.
        **kwargs: Additional arguments to pass to the E2B Sandbox.
    """

    def __init__(self, additional_imports: list[str], logger, **kwargs):
        super().__init__(additional_imports, logger)
        try:
            from e2b_code_interpreter import Sandbox
        except ModuleNotFoundError:
            raise ModuleNotFoundError(
                """Please install 'e2b' extra to use E2BExecutor: `pip install 'smolagents[e2b]'`"""
            )
        self.sandbox = Sandbox(**kwargs)
        self.installed_packages = self.install_packages(additional_imports)
        self.logger.log("E2B is running", level=LogLevel.INFO)

    def run_code_raise_errors(self, code: str) -> CodeOutput:
        execution = self.sandbox.run_code(code)
        execution_logs = "\n".join([str(log) for log in execution.logs.stdout])

        # Handle errors
        if execution.error:
            # Check if the error is a FinalAnswerException
            if execution.error.name == RemotePythonExecutor.FINAL_ANSWER_EXCEPTION:
                final_answer = pickle.loads(base64.b64decode(execution.error.value))
                return CodeOutput(output=final_answer, logs=execution_logs, is_final_answer=True)

            # Construct error message
            error_message = (
                f"{execution_logs}\n"
                f"Executing code yielded an error:\n"
                f"{execution.error.name}\n"
                f"{execution.error.value}\n"
                f"{execution.error.traceback}"
            )
            raise AgentError(error_message, self.logger)

        # Handle results
        if not execution.results:
            return CodeOutput(output=None, logs=execution_logs, is_final_answer=False)

        for result in execution.results:
            if not result.is_main_result:
                continue
            # Handle image outputs
            for attribute_name in ["jpeg", "png"]:
                img_data = getattr(result, attribute_name, None)
                if img_data is not None:
                    decoded_bytes = base64.b64decode(img_data.encode("utf-8"))
                    return CodeOutput(
                        output=PIL.Image.open(BytesIO(decoded_bytes)), logs=execution_logs, is_final_answer=False
                    )
            # Handle other data formats
            for attribute_name in [
                "chart",
                "data",
                "html",
                "javascript",
                "json",
                "latex",
                "markdown",
                "pdf",
                "svg",
                "text",
            ]:
                data = getattr(result, attribute_name, None)
                if data is not None:
                    return CodeOutput(output=data, logs=execution_logs, is_final_answer=False)
        # If no main result found, return None
        return CodeOutput(output=None, logs=execution_logs, is_final_answer=False)

    def cleanup(self):
        """Clean up the E2B sandbox and resources."""
        try:
            if hasattr(self, "sandbox"):
                self.logger.log("Shutting down sandbox...", level=LogLevel.INFO)
                self.sandbox.kill()
                self.logger.log("Sandbox cleanup completed", level=LogLevel.INFO)
                del self.sandbox
        except Exception as e:
            self.logger.log_error(f"Error during cleanup: {e}")


def _websocket_send_execute_request(code: str, ws) -> str:
    """Send code execution request to kernel."""
    import uuid

    # Generate a unique message ID
    msg_id = str(uuid.uuid4())

    # Create execute request
    execute_request = {
        "header": {
            "msg_id": msg_id,
            "username": "anonymous",
            "session": str(uuid.uuid4()),
            "msg_type": "execute_request",
            "version": "5.0",
        },
        "parent_header": {},
        "metadata": {},
        "content": {
            "code": code,
            "silent": False,
            "store_history": True,
            "user_expressions": {},
            "allow_stdin": False,
        },
    }

    ws.send(json.dumps(execute_request))
    return msg_id


def _websocket_run_code_raise_errors(code: str, ws, logger) -> CodeOutput:
    """Run code over a websocket."""
    try:
        # Send execute request
        msg_id = _websocket_send_execute_request(code, ws)

        # Collect output and results
        outputs = []
        result = None
        is_final_answer = False

        while True:
            msg = json.loads(ws.recv())
            parent_msg_id = msg.get("parent_header", {}).get("msg_id")
            # Skip unrelated messages
            if parent_msg_id != msg_id:
                continue
            msg_type = msg.get("msg_type", "")
            msg_content = msg.get("content", {})
            if msg_type == "stream":
                outputs.append(msg_content["text"])
            elif msg_type == "execute_result":
                result = msg_content["data"].get("text/plain", None)
            elif msg_type == "error":
                if msg_content.get("ename", "") == RemotePythonExecutor.FINAL_ANSWER_EXCEPTION:
                    result = pickle.loads(base64.b64decode(msg_content.get("evalue", "")))
                    is_final_answer = True
                else:
                    raise AgentError("\n".join(msg_content.get("traceback", [])), logger)
            elif msg_type == "status" and msg_content["execution_state"] == "idle":
                break

        return CodeOutput(output=result, logs="".join(outputs), is_final_answer=is_final_answer)

    except Exception as e:
        logger.log_error(f"Code execution failed: {e}")
        raise


def _create_kernel_http(crate_kernel_endpoint: str, logger) -> str:
    """Create kernel using http."""

    r = requests.post(crate_kernel_endpoint)
    if r.status_code != 201:
        error_details = {
            "status_code": r.status_code,
            "headers": dict(r.headers),
            "url": r.url,
            "body": r.text,
            "request_method": r.request.method,
            "request_headers": dict(r.request.headers),
            "request_body": r.request.body,
        }
        logger.log_error(f"Failed to create kernel. Details: {json.dumps(error_details, indent=2)}")
        raise RuntimeError(f"Failed to create kernel: Status {r.status_code}\nResponse: {r.text}") from None
    return r.json()["id"]


class DockerExecutor(RemotePythonExecutor):
    """
    Executes Python code using Jupyter Kernel Gateway in a Docker container.
    """

    def __init__(
        self,
        additional_imports: list[str],
        logger,
        host: str = "127.0.0.1",
        port: int = 8888,
        image_name: str = "jupyter-kernel",
        build_new_image: bool = True,
        container_run_kwargs: dict[str, Any] | None = None,
        dockerfile_content: str | None = None,
    ):
        """
        Initialize the Docker-based Jupyter Kernel Gateway executor.

        Args:
            additional_imports: Additional imports to install.
            logger: Logger to use.
            host: Host to bind to.
            port: Port to bind to.
            image_name: Name of the Docker image to use. If the image doesn't exist, it will be built.
            build_new_image: If True, the image will be rebuilt even if it already exists.
            container_run_kwargs: Additional keyword arguments to pass to the Docker container run command.
            dockerfile_content: Custom Dockerfile content. If None, uses default.
        """
        super().__init__(additional_imports, logger)
        try:
            import docker
            from websocket import create_connection
        except ModuleNotFoundError:
            raise ModuleNotFoundError(
                "Please install 'docker' extra to use DockerExecutor: `pip install 'smolagents[docker]'`"
            )
        self.host = host
        self.port = port
        self.image_name = image_name

        self.dockerfile_content = dockerfile_content or dedent(
            """\
            FROM python:3.12-bullseye

            RUN pip install jupyter_kernel_gateway jupyter_client ipykernel

            EXPOSE 8888
            CMD ["jupyter", "kernelgateway", "--KernelGatewayApp.ip='0.0.0.0'", "--KernelGatewayApp.port=8888", "--KernelGatewayApp.allow_origin='*'"]
            """
        )

        # Initialize Docker
        try:
            self.client = docker.from_env()
        except docker.errors.DockerException as e:
            raise RuntimeError("Could not connect to Docker daemon: make sure Docker is running.") from e

        # Build and start container
        try:
            # Check if image exists, unless forced to rebuild
            if not build_new_image:
                try:
                    self.client.images.get(self.image_name)
                    self.logger.log(f"Using existing Docker image: {self.image_name}", level=LogLevel.INFO)
                except docker.errors.ImageNotFound:
                    self.logger.log(f"Image {self.image_name} not found, building...", level=LogLevel.INFO)
                    build_new_image = True

            if build_new_image:
                self.logger.log(f"Building Docker image {self.image_name}...", level=LogLevel.INFO)
                dockerfile_path = Path(__file__).parent / "Dockerfile"
                if not dockerfile_path.exists():
                    with open(dockerfile_path, "w") as f:
                        f.write(self.dockerfile_content)
                _, build_logs = self.client.images.build(
                    path=str(dockerfile_path.parent), dockerfile=str(dockerfile_path), tag=self.image_name
                )
                for log_chunk in build_logs:
                    # Only log non-empty messages
                    if log_message := log_chunk.get("stream", "").rstrip():
                        self.logger.log(log_message, level=LogLevel.DEBUG)

            self.logger.log(f"Starting container on {host}:{port}...", level=LogLevel.INFO)
            # Create base container parameters
            container_kwargs = {}
            if container_run_kwargs:
                container_kwargs.update(container_run_kwargs)

            # Ensure required port mapping and background running
            if not isinstance(container_kwargs.get("ports"), dict):
                container_kwargs["ports"] = {}
            container_kwargs["ports"]["8888/tcp"] = (host, port)
            container_kwargs["detach"] = True

            self.container = self.client.containers.run(self.image_name, **container_kwargs)

            retries = 0
            while self.container.status != "running" and retries < 5:
                self.logger.log(f"Container status: {self.container.status}, waiting...", level=LogLevel.INFO)
                time.sleep(1)
                self.container.reload()
                retries += 1

            self.base_url = f"http://{host}:{port}"

            # Wait for Jupyter to start
            self._wait_for_server()

            # Create new kernel via HTTP
            self.kernel_id = _create_kernel_http(f"{self.base_url}/api/kernels", self.logger)

            ws_url = f"ws://{host}:{port}/api/kernels/{self.kernel_id}/channels"
            self.ws = create_connection(ws_url)

            self.installed_packages = self.install_packages(additional_imports)
            self.logger.log(
                f"Container {self.container.short_id} is running with kernel {self.kernel_id}", level=LogLevel.INFO
            )

        except Exception as e:
            self.cleanup()
            raise RuntimeError(f"Failed to initialize Jupyter kernel: {e}") from e

<<<<<<< HEAD
    def _wait_for_server(self):
        retries = 0
        jupyter_ready = False
        while not jupyter_ready and retries < 10:
            try:
                if requests.get(f"{self.base_url}/api", timeout=2).status_code == 200:
                    jupyter_ready = True
                else:
                    self.logger.log("Jupyter not ready, waiting...", level=LogLevel.INFO)
            except requests.RequestException:
                self.logger.log("Jupyter not ready, waiting...", level=LogLevel.INFO)
            if not jupyter_ready:
                time.sleep(1)
                retries += 1

    def run_code_raise_errors(self, code_action: str) -> CodeOutput:
        try:
            # Send execute request
            msg_id = self._send_execute_request(code_action)

            # Collect output and results
            outputs = []
            result = None
            is_final_answer = False

            while True:
                msg = json.loads(self.ws.recv())
                parent_msg_id = msg.get("parent_header", {}).get("msg_id")
                # Skip unrelated messages
                if parent_msg_id != msg_id:
                    continue
                msg_type = msg.get("msg_type", "")
                msg_content = msg.get("content", {})
                if msg_type == "stream":
                    outputs.append(msg_content["text"])
                elif msg_type == "execute_result":
                    result = msg_content["data"].get("text/plain", None)
                elif msg_type == "error":
                    if msg_content.get("ename", "") == RemotePythonExecutor.FINAL_ANSWER_EXCEPTION:
                        result = pickle.loads(base64.b64decode(msg_content.get("evalue", "")))
                        is_final_answer = True
                    else:
                        raise AgentError("\n".join(msg_content.get("traceback", [])), self.logger)
                elif msg_type == "status" and msg_content["execution_state"] == "idle":
                    break

            return CodeOutput(output=result, logs="".join(outputs), is_final_answer=is_final_answer)

        except Exception as e:
            self.logger.log_error(f"Code execution failed: {e}")
            raise

    def _send_execute_request(self, code: str) -> str:
        """Send code execution request to kernel."""
        import uuid

        # Generate a unique message ID
        msg_id = str(uuid.uuid4())

        # Create execute request
        execute_request = {
            "header": {
                "msg_id": msg_id,
                "username": "anonymous",
                "session": str(uuid.uuid4()),
                "msg_type": "execute_request",
                "version": "5.0",
            },
            "parent_header": {},
            "metadata": {},
            "content": {
                "code": code,
                "silent": False,
                "store_history": True,
                "user_expressions": {},
                "allow_stdin": False,
            },
        }

        self.ws.send(json.dumps(execute_request))
        return msg_id
=======
    def run_code_raise_errors(self, code: str) -> CodeOutput:
        return _websocket_run_code_raise_errors(code, self.ws, self.logger)
>>>>>>> 900881a2

    def cleanup(self):
        """Clean up the Docker container and resources."""
        try:
            if hasattr(self, "container"):
                self.logger.log(f"Stopping and removing container {self.container.short_id}...", level=LogLevel.INFO)
                self.container.stop()
                self.container.remove()
                self.logger.log("Container cleanup completed", level=LogLevel.INFO)
                del self.container
        except Exception as e:
            self.logger.log_error(f"Error during cleanup: {e}")

    def delete(self):
        """Ensure cleanup on deletion."""
        self.cleanup()


class ModalExecutor(RemotePythonExecutor):
    """
    Executes Python code using Modal.

    Args:
        additional_imports: Additional imports to install.
        logger (`Logger`): Logger to use for output and errors.
        app_name (`str`): App name.
        port (`int`): Port for jupyter to bind to.
        create_kwargs (`dict`, optional): Keyword arguments to pass to creating the sandbox. See
            `modal.Sandbox.create` [docs](https://modal.com/docs/reference/modal.Sandbox#create) for all the
            keyword arguments.
    """

    _ANSI_ESCAPE = re.compile(r"\x1B(?:[@-Z\\-_]|\[[0-?]*[ -/]*[@-~])")

    def __init__(
        self,
        additional_imports: list[str],
        logger,
        app_name: str = "smolagent-executor",
        port: int = 8888,
        create_kwargs: Optional[dict] = None,
    ):
        super().__init__(additional_imports, logger)
        self.port = port
        try:
            import modal
        except ModuleNotFoundError:
            raise ModuleNotFoundError(
                """Please install 'modal' extra to use ModalExecutor: `pip install 'smolagents[modal]'`"""
            )

        if create_kwargs is None:
            create_kwargs = {}

        create_kwargs = {
            "image": modal.Image.debian_slim().uv_pip_install("jupyter_kernel_gateway", "ipykernel"),
            "timeout": 60 * 5,
            **create_kwargs,
        }

        if "app" not in create_kwargs:
            create_kwargs["app"] = modal.App.lookup(app_name, create_if_missing=True)

        if "encrypted_ports" not in create_kwargs:
            create_kwargs["encrypted_ports"] = [port]
        else:
            create_kwargs["encrypted_ports"] = create_kwargs["encrypted_ports"] + [port]

        token = secrets.token_urlsafe(16)
        default_secrets = [modal.Secret.from_dict({"KG_AUTH_TOKEN": token})]

        if "secrets" not in create_kwargs:
            create_kwargs["secrets"] = default_secrets
        else:
            create_kwargs["secrets"] = create_kwargs["secrets"] + default_secrets

        entrypoint = [
            "jupyter",
            "kernelgateway",
            "--KernelGatewayApp.ip='0.0.0.0'",
            f"--KernelGatewayApp.port={port}",
            "--KernelGatewayApp.allow_origin='*'",
        ]

        self.logger.log("Starting Modal sandbox", level=LogLevel.INFO)
        self.sandbox = modal.Sandbox.create(
            *entrypoint,
            **create_kwargs,
        )

        tunnel = self.sandbox.tunnels()[port]
        self.logger.log(f"Waiting for Modal sandbox on {tunnel.host}:{port}", level=LogLevel.INFO)
        self._wait_for_server(tunnel.host, token)

        self.logger.log("Starting Jupyter kernel", level=LogLevel.INFO)
        kernel_id = _create_kernel_http(f"https://{tunnel.host}/api/kernels?token={token}", logger)
        self.ws_url = f"wss://{tunnel.host}/api/kernels/{kernel_id}/channels?token={token}"
        self.installed_packages = self.install_packages(additional_imports)

    def run_code_raise_errors(self, code: str) -> CodeOutput:
        from websocket import create_connection

        with closing(create_connection(self.ws_url)) as ws:
            return _websocket_run_code_raise_errors(code, ws, self.logger)

    def cleanup(self):
        if hasattr(self, "sandbox"):
            self.sandbox.terminate()

    def delete(self):
        """Ensure cleanup on deletion."""
        self.cleanup()

    def _wait_for_server(self, host: str, token: str):
        """Wait for server to start up."""
        n_retries = 0
        while True:
            try:
                resp = requests.get(f"https://{host}/api/kernelspecs?token={token}")
                if resp.status_code == 200:
                    break
            except RequestException:
                n_retries += 1
                if n_retries % 10 == 0:
                    self.logger.log("Waiting for server to startup, retrying...", level=LogLevel.INFO)
                if n_retries > 60:
                    raise RuntimeError("Unable to connect to sandbox")
                time.sleep(1.0)

    @classmethod
    def _strip_ansi_colors(cls, text: str) -> str:
        """Remove ansi colors from text."""
        return cls._ANSI_ESCAPE.sub("", text)


class WasmExecutor(RemotePythonExecutor):
    """
    Remote Python code executor in a sandboxed WebAssembly environment powered by Pyodide and Deno.

    This executor combines Deno's secure runtime with Pyodide's WebAssembly‑compiled Python interpreter to deliver s
    trong isolation guarantees while enabling full Python execution.

    Args:
        additional_imports (`list[str]`): Additional Python packages to install in the Pyodide environment.
        logger (`Logger`): Logger to use for output and errors.
        deno_path (`str`, optional): Path to the Deno executable. If not provided, will use "deno" from PATH.
        deno_permissions (`list[str]`, optional): List of permissions to grant to the Deno runtime.
            Default is minimal permissions needed for execution.
        timeout (`int`, optional): Timeout in seconds for code execution. Default is 60 seconds.
    """

    def __init__(
        self,
        additional_imports: list[str],
        logger,
        deno_path: str = "deno",
        deno_permissions: list[str] | None = None,
        timeout: int = 60,
    ):
        super().__init__(additional_imports, logger)

        # Check if Deno is installed
        try:
            subprocess.run([deno_path, "--version"], capture_output=True, check=True)
        except (subprocess.SubprocessError, FileNotFoundError):
            raise RuntimeError(
                "Deno is not installed or not found in PATH. Please install Deno from https://deno.land/"
            )

        self.deno_path = deno_path
        self.timeout = timeout

        # Default minimal permissions needed
        if deno_permissions is None:
            # Use minimal permissions for Deno execution
            home_dir = os.getenv("HOME")
            deno_permissions = [
                "allow-net="
                + ",".join(
                    [
                        "0.0.0.0:8000",  # allow requests to the local server
                        "cdn.jsdelivr.net:443",  # allow loading pyodide packages
                        "pypi.org:443,files.pythonhosted.org:443",  # allow pyodide install packages from PyPI
                    ]
                ),
                f"allow-read={home_dir}/.cache/deno",
                f"allow-write={home_dir}/.cache/deno",
            ]
        self.deno_permissions = [f"--{perm}" for perm in deno_permissions]

        # Create the Deno JavaScript runner file
        self._create_deno_runner()

        # Install additional packages
        self.installed_packages = self.install_packages(additional_imports)
        self.logger.log("WasmExecutor is running", level=LogLevel.INFO)

    def _create_deno_runner(self):
        """Create the Deno JavaScript file that will run Pyodide and execute Python code."""
        self.runner_dir = tempfile.mkdtemp(prefix="pyodide_deno_")
        self.runner_path = os.path.join(self.runner_dir, "pyodide_runner.js")

        # Create the JavaScript runner file
        with open(self.runner_path, "w") as f:
            f.write(self.JS_CODE)

        # Start the Deno server
        self._start_deno_server()

    def _start_deno_server(self):
        """Start the Deno server that will run our JavaScript code."""
        cmd = [self.deno_path, "run"] + self.deno_permissions + [self.runner_path]

        # Start the server process
        self.server_process = subprocess.Popen(
            cmd,
            stdout=subprocess.PIPE,
            stderr=subprocess.PIPE,
            text=True,
        )

        # Wait for the server to start
        time.sleep(2)  # Give the server time to start

        # Check if the server started successfully
        if self.server_process.poll() is not None:
            stderr = self.server_process.stderr.read()
            raise RuntimeError(f"Failed to start Deno server: {stderr}")

        self.server_url = "http://localhost:8000"  # TODO: Another port?

        # Test the connection
        try:
            response = requests.get(self.server_url)
            if response.status_code != 200:
                raise RuntimeError(f"Server responded with status code {response.status_code}: {response.text}")
        except requests.RequestException as e:
            raise RuntimeError(f"Failed to connect to Deno server: {e}")

    def run_code_raise_errors(self, code: str) -> CodeOutput:
        """
        Execute Python code in the Pyodide environment and return the result.

        Args:
            code (`str`): Python code to execute.

        Returns:
            `CodeOutput`: Code output containing the result, logs, and whether it is the final answer.
        """
        try:
            # Prepare the request payload
            payload = {
                "code": code,
                "packages": self.installed_packages,
            }

            # Send the request to the Deno server
            response = requests.post(self.server_url, json=payload, timeout=self.timeout)

            if response.status_code != 200:
                raise AgentError(f"Server error: {response.text}", self.logger)

            result = None
            is_final_answer = False

            # Parse the response
            result_data = response.json()

            # Process the result
            if result_data.get("result"):
                result = result_data.get("result")
            # Check for execution errors
            elif result_data.get("error"):
                error = result_data["error"]
                if (
                    error.get("pythonExceptionType") == RemotePythonExecutor.FINAL_ANSWER_EXCEPTION
                    and "pythonExceptionValue" in error
                ):
                    result = pickle.loads(base64.b64decode(error["pythonExceptionValue"]))
                    is_final_answer = True
                else:
                    error_message = f"{error.get('name', 'Error')}: {error.get('message', 'Unknown error')}"
                    if "stack" in error:
                        error_message += f"\n{error['stack']}"
                    raise AgentError(error_message, self.logger)

            # Get the execution logs
            execution_logs = result_data.get("stdout", "")

            # Handle image results
            if isinstance(result, dict) and result.get("type") == "image":
                image_data = result.get("data", "")
                decoded_bytes = base64.b64decode(image_data.encode("utf-8"))
                return PIL.Image.open(BytesIO(decoded_bytes)), execution_logs

            return CodeOutput(output=result, logs=execution_logs, is_final_answer=is_final_answer)

        except requests.RequestException as e:
            raise AgentError(f"Failed to communicate with Deno server: {e}", self.logger)

    def install_packages(self, additional_imports: list[str]) -> list[str]:
        """
        Install additional Python packages in the Pyodide environment.

        Args:
            additional_imports (`list[str]`): Package names to install.

        Returns:
            list[str]: Installed packages.
        """
        # In Pyodide, we don't actually install packages here, but we keep track of them
        # to load them when executing code
        # TODO: Install  here instead?
        self.logger.log(f"Adding packages to load: {', '.join(additional_imports)}", level=LogLevel.INFO)
        return additional_imports

    def cleanup(self):
        """Clean up resources used by the executor."""
        if hasattr(self, "server_process") and self.server_process:
            self.logger.log("Stopping Deno server...", level=LogLevel.INFO)
            self.server_process.terminate()
            try:
                self.server_process.wait(timeout=5)
            except subprocess.TimeoutExpired:
                self.server_process.kill()

        # Remove the temporary directory
        if hasattr(self, "runner_dir") and os.path.exists(self.runner_dir):
            import shutil

            shutil.rmtree(self.runner_dir)

    def delete(self):
        """Ensure cleanup on deletion."""
        self.cleanup()

    JS_CODE = dedent("""\
        // pyodide_runner.js - Runs Python code in Pyodide within Deno
        import { serve } from "https://deno.land/std/http/server.ts";
        import { loadPyodide } from "npm:pyodide";

        // Initialize Pyodide instance
        const pyodidePromise = loadPyodide();

        // Function to execute Python code and return the result
        async function executePythonCode(code) {
          const pyodide = await pyodidePromise;

          // Create a capture for stdout
          pyodide.runPython(`
            import sys
            import io
            sys.stdout = io.StringIO()
          `);

          // Execute the code and capture any errors
          let result = null;
          let error = null;
          let stdout = "";

          try {
            // Execute the code
            result = await pyodide.runPythonAsync(code);

            // Get captured stdout
            stdout = pyodide.runPython("sys.stdout.getvalue()");
          } catch (e) {
            error = {
              name: e.constructor.name,
              message: e.message,
              stack: e.stack
            };

            // Extract Python exception details
            if (e.constructor.name === "PythonError") {
              // Get the Python exception type from the error message: at the end of the traceback
              const errorMatch = e.message.match(/\\n([^:]+Exception): /);
              if (errorMatch) {
                error.pythonExceptionType = errorMatch[1].split(".").pop();
              }

              // If the error is a FinalAnswerException, extract its the encoded value
              if (error.pythonExceptionType === "FinalAnswerException") {
                // Extract the base64 encoded value from the error message
                const valueMatch = e.message.match(/FinalAnswerException: (.*?)(?:\\n|$)/);
                if (valueMatch) {
                  error.pythonExceptionValue = valueMatch[1];
                }
              }
            }
          }

          return {
            result,
            stdout,
            error
          };
        }

        // Start a simple HTTP server to receive code execution requests
        //const port = 8765;
        //console.log(`Starting Pyodide server on port ${port}`);

        serve(async (req) => {
          if (req.method === "POST") {
            try {
              const body = await req.json();
              const { code, packages = [] } = body;

              // Load any requested packages
              if (packages && packages.length > 0) {
                const pyodide = await pyodidePromise;
                //await pyodide.loadPackagesFromImports(code);
                await pyodide.loadPackage("micropip");
                const micropip = pyodide.pyimport("micropip");
                try {
                  await micropip.install(packages);
                } catch (e) {
                  console.error(`Failed to load package ${pkg}: ${e.message}`);
                }
              }

              const result = await executePythonCode(code);
              return new Response(JSON.stringify(result), {
                headers: { "Content-Type": "application/json" }
              });
            } catch (e) {
              return new Response(JSON.stringify({ error: e.message }), {
                status: 500,
                headers: { "Content-Type": "application/json" }
              });
            }
          }

          return new Response("Pyodide-Deno Executor is running. Send POST requests with code to execute.", {
            headers: { "Content-Type": "text/plain" }
          });
        });
        """)<|MERGE_RESOLUTION|>--- conflicted
+++ resolved
@@ -458,7 +458,25 @@
             self.cleanup()
             raise RuntimeError(f"Failed to initialize Jupyter kernel: {e}") from e
 
-<<<<<<< HEAD
+    def run_code_raise_errors(self, code: str) -> CodeOutput:
+        return _websocket_run_code_raise_errors(code, self.ws, self.logger)
+
+    def cleanup(self):
+        """Clean up the Docker container and resources."""
+        try:
+            if hasattr(self, "container"):
+                self.logger.log(f"Stopping and removing container {self.container.short_id}...", level=LogLevel.INFO)
+                self.container.stop()
+                self.container.remove()
+                self.logger.log("Container cleanup completed", level=LogLevel.INFO)
+                del self.container
+        except Exception as e:
+            self.logger.log_error(f"Error during cleanup: {e}")
+
+    def delete(self):
+        """Ensure cleanup on deletion."""
+        self.cleanup()
+
     def _wait_for_server(self):
         retries = 0
         jupyter_ready = False
@@ -473,93 +491,6 @@
             if not jupyter_ready:
                 time.sleep(1)
                 retries += 1
-
-    def run_code_raise_errors(self, code_action: str) -> CodeOutput:
-        try:
-            # Send execute request
-            msg_id = self._send_execute_request(code_action)
-
-            # Collect output and results
-            outputs = []
-            result = None
-            is_final_answer = False
-
-            while True:
-                msg = json.loads(self.ws.recv())
-                parent_msg_id = msg.get("parent_header", {}).get("msg_id")
-                # Skip unrelated messages
-                if parent_msg_id != msg_id:
-                    continue
-                msg_type = msg.get("msg_type", "")
-                msg_content = msg.get("content", {})
-                if msg_type == "stream":
-                    outputs.append(msg_content["text"])
-                elif msg_type == "execute_result":
-                    result = msg_content["data"].get("text/plain", None)
-                elif msg_type == "error":
-                    if msg_content.get("ename", "") == RemotePythonExecutor.FINAL_ANSWER_EXCEPTION:
-                        result = pickle.loads(base64.b64decode(msg_content.get("evalue", "")))
-                        is_final_answer = True
-                    else:
-                        raise AgentError("\n".join(msg_content.get("traceback", [])), self.logger)
-                elif msg_type == "status" and msg_content["execution_state"] == "idle":
-                    break
-
-            return CodeOutput(output=result, logs="".join(outputs), is_final_answer=is_final_answer)
-
-        except Exception as e:
-            self.logger.log_error(f"Code execution failed: {e}")
-            raise
-
-    def _send_execute_request(self, code: str) -> str:
-        """Send code execution request to kernel."""
-        import uuid
-
-        # Generate a unique message ID
-        msg_id = str(uuid.uuid4())
-
-        # Create execute request
-        execute_request = {
-            "header": {
-                "msg_id": msg_id,
-                "username": "anonymous",
-                "session": str(uuid.uuid4()),
-                "msg_type": "execute_request",
-                "version": "5.0",
-            },
-            "parent_header": {},
-            "metadata": {},
-            "content": {
-                "code": code,
-                "silent": False,
-                "store_history": True,
-                "user_expressions": {},
-                "allow_stdin": False,
-            },
-        }
-
-        self.ws.send(json.dumps(execute_request))
-        return msg_id
-=======
-    def run_code_raise_errors(self, code: str) -> CodeOutput:
-        return _websocket_run_code_raise_errors(code, self.ws, self.logger)
->>>>>>> 900881a2
-
-    def cleanup(self):
-        """Clean up the Docker container and resources."""
-        try:
-            if hasattr(self, "container"):
-                self.logger.log(f"Stopping and removing container {self.container.short_id}...", level=LogLevel.INFO)
-                self.container.stop()
-                self.container.remove()
-                self.logger.log("Container cleanup completed", level=LogLevel.INFO)
-                del self.container
-        except Exception as e:
-            self.logger.log_error(f"Error during cleanup: {e}")
-
-    def delete(self):
-        """Ensure cleanup on deletion."""
-        self.cleanup()
 
 
 class ModalExecutor(RemotePythonExecutor):
