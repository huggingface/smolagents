--- conflicted
+++ resolved
@@ -113,7 +113,6 @@
     You can leverage these tools, behaving like Python functions:
     ```python
     {%- for tool in tools.values() %}
-<<<<<<< HEAD
     {{ tool.to_code_prompt() }}
     {% endfor %}
     ```
@@ -131,7 +130,7 @@
         Args:
             task: Long detailed description of the task.
             additional_args: Dictionary of extra inputs to pass to the managed agent, e.g. images, dataframes, or any other contextual data it may need.
-=======
+
     def {{ tool.name }}({% for arg_name, arg_info in tool.inputs.items() %}{{ arg_name }}: {{ arg_info.type }}{% if not loop.last %}, {% endif %}{% endfor %}) -> {{tool.output_type}}:
         """{{ tool.description }}
 
@@ -139,7 +138,7 @@
         {%- for arg_name, arg_info in tool.inputs.items() %}
             {{ arg_name }}: {{ arg_info.description }}
         {%- endfor %}
->>>>>>> dd494906
+
         """
     {% endfor %}
     ```
