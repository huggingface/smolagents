--- conflicted
+++ resolved
@@ -249,18 +249,9 @@
 ```
 
 ## 다음 단계[[next-steps]]
-<<<<<<< HEAD
 `smolagents`를 성공적으로 설치했다면 다음을 수행할 수 있습니다:
 - [안내서](./guided_tour)를 따라 기본 개념을 배워보세요.
 - 실용적인 예제를 보고 싶다면 [사용법 가이드](./examples/text_to_sql)를 살펴보세요.
 - 고수준 설명을 보려면 [개념 가이드](./conceptual_guides/intro_agents)를 읽어보세요.
 - 에이전트 구축에 대한 심화 튜토리얼은 [튜토리얼](./tutorials/building_good_agents)를 확인해보세요.
-- 클래스와 함수에 대한 자세한 정보를 확인하고 싶으시면 [API 레퍼런스](./reference/index)를 살펴보세요.
-=======
-`smolagents`를 설치를 성공적으로 마치셨다면, 다음 리소스를 통해 다양한 기능을 탐색해보세요.
-- 기본 사항을 배우기 위해 [guided tour](./guided_tour)를 따라해보세요.
-- 실용적인 예제를 위해 [how-to guides](./examples/text_to_sql)를 탐색해보세요.
-- 고수준 설명을 위해 [conceptual guides](./conceptual_guides/intro_agents)를 읽어보세요.
-- 에이전트 구축에 대한 심화 튜토리얼을 위해 [tutorials](./tutorials/building_good_agents)를 확인해보세요.
-- 클래스와 함수에 대한 자세한 정보를 위해 [API reference](./reference/index)를 탐색해보세요.
->>>>>>> 79c40363
+- 클래스와 함수에 대한 자세한 정보를 확인하고 싶으시면 [API 레퍼런스](./reference/index)를 살펴보세요.