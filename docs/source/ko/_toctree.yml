--- conflicted
+++ resolved
@@ -9,7 +9,6 @@
   - local: examples/text_to_sql
     title: 스스로 오류를 수정하는 Text-to-SQL
   - local: examples/multiagents
-<<<<<<< HEAD
     title: 멀티 에이전트 시스템 오케스트레이션
   - local: in_translation
     title: (번역중) Build a web browser agent using vision models
@@ -34,7 +33,4 @@
   - title: 튜토리얼
     sections:
     - title: 좋은 에이전트 구축하기
-      local: tutorials/building_good_agents
-=======
-    title: 멀티 에이전트 시스템 오케스트레이션
->>>>>>> ec1444f5
+      local: tutorials/building_good_agents