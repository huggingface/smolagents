--- conflicted
+++ resolved
@@ -34,21 +34,12 @@
     title: 멀티 에이전트 시스템 오케스트레이션
 #  - local: examples/web_browser
 #    title: (번역중) Build a web browser agent using vision models
-<<<<<<< HEAD
-#  - local: examples/using_different_models
-#    title: (번역중) Using different models
+  - local: examples/using_different_models
+    title: 다양한 모델 사용하기
   - local: examples/plan_customization
     title: Human-in-the-Loop: 사용자와 상호작용하며 에이전트 계획 수정하기
-#  - local: examples/async_agent
-#    title: (번역중) Async Applications with Agents
-=======
-  - local: examples/using_different_models
-    title: 다양한 모델 사용하기
-#  - local: examples/plan_customization
-#    title: "(번역중) Human-in-the-Loop: Customize agent plan interactively"
   - local: examples/async_agent
     title: 에이전트를 활용한 비동기 애플리케이션
->>>>>>> 8f4dc917
 - title: Reference
   sections:
   - local: reference/agents
