--- conflicted
+++ resolved
@@ -32,12 +32,8 @@
 #    title: Master your knowledge base with agentic RAG
   - local: examples/multiagents
     title: 멀티 에이전트 시스템 오케스트레이션
-<<<<<<< HEAD
   - local: examples/web_browser
-    title: 에이전트를 활용한 웹 브라우저 자동화
-=======
-#  - local: examples/web_browser
-#    title: (번역중) Build a web browser agent using vision models
+    title: 비전 모델을 이용한 에이전트를 웹 브라우저 에이전트 만들기
 #  - local: examples/using_different_models
 #    title: (번역중) Using different models
 #  - local: examples/plan_customization
@@ -55,5 +51,4 @@
 #    - title: Tool-related objects
 #      local: reference/tools
 #    - title: Built-in Tools
-#      local: reference/default_tools
->>>>>>> f76dee17
+#      local: reference/default_tools