- title: Get started
  sections:
  - local: index
    title: 소개
<<<<<<< HEAD
  - local: installation
    title: 설치 옵션
=======
#  - local: guided_tour
#    title: 안내서
- title: 튜토리얼
  sections:
  - title: 좋은 에이전트 구축하기
    local: tutorials/building_good_agents
>>>>>>> 0e15114d
- title: 예제
  sections:
  - local: examples/text_to_sql
    title: 스스로 오류를 수정하는 Text-to-SQL
  - local: examples/multiagents
    title: 멀티 에이전트 시스템 오케스트레이션
#  - local: in_translation
#    title: (번역중) Build a web browser agent using vision models
#  - local: in_translation
#    title: (번역중) Using different models
#  - local: in_translation
#    title: "(번역중) Human-in-the-Loop: Customize agent plan interactively"
#  - local: in_translation
#    title: (번역중) Async Applications with Agents
#- title: Reference
#  sections:
#  - local: reference/agents
#    title: Agent-related objects
#  - local: reference/models
#    title: Model-related objects
#  - title: Tools
#    sections:
#    - title: Tool-related objects
#      local: reference/tools
#    - title: Built-in Tools
#      local: reference/default_tools<|MERGE_RESOLUTION|>--- conflicted
+++ resolved
@@ -2,17 +2,14 @@
   sections:
   - local: index
     title: 소개
-<<<<<<< HEAD
   - local: installation
     title: 설치 옵션
-=======
 #  - local: guided_tour
 #    title: 안내서
 - title: 튜토리얼
   sections:
   - title: 좋은 에이전트 구축하기
     local: tutorials/building_good_agents
->>>>>>> 0e15114d
 - title: 예제
   sections:
   - local: examples/text_to_sql
