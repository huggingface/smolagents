- title: Get started
  sections:
  - local: index
    title: 소개
<<<<<<< HEAD
  - local: guided_tour
    title: 안내서
=======
  - local: installation
    title: 설치 옵션
#  - local: guided_tour
#    title: 안내서
- title: 튜토리얼
  sections:
  - local: tutorials/building_good_agents
    title: 좋은 에이전트 구축하기
#  - local: tutorials/inspect_runs
#    title: 📊 Inspect your agent runs using telemetry
#  - local: tutorials/tools
#    title: 🛠️ Tools - in-depth guide
#  - local: tutorials/secure_code_execution
#    title: 🛡️ Secure code execution
#  - local: tutorials/memory
#    title: 📚 Manage your agent's memory
- title: Conceptual guides
  sections:
#  - local: conceptual_guides/intro_agents
#    title: 🤖 What are agents?
  - local: conceptual_guides/react
    title: 🤔 멀티스텝 에이전트는 어떻게 동작하나요?
>>>>>>> f76dee17
- title: 예제
  sections:
  - local: examples/text_to_sql
    title: 스스로 오류를 수정하는 Text-to-SQL
#  - local: examples/rag
#    title: Master your knowledge base with agentic RAG
  - local: examples/multiagents
    title: 멀티 에이전트 시스템 오케스트레이션
#  - local: examples/web_browser
#    title: (번역중) Build a web browser agent using vision models
#  - local: examples/using_different_models
#    title: (번역중) Using different models
#  - local: examples/plan_customization
#    title: "(번역중) Human-in-the-Loop: Customize agent plan interactively"
#  - local: examples/async_agent
#    title: (번역중) Async Applications with Agents
- title: Reference
  sections:
#  - local: reference/agents
#    title: Agent-related objects
  - local: reference/models
    title: 모델 관련 클래스
#  - title: Tools
#    sections:
#    - title: Tool-related objects
#      local: reference/tools
#    - title: Built-in Tools
#      local: reference/default_tools<|MERGE_RESOLUTION|>--- conflicted
+++ resolved
@@ -2,14 +2,10 @@
   sections:
   - local: index
     title: 소개
-<<<<<<< HEAD
+  - local: installation
+    title: 설치 옵션
   - local: guided_tour
     title: 안내서
-=======
-  - local: installation
-    title: 설치 옵션
-#  - local: guided_tour
-#    title: 안내서
 - title: 튜토리얼
   sections:
   - local: tutorials/building_good_agents
@@ -28,7 +24,6 @@
 #    title: 🤖 What are agents?
   - local: conceptual_guides/react
     title: 🤔 멀티스텝 에이전트는 어떻게 동작하나요?
->>>>>>> f76dee17
 - title: 예제
   sections:
   - local: examples/text_to_sql
