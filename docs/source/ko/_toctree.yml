--- conflicted
+++ resolved
@@ -32,18 +32,14 @@
 #    title: Master your knowledge base with agentic RAG
   - local: examples/multiagents
     title: 멀티 에이전트 시스템 오케스트레이션
-<<<<<<< HEAD
-  - local: examples/async_agent
-    title: 에이전트를 활용한 비동기 애플리케이션
-=======
 #  - local: examples/web_browser
 #    title: (번역중) Build a web browser agent using vision models
 #  - local: examples/using_different_models
 #    title: (번역중) Using different models
 #  - local: examples/plan_customization
 #    title: "(번역중) Human-in-the-Loop: Customize agent plan interactively"
-#  - local: examples/async_agent
-#    title: (번역중) Async Applications with Agents
+  - local: examples/async_agent
+    title: 에이전트를 활용한 비동기 애플리케이션
 - title: Reference
   sections:
 #  - local: reference/agents
@@ -55,5 +51,4 @@
 #    - title: Tool-related objects
 #      local: reference/tools
 #    - title: Built-in Tools
-#      local: reference/default_tools
->>>>>>> f76dee17
+#      local: reference/default_tools