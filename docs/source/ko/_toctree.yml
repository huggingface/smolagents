- title: Get started
  sections:
  - local: index
    title: 소개
  - local: installation
    title: 설치 옵션
  - local: guided_tour
    title: 안내서
- title: 튜토리얼
  sections:
  - local: tutorials/building_good_agents
    title: 좋은 에이전트 구축하기
<<<<<<< HEAD
#  - local: tutorials/inspect_runs
#    title: 📊 Inspect your agent runs using telemetry
   - local: tutorials/tools
     title: 🛠️ 도구 심층 활용 가이드
=======
  - local: tutorials/inspect_runs
    title: 📊 텔레메트리로 에이전트 실행 검사하기
#  - local: tutorials/tools
#    title: 🛠️ Tools - in-depth guide
>>>>>>> 2ae00fb0
#  - local: tutorials/secure_code_execution
#    title: 🛡️ Secure code execution
  - local: tutorials/memory
    title: 📚 에이전트 메모리 관리
- title: Conceptual guides
  sections:
#  - local: conceptual_guides/intro_agents
#    title: 🤖 What are agents?
  - local: conceptual_guides/react
    title: 🤔 멀티스텝 에이전트는 어떻게 동작하나요?
- title: 예제
  sections:
  - local: examples/text_to_sql
    title: 스스로 오류를 수정하는 Text-to-SQL
  - local: examples/rag
    title: Agentic RAG로 지식 베이스 완전 정복하기
  - local: examples/multiagents
    title: 멀티 에이전트 시스템 오케스트레이션
  - local: examples/web_browser
    title: 비전 모델을 활용한 웹 브라우저 에이전트 만들기
  - local: examples/using_different_models
    title: 다양한 모델 사용하기
  - local: examples/plan_customization
    title: "Human-in-the-Loop: 사용자와 상호작용하며 에이전트 계획 수정하기"
  - local: examples/async_agent
    title: 에이전트를 활용한 비동기 애플리케이션
- title: Reference
  sections:
  - local: reference/agents
    title: 에이전트 관련 객체
  - local: reference/models
    title: 모델 관련 클래스
#  - title: Tools
#    sections:
#    - title: Tool-related objects
#      local: reference/tools
#    - title: Built-in Tools
#      local: reference/default_tools<|MERGE_RESOLUTION|>--- conflicted
+++ resolved
@@ -10,17 +10,10 @@
   sections:
   - local: tutorials/building_good_agents
     title: 좋은 에이전트 구축하기
-<<<<<<< HEAD
 #  - local: tutorials/inspect_runs
-#    title: 📊 Inspect your agent runs using telemetry
+#    title: 📊 텔레메트리로 에이전트 실행 검사하기
    - local: tutorials/tools
      title: 🛠️ 도구 심층 활용 가이드
-=======
-  - local: tutorials/inspect_runs
-    title: 📊 텔레메트리로 에이전트 실행 검사하기
-#  - local: tutorials/tools
-#    title: 🛠️ Tools - in-depth guide
->>>>>>> 2ae00fb0
 #  - local: tutorials/secure_code_execution
 #    title: 🛡️ Secure code execution
   - local: tutorials/memory
