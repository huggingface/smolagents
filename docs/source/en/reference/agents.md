<!--Copyright 2024 The HuggingFace Team. All rights reserved.

Licensed under the Apache License, Version 2.0 (the "License"); you may not use this file except in compliance with
the License. You may obtain a copy of the License at

http://www.apache.org/licenses/LICENSE-2.0

Unless required by applicable law or agreed to in writing, software distributed under the License is distributed on
an "AS IS" BASIS, WITHOUT WARRANTIES OR CONDITIONS OF ANY KIND, either express or implied. See the License for the
specific language governing permissions and limitations under the License.

⚠️ Note that this file is in Markdown but contain specific syntax for our doc-builder (similar to MDX) that may not be
rendered properly in your Markdown viewer.

-->
# Agents

<Tip warning={true}>

Smolagents is an experimental API which is subject to change at any time. Results returned by the agents
can vary as the APIs or underlying models are prone to change.

</Tip>

To learn more about agents and tools make sure to read the [introductory guide](../index). This page
contains the API docs for the underlying classes.

## Agents

Our agents inherit from [`MultiStepAgent`], which means they can act in multiple steps, each step consisting of one thought, then one tool call and execution. Read more in [this conceptual guide](../conceptual_guides/react).

We provide two types of agents, based on the main [`Agent`] class.
  - [`CodeAgent`] is the default agent, it writes its tool calls in Python code.
  - [`ToolCallingAgent`] writes its tool calls in JSON.

Both require arguments `model` and list of tools `tools` at initialization.

### Classes of agents

[[autodoc]] MultiStepAgent

[[autodoc]] CodeAgent

[[autodoc]] ToolCallingAgent

### ManagedAgent

[[autodoc]] ManagedAgent

### stream_to_gradio

[[autodoc]] stream_to_gradio

### GradioUI

> [!TIP]
> You must have `gradio` installed to use the UI. Please run `pip install smolagents[gradio]` if it's not the case.

<<<<<<< HEAD
[[autodoc]] GradioUI

## Models

You're free to create and use your own models to power your agent.

You could use any `model` callable for your agent, as long as:
1. It follows the [messages format](./chat_templating) (`List[Dict[str, str]]`) for its input `messages`, and it returns a `str`.
2. It stops generating outputs *before* the sequences passed in the argument `stop_sequences`

For defining your LLM, you can make a `custom_model` method which accepts a list of [messages](./chat_templating) and returns an object with a .content attribute containing the text. This callable also needs to accept a `stop_sequences` argument that indicates when to stop generating.

```python
from huggingface_hub import login, InferenceClient

login("<YOUR_HUGGINGFACEHUB_API_TOKEN>")

model_id = "meta-llama/Llama-3.3-70B-Instruct"

client = InferenceClient(model=model_id)

def custom_model(messages, stop_sequences=["Task"]):
    response = client.chat_completion(messages, stop=stop_sequences, max_tokens=1000)
    answer = response.choices[0].message
    return answer
```

Additionally, `custom_model` can also take a `grammar` argument. In the case where you specify a `grammar` upon agent initialization, this argument will be passed to the calls to model, with the `grammar` that you defined upon initialization, to allow [constrained generation](https://huggingface.co/docs/text-generation-inference/conceptual/guidance) in order to force properly-formatted agent outputs.

### TransformersModel

For convenience, we have added a `TransformersModel` that implements the points above by building a local `transformers` pipeline for the model_id given at initialization.

```python
from smolagents import TransformersModel

model = TransformersModel(model_id="HuggingFaceTB/SmolLM-135M-Instruct")

print(model([{"role": "user", "content": "Ok!"}], stop_sequences=["great"]))
```
```text
>>> What a
```

> [!TIP]
> You must have `transformers` and `torch` installed on your machine. Please run `pip install smolagents[transformers]` if it's not the case.

[[autodoc]] TransformersModel

### HfApiModel

The `HfApiModel` wraps an [HF Inference API](https://huggingface.co/docs/api-inference/index) client for the execution of the LLM.

```python
from smolagents import HfApiModel

messages = [
  {"role": "user", "content": "Hello, how are you?"},
  {"role": "assistant", "content": "I'm doing great. How can I help you today?"},
  {"role": "user", "content": "No need to help, take it easy."},
]

model = HfApiModel()
print(model(messages))
```
```text
>>> Of course! If you change your mind, feel free to reach out. Take care!
```
[[autodoc]] HfApiModel

### LiteLLMModel

The `LiteLLMModel` leverages [LiteLLM](https://www.litellm.ai/) to support 100+ LLMs from various providers.
You can pass kwargs upon model initialization that will then be used whenever using the model, for instance below we pass `temperature`.

```python
from smolagents import LiteLLMModel

messages = [
  {"role": "user", "content": "Hello, how are you?"},
  {"role": "assistant", "content": "I'm doing great. How can I help you today?"},
  {"role": "user", "content": "No need to help, take it easy."},
]

model = LiteLLMModel("anthropic/claude-3-5-sonnet-latest", temperature=0.2, max_tokens=10)
print(model(messages))
```

[[autodoc]] LiteLLMModel

### OpenAIServerModel

This class lets you call any OpenAIServer compatible model.
Here's how you can set it (you can customise the `api_base` url to point to another server):
```py
from smolagents import OpenAIServerModel

model = OpenAIServerModel(
    model_id="gpt-4o",
    api_base="https://api.openai.com/v1",
    api_key=os.environ["OPENAI_API_KEY"],
)
```

[[autodoc]] OpenAIServerModel

### AzureOpenAIServerModel

`AzureOpenAIServerModel` allows you to connect to any Azure OpenAI deployment. 

Below you can find an example of how to set it up, note that you can omit the `azure_endpoint`, `api_key`, and `api_version` arguments, provided you've set the corresponding environment variables -- `AZURE_OPENAI_ENDPOINT`, `AZURE_OPENAI_API_KEY`, and `OPENAI_API_VERSION`.

Pay attention to the lack of an `AZURE_` prefix for `OPENAI_API_VERSION`, this is due to the way the underlying [openai](https://github.com/openai/openai-python) package is designed. 

```py
import os

from smolagents import AzureOpenAIServerModel

model = AzureOpenAIServerModel(
    model_id = os.environ.get("AZURE_OPENAI_MODEL"),
    azure_endpoint=os.environ.get("AZURE_OPENAI_ENDPOINT"),
    api_key=os.environ.get("AZURE_OPENAI_API_KEY"),
    api_version=os.environ.get("OPENAI_API_VERSION")    
)
```

[[autodoc]] AzureOpenAIServerModel

### OllamaModel

The `OllamaModel` integrates with an Ollama server to interact with language models, such as `llama3.2`. This model can be used locally by specifying the `api_base` and model ID. While the `api_key` is required during initialization, it is not currently utilized by Ollama.

```python
from smolagents import OllamaModel

messages = [
  {"role": "system", "content": "You are a helpful assistant."},
  {"role": "user", "content": "Who won the world series in 2020?"},
  {"role": "assistant", "content": "The LA Dodgers won in 2020."},
  {"role": "user", "content": "Where was it played?"}
]

model = OllamaModel(
    model_id="llama3.2",
    api_base="http://localhost:11434/v1",
    api_key="ollama"
)

response = model(messages)
print(response.content)
```

[[autodoc]] OllamaModel
=======
[[autodoc]] GradioUI
>>>>>>> dca70813
<|MERGE_RESOLUTION|>--- conflicted
+++ resolved
@@ -56,161 +56,4 @@
 > [!TIP]
 > You must have `gradio` installed to use the UI. Please run `pip install smolagents[gradio]` if it's not the case.
 
-<<<<<<< HEAD
-[[autodoc]] GradioUI
-
-## Models
-
-You're free to create and use your own models to power your agent.
-
-You could use any `model` callable for your agent, as long as:
-1. It follows the [messages format](./chat_templating) (`List[Dict[str, str]]`) for its input `messages`, and it returns a `str`.
-2. It stops generating outputs *before* the sequences passed in the argument `stop_sequences`
-
-For defining your LLM, you can make a `custom_model` method which accepts a list of [messages](./chat_templating) and returns an object with a .content attribute containing the text. This callable also needs to accept a `stop_sequences` argument that indicates when to stop generating.
-
-```python
-from huggingface_hub import login, InferenceClient
-
-login("<YOUR_HUGGINGFACEHUB_API_TOKEN>")
-
-model_id = "meta-llama/Llama-3.3-70B-Instruct"
-
-client = InferenceClient(model=model_id)
-
-def custom_model(messages, stop_sequences=["Task"]):
-    response = client.chat_completion(messages, stop=stop_sequences, max_tokens=1000)
-    answer = response.choices[0].message
-    return answer
-```
-
-Additionally, `custom_model` can also take a `grammar` argument. In the case where you specify a `grammar` upon agent initialization, this argument will be passed to the calls to model, with the `grammar` that you defined upon initialization, to allow [constrained generation](https://huggingface.co/docs/text-generation-inference/conceptual/guidance) in order to force properly-formatted agent outputs.
-
-### TransformersModel
-
-For convenience, we have added a `TransformersModel` that implements the points above by building a local `transformers` pipeline for the model_id given at initialization.
-
-```python
-from smolagents import TransformersModel
-
-model = TransformersModel(model_id="HuggingFaceTB/SmolLM-135M-Instruct")
-
-print(model([{"role": "user", "content": "Ok!"}], stop_sequences=["great"]))
-```
-```text
->>> What a
-```
-
-> [!TIP]
-> You must have `transformers` and `torch` installed on your machine. Please run `pip install smolagents[transformers]` if it's not the case.
-
-[[autodoc]] TransformersModel
-
-### HfApiModel
-
-The `HfApiModel` wraps an [HF Inference API](https://huggingface.co/docs/api-inference/index) client for the execution of the LLM.
-
-```python
-from smolagents import HfApiModel
-
-messages = [
-  {"role": "user", "content": "Hello, how are you?"},
-  {"role": "assistant", "content": "I'm doing great. How can I help you today?"},
-  {"role": "user", "content": "No need to help, take it easy."},
-]
-
-model = HfApiModel()
-print(model(messages))
-```
-```text
->>> Of course! If you change your mind, feel free to reach out. Take care!
-```
-[[autodoc]] HfApiModel
-
-### LiteLLMModel
-
-The `LiteLLMModel` leverages [LiteLLM](https://www.litellm.ai/) to support 100+ LLMs from various providers.
-You can pass kwargs upon model initialization that will then be used whenever using the model, for instance below we pass `temperature`.
-
-```python
-from smolagents import LiteLLMModel
-
-messages = [
-  {"role": "user", "content": "Hello, how are you?"},
-  {"role": "assistant", "content": "I'm doing great. How can I help you today?"},
-  {"role": "user", "content": "No need to help, take it easy."},
-]
-
-model = LiteLLMModel("anthropic/claude-3-5-sonnet-latest", temperature=0.2, max_tokens=10)
-print(model(messages))
-```
-
-[[autodoc]] LiteLLMModel
-
-### OpenAIServerModel
-
-This class lets you call any OpenAIServer compatible model.
-Here's how you can set it (you can customise the `api_base` url to point to another server):
-```py
-from smolagents import OpenAIServerModel
-
-model = OpenAIServerModel(
-    model_id="gpt-4o",
-    api_base="https://api.openai.com/v1",
-    api_key=os.environ["OPENAI_API_KEY"],
-)
-```
-
-[[autodoc]] OpenAIServerModel
-
-### AzureOpenAIServerModel
-
-`AzureOpenAIServerModel` allows you to connect to any Azure OpenAI deployment. 
-
-Below you can find an example of how to set it up, note that you can omit the `azure_endpoint`, `api_key`, and `api_version` arguments, provided you've set the corresponding environment variables -- `AZURE_OPENAI_ENDPOINT`, `AZURE_OPENAI_API_KEY`, and `OPENAI_API_VERSION`.
-
-Pay attention to the lack of an `AZURE_` prefix for `OPENAI_API_VERSION`, this is due to the way the underlying [openai](https://github.com/openai/openai-python) package is designed. 
-
-```py
-import os
-
-from smolagents import AzureOpenAIServerModel
-
-model = AzureOpenAIServerModel(
-    model_id = os.environ.get("AZURE_OPENAI_MODEL"),
-    azure_endpoint=os.environ.get("AZURE_OPENAI_ENDPOINT"),
-    api_key=os.environ.get("AZURE_OPENAI_API_KEY"),
-    api_version=os.environ.get("OPENAI_API_VERSION")    
-)
-```
-
-[[autodoc]] AzureOpenAIServerModel
-
-### OllamaModel
-
-The `OllamaModel` integrates with an Ollama server to interact with language models, such as `llama3.2`. This model can be used locally by specifying the `api_base` and model ID. While the `api_key` is required during initialization, it is not currently utilized by Ollama.
-
-```python
-from smolagents import OllamaModel
-
-messages = [
-  {"role": "system", "content": "You are a helpful assistant."},
-  {"role": "user", "content": "Who won the world series in 2020?"},
-  {"role": "assistant", "content": "The LA Dodgers won in 2020."},
-  {"role": "user", "content": "Where was it played?"}
-]
-
-model = OllamaModel(
-    model_id="llama3.2",
-    api_base="http://localhost:11434/v1",
-    api_key="ollama"
-)
-
-response = model(messages)
-print(response.content)
-```
-
-[[autodoc]] OllamaModel
-=======
-[[autodoc]] GradioUI
->>>>>>> dca70813
+[[autodoc]] GradioUI