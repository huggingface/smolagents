--- conflicted
+++ resolved
@@ -175,11 +175,7 @@
 
 print(updated_description)
 ```
-<<<<<<< HEAD
-Since this request is a bit harder than the previous one, we'll switch the LLM engine to use the more powerful [Qwen/Qwen2.5-Coder-32B-Instruct](https://huggingface.co/Qwen/Qwen2.5-Coder-32B-Instruct)!
-=======
-Since this request is a bit harder than the previous one, we’ll switch the LLM engine to use the more powerful [Qwen/Qwen3-Next-80B-A3B-Thinking](https://huggingface.co/Qwen/Qwen3-Next-80B-A3B-Thinking)!
->>>>>>> 2de6550d
+Since this request is a bit harder than the previous one, we'll switch the LLM engine to use the more powerful [Qwen/Qwen3-Next-80B-A3B-Thinking](https://huggingface.co/Qwen/Qwen3-Next-80B-A3B-Thinking)!
 
 ```py
 sql_engine.description = updated_description
